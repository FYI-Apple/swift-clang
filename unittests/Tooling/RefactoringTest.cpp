//===- unittest/Tooling/RefactoringTest.cpp - Refactoring unit tests ------===//
//
//                     The LLVM Compiler Infrastructure
//
// This file is distributed under the University of Illinois Open Source
// License. See LICENSE.TXT for details.
//
//===----------------------------------------------------------------------===//

#include "ReplacementTest.h"
#include "RewriterTestContext.h"
#include "clang/AST/ASTConsumer.h"
#include "clang/AST/ASTContext.h"
#include "clang/AST/DeclCXX.h"
#include "clang/AST/DeclGroup.h"
#include "clang/AST/RecursiveASTVisitor.h"
#include "clang/Basic/Diagnostic.h"
#include "clang/Basic/DiagnosticOptions.h"
#include "clang/Basic/FileManager.h"
#include "clang/Basic/LangOptions.h"
#include "clang/Basic/SourceManager.h"
#include "clang/Basic/VirtualFileSystem.h"
#include "clang/Format/Format.h"
#include "clang/Frontend/CompilerInstance.h"
#include "clang/Frontend/FrontendAction.h"
#include "clang/Frontend/TextDiagnosticPrinter.h"
#include "clang/Rewrite/Core/Rewriter.h"
#include "clang/Tooling/Refactor/IndexerQuery.h"
#include "clang/Tooling/Refactor/RefactoringOperation.h"
#include "clang/Tooling/Refactor/RefactoringOptions.h"
#include "clang/Tooling/Refactoring.h"
#include "clang/Tooling/Refactoring/AtomicChange.h"
#include "clang/Tooling/Tooling.h"
#include "llvm/ADT/SmallString.h"
#include "gtest/gtest.h"

namespace clang {
namespace tooling {

TEST_F(ReplacementTest, CanDeleteAllText) {
  FileID ID = Context.createInMemoryFile("input.cpp", "text");
  SourceLocation Location = Context.getLocation(ID, 1, 1);
  Replacement Replace(createReplacement(Location, 4, ""));
  EXPECT_TRUE(Replace.apply(Context.Rewrite));
  EXPECT_EQ("", Context.getRewrittenText(ID));
}

TEST_F(ReplacementTest, CanDeleteAllTextInTextWithNewlines) {
  FileID ID = Context.createInMemoryFile("input.cpp", "line1\nline2\nline3");
  SourceLocation Location = Context.getLocation(ID, 1, 1);
  Replacement Replace(createReplacement(Location, 17, ""));
  EXPECT_TRUE(Replace.apply(Context.Rewrite));
  EXPECT_EQ("", Context.getRewrittenText(ID));
}

TEST_F(ReplacementTest, CanAddText) {
  FileID ID = Context.createInMemoryFile("input.cpp", "");
  SourceLocation Location = Context.getLocation(ID, 1, 1);
  Replacement Replace(createReplacement(Location, 0, "result"));
  EXPECT_TRUE(Replace.apply(Context.Rewrite));
  EXPECT_EQ("result", Context.getRewrittenText(ID));
}

TEST_F(ReplacementTest, CanReplaceTextAtPosition) {
  FileID ID = Context.createInMemoryFile("input.cpp",
                                         "line1\nline2\nline3\nline4");
  SourceLocation Location = Context.getLocation(ID, 2, 3);
  Replacement Replace(createReplacement(Location, 12, "x"));
  EXPECT_TRUE(Replace.apply(Context.Rewrite));
  EXPECT_EQ("line1\nlixne4", Context.getRewrittenText(ID));
}

TEST_F(ReplacementTest, CanReplaceTextAtPositionMultipleTimes) {
  FileID ID = Context.createInMemoryFile("input.cpp",
                                         "line1\nline2\nline3\nline4");
  SourceLocation Location1 = Context.getLocation(ID, 2, 3);
  Replacement Replace1(createReplacement(Location1, 12, "x\ny\n"));
  EXPECT_TRUE(Replace1.apply(Context.Rewrite));
  EXPECT_EQ("line1\nlix\ny\nne4", Context.getRewrittenText(ID));

  // Since the original source has not been modified, the (4, 4) points to the
  // 'e' in the original content.
  SourceLocation Location2 = Context.getLocation(ID, 4, 4);
  Replacement Replace2(createReplacement(Location2, 1, "f"));
  EXPECT_TRUE(Replace2.apply(Context.Rewrite));
  EXPECT_EQ("line1\nlix\ny\nnf4", Context.getRewrittenText(ID));
}

TEST_F(ReplacementTest, ApplyFailsForNonExistentLocation) {
  Replacement Replace("nonexistent-file.cpp", 0, 1, "");
  EXPECT_FALSE(Replace.apply(Context.Rewrite));
}

TEST_F(ReplacementTest, CanRetrivePath) {
  Replacement Replace("/path/to/file.cpp", 0, 1, "");
  EXPECT_EQ("/path/to/file.cpp", Replace.getFilePath());
}

TEST_F(ReplacementTest, ReturnsInvalidPath) {
  Replacement Replace1(Context.Sources, SourceLocation(), 0, "");
  EXPECT_TRUE(Replace1.getFilePath().empty());

  Replacement Replace2;
  EXPECT_TRUE(Replace2.getFilePath().empty());
}

// Checks that an llvm::Error instance contains a ReplacementError with expected
// error code, expected new replacement, and expected existing replacement.
static bool checkReplacementError(llvm::Error &&Error,
                                  replacement_error ExpectedErr,
                                  llvm::Optional<Replacement> ExpectedExisting,
                                  llvm::Optional<Replacement> ExpectedNew) {
  if (!Error) {
    llvm::errs() << "Error is a success.";
    return false;
  }
  std::string ErrorMessage;
  llvm::raw_string_ostream OS(ErrorMessage);
  llvm::handleAllErrors(std::move(Error), [&](const ReplacementError &RE) {
    llvm::errs() << "Handling error...\n";
    if (ExpectedErr != RE.get())
      OS << "Unexpected error code: " << int(RE.get()) << "\n";
    if (ExpectedExisting != RE.getExistingReplacement()) {
      OS << "Expected Existing != Actual Existing.\n";
      if (ExpectedExisting.hasValue())
        OS << "Expected existing replacement: " << ExpectedExisting->toString()
           << "\n";
      if (RE.getExistingReplacement().hasValue())
        OS << "Actual existing replacement: "
           << RE.getExistingReplacement()->toString() << "\n";
    }
    if (ExpectedNew != RE.getNewReplacement()) {
      OS << "Expected New != Actual New.\n";
      if (ExpectedNew.hasValue())
        OS << "Expected new replacement: " << ExpectedNew->toString() << "\n";
      if (RE.getNewReplacement().hasValue())
        OS << "Actual new replacement: " << RE.getNewReplacement()->toString()
           << "\n";
    }
  });
  OS.flush();
  if (ErrorMessage.empty()) return true;
  llvm::errs() << ErrorMessage;
  return false;
}

TEST_F(ReplacementTest, FailAddReplacements) {
  Replacements Replaces;
  Replacement Deletion("x.cc", 0, 10, "3");
  auto Err = Replaces.add(Deletion);
  EXPECT_TRUE(!Err);
  llvm::consumeError(std::move(Err));

  Replacement OverlappingReplacement("x.cc", 0, 2, "a");
  Err = Replaces.add(OverlappingReplacement);
  EXPECT_TRUE(checkReplacementError(std::move(Err),
                                    replacement_error::overlap_conflict,
                                    Deletion, OverlappingReplacement));

  Replacement ContainedReplacement("x.cc", 2, 2, "a");
  Err = Replaces.add(Replacement(ContainedReplacement));
  EXPECT_TRUE(checkReplacementError(std::move(Err),
                                    replacement_error::overlap_conflict,
                                    Deletion, ContainedReplacement));

  Replacement WrongPathReplacement("y.cc", 20, 2, "");
  Err = Replaces.add(WrongPathReplacement);
  EXPECT_TRUE(checkReplacementError(std::move(Err),
                                    replacement_error::wrong_file_path,
                                    Deletion, WrongPathReplacement));

  EXPECT_EQ(1u, Replaces.size());
  EXPECT_EQ(Deletion, *Replaces.begin());
}

TEST_F(ReplacementTest, DeletionInReplacements) {
  Replacements Replaces;
  Replacement R("x.cc", 0, 10, "3");
  auto Err = Replaces.add(R);
  EXPECT_TRUE(!Err);
  llvm::consumeError(std::move(Err));
  Err = Replaces.add(Replacement("x.cc", 0, 2, ""));
  EXPECT_TRUE(!Err);
  llvm::consumeError(std::move(Err));
  Err = Replaces.add(Replacement("x.cc", 2, 2, ""));
  EXPECT_TRUE(!Err);
  llvm::consumeError(std::move(Err));
  EXPECT_EQ(1u, Replaces.size());
  EXPECT_EQ(R, *Replaces.begin());
}

TEST_F(ReplacementTest, OverlappingReplacements) {
  Replacements Replaces;
  auto Err = Replaces.add(Replacement("x.cc", 0, 3, "345"));
  EXPECT_TRUE(!Err);
  llvm::consumeError(std::move(Err));
  Err = Replaces.add(Replacement("x.cc", 2, 3, "543"));
  EXPECT_TRUE(!Err);
  llvm::consumeError(std::move(Err));

  EXPECT_EQ(1u, Replaces.size());
  EXPECT_EQ(Replacement("x.cc", 0, 5, "34543"), *Replaces.begin());

  Err = Replaces.add(Replacement("x.cc", 2, 1, "5"));
  EXPECT_TRUE(!Err);
  llvm::consumeError(std::move(Err));
  EXPECT_EQ(1u, Replaces.size());
  EXPECT_EQ(Replacement("x.cc", 0, 5, "34543"), *Replaces.begin());
}

TEST_F(ReplacementTest, AddAdjacentInsertionAndReplacement) {
  Replacements Replaces;
  // Test adding an insertion at the offset of an existing replacement.
  auto Err = Replaces.add(Replacement("x.cc", 10, 3, "replace"));
  EXPECT_TRUE(!Err);
  llvm::consumeError(std::move(Err));
  Err = Replaces.add(Replacement("x.cc", 10, 0, "insert"));
  EXPECT_TRUE(!Err);
  llvm::consumeError(std::move(Err));
  EXPECT_EQ(Replaces.size(), 2u);

  Replaces.clear();
  // Test overlap with an existing insertion.
  Err = Replaces.add(Replacement("x.cc", 10, 0, "insert"));
  EXPECT_TRUE(!Err);
  llvm::consumeError(std::move(Err));
  Err = Replaces.add(Replacement("x.cc", 10, 3, "replace"));
  EXPECT_TRUE(!Err);
  llvm::consumeError(std::move(Err));
  EXPECT_EQ(Replaces.size(), 2u);
}

TEST_F(ReplacementTest, MergeNewDeletions) {
  Replacements Replaces;
  Replacement ContainingReplacement("x.cc", 0, 10, "");
  auto Err = Replaces.add(ContainingReplacement);
  EXPECT_TRUE(!Err);
  llvm::consumeError(std::move(Err));

  Err = Replaces.add(Replacement("x.cc", 5, 3, ""));
  EXPECT_TRUE(!Err);
  llvm::consumeError(std::move(Err));

  Err = Replaces.add(Replacement("x.cc", 0, 10, ""));
  EXPECT_TRUE(!Err);
  llvm::consumeError(std::move(Err));

  Err = Replaces.add(Replacement("x.cc", 5, 5, ""));
  EXPECT_TRUE(!Err);
  llvm::consumeError(std::move(Err));

  EXPECT_EQ(1u, Replaces.size());
  EXPECT_EQ(*Replaces.begin(), ContainingReplacement);
}

TEST_F(ReplacementTest, MergeOverlappingButNotAdjacentReplacement) {
  Replacements Replaces;
  auto Err = Replaces.add(Replacement("x.cc", 0, 2, ""));
  EXPECT_TRUE(!Err);
  llvm::consumeError(std::move(Err));

  Err = Replaces.add(Replacement("x.cc", 5, 5, ""));
  EXPECT_TRUE(!Err);
  llvm::consumeError(std::move(Err));

  Replacement After = Replacement("x.cc", 10, 5, "");
  Err = Replaces.add(After);
  EXPECT_TRUE(!Err);
  llvm::consumeError(std::move(Err));

  Replacement ContainingReplacement("x.cc", 0, 10, "");
  Err = Replaces.add(ContainingReplacement);
  EXPECT_TRUE(!Err);
  llvm::consumeError(std::move(Err));

  EXPECT_EQ(2u, Replaces.size());
  EXPECT_EQ(*Replaces.begin(), ContainingReplacement);
  EXPECT_EQ(*(++Replaces.begin()), After);
}

TEST_F(ReplacementTest, InsertionBeforeMergedDeletions) {
  Replacements Replaces;

  Replacement Insertion("x.cc", 0, 0, "123");
  auto Err = Replaces.add(Insertion);
  EXPECT_TRUE(!Err);
  llvm::consumeError(std::move(Err));

  Err = Replaces.add(Replacement("x.cc", 5, 5, ""));
  EXPECT_TRUE(!Err);
  llvm::consumeError(std::move(Err));

  Replacement Deletion("x.cc", 0, 10, "");
  Err = Replaces.add(Deletion);
  EXPECT_TRUE(!Err);
  llvm::consumeError(std::move(Err));

  EXPECT_EQ(2u, Replaces.size());
  EXPECT_EQ(*Replaces.begin(), Insertion);
  EXPECT_EQ(*(++Replaces.begin()), Deletion);
}

TEST_F(ReplacementTest, MergeOverlappingDeletions) {
  Replacements Replaces;
  auto Err = Replaces.add(Replacement("x.cc", 0, 2, ""));
  EXPECT_TRUE(!Err);
  llvm::consumeError(std::move(Err));

  Err = Replaces.add(Replacement("x.cc", 0, 5, ""));
  EXPECT_TRUE(!Err);
  llvm::consumeError(std::move(Err));

  EXPECT_EQ(1u, Replaces.size());
  EXPECT_EQ(Replacement("x.cc", 0, 5, ""), *Replaces.begin());

  Err = Replaces.add(Replacement("x.cc", 1, 5, ""));
  EXPECT_TRUE(!Err);
  llvm::consumeError(std::move(Err));
  EXPECT_EQ(1u, Replaces.size());
  EXPECT_EQ(Replacement("x.cc", 0, 6, ""), *Replaces.begin());
}

TEST_F(ReplacementTest, FailedMergeExistingDeletions) {
  Replacements Replaces;
  Replacement First("x.cc", 0, 2, "");
  auto Err = Replaces.add(First);
  EXPECT_TRUE(!Err);
  llvm::consumeError(std::move(Err));

  Replacement Second("x.cc", 5, 5, "");
  Err = Replaces.add(Second);
  EXPECT_TRUE(!Err);
  llvm::consumeError(std::move(Err));

  Err = Replaces.add(Replacement("x.cc", 1, 10, ""));
  EXPECT_TRUE(!Err);
  llvm::consumeError(std::move(Err));

  EXPECT_EQ(1u, Replaces.size());
  EXPECT_EQ(Replacement("x.cc", 0, 11, ""), *Replaces.begin());
}

TEST_F(ReplacementTest, FailAddRegression) {
  Replacements Replaces;
  // Create two replacements, where the second one is an insertion of the empty
  // string exactly at the end of the first one.
  auto Err = Replaces.add(Replacement("x.cc", 0, 10, "1"));
  EXPECT_TRUE(!Err);
  llvm::consumeError(std::move(Err));
  Err = Replaces.add(Replacement("x.cc", 10, 0, ""));
  EXPECT_TRUE(!Err);
  llvm::consumeError(std::move(Err));

  // Make sure we find the overlap with the first entry when inserting a
  // replacement that ends exactly at the seam of the existing replacements.
  Replacement OverlappingReplacement("x.cc", 5, 5, "fail");
  Err = Replaces.add(OverlappingReplacement);
  EXPECT_TRUE(checkReplacementError(std::move(Err),
                                    replacement_error::overlap_conflict,
                                    *Replaces.begin(), OverlappingReplacement));

  Err = Replaces.add(Replacement("x.cc", 10, 0, ""));
  EXPECT_TRUE(!Err);
  llvm::consumeError(std::move(Err));
}

TEST_F(ReplacementTest, InsertAtOffsetOfReplacement) {
  Replacements Replaces;
  auto Err = Replaces.add(Replacement("x.cc", 10, 2, ""));
  EXPECT_TRUE(!Err);
  llvm::consumeError(std::move(Err));
  Err = Replaces.add(Replacement("x.cc", 10, 0, ""));
  EXPECT_TRUE(!Err);
  llvm::consumeError(std::move(Err));
  EXPECT_EQ(Replaces.size(), 2u);

  Replaces.clear();
  Err = Replaces.add(Replacement("x.cc", 10, 0, ""));
  EXPECT_TRUE(!Err);
  llvm::consumeError(std::move(Err));
  Err = Replaces.add(Replacement("x.cc", 10, 2, ""));
  EXPECT_TRUE(!Err);
  llvm::consumeError(std::move(Err));
  EXPECT_EQ(Replaces.size(), 2u);
}

TEST_F(ReplacementTest, AddInsertAtOtherInsertWhenOderIndependent) {
  Replacements Replaces;
  auto Err = Replaces.add(Replacement("x.cc", 10, 0, "a"));
  EXPECT_TRUE(!Err);
  llvm::consumeError(std::move(Err));
  Replacement ConflictInsertion("x.cc", 10, 0, "b");
  Err = Replaces.add(ConflictInsertion);
  EXPECT_TRUE(checkReplacementError(std::move(Err),
                                    replacement_error::insert_conflict,
                                    *Replaces.begin(), ConflictInsertion));

  Replaces.clear();
  Err = Replaces.add(Replacement("x.cc", 10, 0, "a"));
  EXPECT_TRUE(!Err);
  llvm::consumeError(std::move(Err));
  Err = Replaces.add(Replacement("x.cc", 10, 0, "aa"));
  EXPECT_TRUE(!Err);
  llvm::consumeError(std::move(Err));
  EXPECT_EQ(1u, Replaces.size());
  EXPECT_EQ(Replacement("x.cc", 10, 0, "aaa"), *Replaces.begin());

  Replaces.clear();
  Err = Replaces.add(Replacement("x.cc", 10, 0, ""));
  EXPECT_TRUE(!Err);
  llvm::consumeError(std::move(Err));
  Err = Replaces.add(Replacement("x.cc", 10, 3, ""));
  EXPECT_TRUE(!Err);
  llvm::consumeError(std::move(Err));
  Err = Replaces.add(Replacement("x.cc", 10, 0, ""));
  EXPECT_TRUE(!Err);
  llvm::consumeError(std::move(Err));
  EXPECT_EQ(2u, Replaces.size());
  EXPECT_EQ(Replacement("x.cc", 10, 0, ""), *Replaces.begin());
  EXPECT_EQ(Replacement("x.cc", 10, 3, ""), *std::next(Replaces.begin()));
}

TEST_F(ReplacementTest, InsertBetweenAdjacentReplacements) {
  Replacements Replaces;
  auto Err = Replaces.add(Replacement("x.cc", 10, 5, "a"));
  EXPECT_TRUE(!Err);
  llvm::consumeError(std::move(Err));
  Err = Replaces.add(Replacement("x.cc", 8, 2, "a"));
  EXPECT_TRUE(!Err);
  llvm::consumeError(std::move(Err));
  Err = Replaces.add(Replacement("x.cc", 10, 0, "b"));
  EXPECT_TRUE(!Err);
  llvm::consumeError(std::move(Err));
}

TEST_F(ReplacementTest, CanApplyReplacements) {
  FileID ID = Context.createInMemoryFile("input.cpp",
                                         "line1\nline2\nline3\nline4");
  Replacements Replaces =
      toReplacements({Replacement(Context.Sources,
                                  Context.getLocation(ID, 2, 1), 5, "replaced"),
                      Replacement(Context.Sources,
                                  Context.getLocation(ID, 3, 1), 5, "other")});
  EXPECT_TRUE(applyAllReplacements(Replaces, Context.Rewrite));
  EXPECT_EQ("line1\nreplaced\nother\nline4", Context.getRewrittenText(ID));
}

// Verifies that replacement/deletion is applied before insertion at the same
// offset.
TEST_F(ReplacementTest, InsertAndDelete) {
  FileID ID = Context.createInMemoryFile("input.cpp",
                                         "line1\nline2\nline3\nline4");
  Replacements Replaces = toReplacements(
      {Replacement(Context.Sources, Context.getLocation(ID, 2, 1), 6, ""),
       Replacement(Context.Sources, Context.getLocation(ID, 2, 1), 0,
                   "other\n")});
  EXPECT_TRUE(applyAllReplacements(Replaces, Context.Rewrite));
  EXPECT_EQ("line1\nother\nline3\nline4", Context.getRewrittenText(ID));
}

TEST_F(ReplacementTest, AdjacentReplacements) {
  FileID ID = Context.createInMemoryFile("input.cpp",
                                         "ab");
  Replacements Replaces = toReplacements(
      {Replacement(Context.Sources, Context.getLocation(ID, 1, 1), 1, "x"),
       Replacement(Context.Sources, Context.getLocation(ID, 1, 2), 1, "y")});
  EXPECT_TRUE(applyAllReplacements(Replaces, Context.Rewrite));
  EXPECT_EQ("xy", Context.getRewrittenText(ID));
}

TEST_F(ReplacementTest, AddDuplicateReplacements) {
  FileID ID = Context.createInMemoryFile("input.cpp",
                                         "line1\nline2\nline3\nline4");
  auto Replaces = toReplacements({Replacement(
      Context.Sources, Context.getLocation(ID, 2, 1), 5, "replaced")});

  auto Err = Replaces.add(Replacement(
      Context.Sources, Context.getLocation(ID, 2, 1), 5, "replaced"));
  EXPECT_TRUE(!Err);
  llvm::consumeError(std::move(Err));

  Err = Replaces.add(Replacement(Context.Sources, Context.getLocation(ID, 2, 1),
                                 5, "replaced"));
  EXPECT_TRUE(!Err);
  llvm::consumeError(std::move(Err));

  EXPECT_TRUE(applyAllReplacements(Replaces, Context.Rewrite));
  EXPECT_EQ("line1\nreplaced\nline3\nline4", Context.getRewrittenText(ID));
}

TEST_F(ReplacementTest, FailOrderDependentReplacements) {
  FileID ID = Context.createInMemoryFile("input.cpp",
                                         "line1\nline2\nline3\nline4");
  auto Replaces = toReplacements({Replacement(
      Context.Sources, Context.getLocation(ID, 2, 1), 5, "other")});

  Replacement ConflictReplacement(Context.Sources,
                                  Context.getLocation(ID, 2, 1), 5, "rehto");
  auto Err = Replaces.add(ConflictReplacement);
  EXPECT_TRUE(checkReplacementError(std::move(Err),
                                    replacement_error::overlap_conflict,
                                    *Replaces.begin(), ConflictReplacement));

  EXPECT_TRUE(applyAllReplacements(Replaces, Context.Rewrite));
  EXPECT_EQ("line1\nother\nline3\nline4", Context.getRewrittenText(ID));
}

TEST_F(ReplacementTest, InvalidSourceLocationFailsApplyAll) {
  Replacements Replaces =
      toReplacements({Replacement(Context.Sources, SourceLocation(), 5, "2")});

  EXPECT_FALSE(applyAllReplacements(Replaces, Context.Rewrite));
}

TEST_F(ReplacementTest, MultipleFilesReplaceAndFormat) {
  // Column limit is 20.
  std::string Code1 = "Long *a =\n"
                      "    new Long();\n"
                      "long x = 1;";
  std::string Expected1 = "auto a = new Long();\n"
                          "long x =\n"
                          "    12345678901;";
  std::string Code2 = "int x = 123;\n"
                      "int y = 0;";
  std::string Expected2 = "int x =\n"
                          "    1234567890123;\n"
                          "int y = 10;";
  StringRef File1 = "format_1.cpp";
  StringRef File2 = "format_2.cpp";
  FileID ID1 = Context.createInMemoryFile(File1, Code1);
  FileID ID2 = Context.createInMemoryFile(File2, Code2);

  // Scrambled the order of replacements.
  std::map<std::string, Replacements> FileToReplaces;
  FileToReplaces[File1] = toReplacements(
      {tooling::Replacement(Context.Sources, Context.getLocation(ID1, 1, 1), 6,
                            "auto "),
       tooling::Replacement(Context.Sources, Context.getLocation(ID1, 3, 10), 1,
                            "12345678901")});
  FileToReplaces[File2] = toReplacements(
      {tooling::Replacement(Context.Sources, Context.getLocation(ID2, 1, 12), 0,
                            "4567890123"),
       tooling::Replacement(Context.Sources, Context.getLocation(ID2, 2, 9), 1,
                            "10")});
  EXPECT_TRUE(
      formatAndApplyAllReplacements(FileToReplaces, Context.Rewrite,
                                    "{BasedOnStyle: LLVM, ColumnLimit: 20}"));
  EXPECT_EQ(Expected1, Context.getRewrittenText(ID1));
  EXPECT_EQ(Expected2, Context.getRewrittenText(ID2));
}

TEST(ShiftedCodePositionTest, FindsNewCodePosition) {
  Replacements Replaces =
      toReplacements({Replacement("", 0, 1, ""), Replacement("", 4, 3, " ")});
  // Assume ' int   i;' is turned into 'int i;' and cursor is located at '|'.
  EXPECT_EQ(0u, Replaces.getShiftedCodePosition(0)); // |int   i;
  EXPECT_EQ(0u, Replaces.getShiftedCodePosition(1)); //  |nt   i;
  EXPECT_EQ(1u, Replaces.getShiftedCodePosition(2)); //  i|t   i;
  EXPECT_EQ(2u, Replaces.getShiftedCodePosition(3)); //  in|   i;
  EXPECT_EQ(3u, Replaces.getShiftedCodePosition(4)); //  int|  i;
  EXPECT_EQ(3u, Replaces.getShiftedCodePosition(5)); //  int | i;
  EXPECT_EQ(3u, Replaces.getShiftedCodePosition(6)); //  int  |i;
  EXPECT_EQ(4u, Replaces.getShiftedCodePosition(7)); //  int   |;
  EXPECT_EQ(5u, Replaces.getShiftedCodePosition(8)); //  int   i|
}

TEST(ShiftedCodePositionTest, FindsNewCodePositionWithInserts) {
  Replacements Replaces = toReplacements({Replacement("", 4, 0, "\"\n\"")});
  // Assume '"12345678"' is turned into '"1234"\n"5678"'.
  EXPECT_EQ(3u, Replaces.getShiftedCodePosition(3)); // "123|5678"
  EXPECT_EQ(7u, Replaces.getShiftedCodePosition(4)); // "1234|678"
  EXPECT_EQ(8u, Replaces.getShiftedCodePosition(5)); // "12345|78"
}

TEST(ShiftedCodePositionTest, FindsNewCodePositionInReplacedText) {
  // Replace the first four characters with "abcd".
  auto Replaces = toReplacements({Replacement("", 0, 4, "abcd")});
  for (unsigned i = 0; i < 3; ++i)
    EXPECT_EQ(i, Replaces.getShiftedCodePosition(i));
}

TEST(ShiftedCodePositionTest, NoReplacementText) {
  Replacements Replaces = toReplacements({Replacement("", 0, 42, "")});
  EXPECT_EQ(0u, Replaces.getShiftedCodePosition(0));
  EXPECT_EQ(0u, Replaces.getShiftedCodePosition(39));
  EXPECT_EQ(3u, Replaces.getShiftedCodePosition(45));
  EXPECT_EQ(0u, Replaces.getShiftedCodePosition(42));
}

class FlushRewrittenFilesTest : public ::testing::Test {
public:
   FlushRewrittenFilesTest() {}

   ~FlushRewrittenFilesTest() override {
    for (llvm::StringMap<std::string>::iterator I = TemporaryFiles.begin(),
                                                E = TemporaryFiles.end();
         I != E; ++I) {
      llvm::StringRef Name = I->second;
      std::error_code EC = llvm::sys::fs::remove(Name);
      (void)EC;
      assert(!EC);
    }
  }

  FileID createFile(llvm::StringRef Name, llvm::StringRef Content) {
    SmallString<1024> Path;
    int FD;
    std::error_code EC = llvm::sys::fs::createTemporaryFile(Name, "", FD, Path);
    assert(!EC);
    (void)EC;

    llvm::raw_fd_ostream OutStream(FD, true);
    OutStream << Content;
    OutStream.close();
    const FileEntry *File = Context.Files.getFile(Path);
    assert(File != nullptr);

    StringRef Found =
        TemporaryFiles.insert(std::make_pair(Name, Path.str())).first->second;
    assert(Found == Path);
    (void)Found;
    return Context.Sources.createFileID(File, SourceLocation(), SrcMgr::C_User);
  }

  std::string getFileContentFromDisk(llvm::StringRef Name) {
    std::string Path = TemporaryFiles.lookup(Name);
    assert(!Path.empty());
    // We need to read directly from the FileManager without relaying through
    // a FileEntry, as otherwise we'd read through an already opened file
    // descriptor, which might not see the changes made.
    // FIXME: Figure out whether there is a way to get the SourceManger to
    // reopen the file.
    auto FileBuffer = Context.Files.getBufferForFile(Path);
    return (*FileBuffer)->getBuffer();
  }

  llvm::StringMap<std::string> TemporaryFiles;
  RewriterTestContext Context;
};

TEST_F(FlushRewrittenFilesTest, StoresChangesOnDisk) {
  FileID ID = createFile("input.cpp", "line1\nline2\nline3\nline4");
  Replacements Replaces = toReplacements({Replacement(
      Context.Sources, Context.getLocation(ID, 2, 1), 5, "replaced")});
  EXPECT_TRUE(applyAllReplacements(Replaces, Context.Rewrite));
  EXPECT_FALSE(Context.Rewrite.overwriteChangedFiles());
  EXPECT_EQ("line1\nreplaced\nline3\nline4",
            getFileContentFromDisk("input.cpp"));
}

namespace {
template <typename T>
class TestVisitor : public clang::RecursiveASTVisitor<T> {
public:
  bool runOver(StringRef Code) {
    return runToolOnCode(new TestAction(this), Code);
  }

protected:
  clang::SourceManager *SM;
  clang::ASTContext *Context;

private:
  class FindConsumer : public clang::ASTConsumer {
  public:
    FindConsumer(TestVisitor *Visitor) : Visitor(Visitor) {}

    void HandleTranslationUnit(clang::ASTContext &Context) override {
      Visitor->TraverseDecl(Context.getTranslationUnitDecl());
    }

  private:
    TestVisitor *Visitor;
  };

  class TestAction : public clang::ASTFrontendAction {
  public:
    TestAction(TestVisitor *Visitor) : Visitor(Visitor) {}

    std::unique_ptr<clang::ASTConsumer>
    CreateASTConsumer(clang::CompilerInstance &compiler,
                      llvm::StringRef dummy) override {
      Visitor->SM = &compiler.getSourceManager();
      Visitor->Context = &compiler.getASTContext();
      /// TestConsumer will be deleted by the framework calling us.
      return llvm::make_unique<FindConsumer>(Visitor);
    }

  private:
    TestVisitor *Visitor;
  };
};
} // end namespace

void expectReplacementAt(const Replacement &Replace,
                         StringRef File, unsigned Offset, unsigned Length) {
  ASSERT_TRUE(Replace.isApplicable());
  EXPECT_EQ(File, Replace.getFilePath());
  EXPECT_EQ(Offset, Replace.getOffset());
  EXPECT_EQ(Length, Replace.getLength());
}

class ClassDeclXVisitor : public TestVisitor<ClassDeclXVisitor> {
public:
  bool VisitCXXRecordDecl(CXXRecordDecl *Record) {
    if (Record->getName() == "X") {
      Replace = Replacement(*SM, Record, "");
    }
    return true;
  }
  Replacement Replace;
};

TEST(Replacement, CanBeConstructedFromNode) {
  ClassDeclXVisitor ClassDeclX;
  EXPECT_TRUE(ClassDeclX.runOver("     class X;"));
  expectReplacementAt(ClassDeclX.Replace, "input.cc", 5, 7);
}

TEST(Replacement, ReplacesAtSpellingLocation) {
  ClassDeclXVisitor ClassDeclX;
  EXPECT_TRUE(ClassDeclX.runOver("#define A(Y) Y\nA(class X);"));
  expectReplacementAt(ClassDeclX.Replace, "input.cc", 17, 7);
}

class CallToFVisitor : public TestVisitor<CallToFVisitor> {
public:
  bool VisitCallExpr(CallExpr *Call) {
    if (Call->getDirectCallee()->getName() == "F") {
      Replace = Replacement(*SM, Call, "");
    }
    return true;
  }
  Replacement Replace;
};

TEST(Replacement, FunctionCall) {
  CallToFVisitor CallToF;
  EXPECT_TRUE(CallToF.runOver("void F(); void G() { F(); }"));
  expectReplacementAt(CallToF.Replace, "input.cc", 21, 3);
}

TEST(Replacement, TemplatedFunctionCall) {
  CallToFVisitor CallToF;
  EXPECT_TRUE(CallToF.runOver(
        "template <typename T> void F(); void G() { F<int>(); }"));
  expectReplacementAt(CallToF.Replace, "input.cc", 43, 8);
}

class NestedNameSpecifierAVisitor
    : public TestVisitor<NestedNameSpecifierAVisitor> {
public:
  bool TraverseNestedNameSpecifierLoc(NestedNameSpecifierLoc NNSLoc) {
    if (NNSLoc.getNestedNameSpecifier()) {
      if (const NamespaceDecl* NS = NNSLoc.getNestedNameSpecifier()->getAsNamespace()) {
        if (NS->getName() == "a") {
          Replace = Replacement(*SM, &NNSLoc, "", Context->getLangOpts());
        }
      }
    }
    return TestVisitor<NestedNameSpecifierAVisitor>::TraverseNestedNameSpecifierLoc(
        NNSLoc);
  }
  Replacement Replace;
};

TEST(Replacement, ColonColon) {
  NestedNameSpecifierAVisitor VisitNNSA;
  EXPECT_TRUE(VisitNNSA.runOver("namespace a { void f() { ::a::f(); } }"));
  expectReplacementAt(VisitNNSA.Replace, "input.cc", 25, 5);
}

TEST(Range, overlaps) {
  EXPECT_TRUE(Range(10, 10).overlapsWith(Range(0, 11)));
  EXPECT_TRUE(Range(0, 11).overlapsWith(Range(10, 10)));
  EXPECT_FALSE(Range(10, 10).overlapsWith(Range(0, 10)));
  EXPECT_FALSE(Range(0, 10).overlapsWith(Range(10, 10)));
  EXPECT_TRUE(Range(0, 10).overlapsWith(Range(2, 6)));
  EXPECT_TRUE(Range(2, 6).overlapsWith(Range(0, 10)));
}

TEST(Range, contains) {
  EXPECT_TRUE(Range(0, 10).contains(Range(0, 10)));
  EXPECT_TRUE(Range(0, 10).contains(Range(2, 6)));
  EXPECT_FALSE(Range(2, 6).contains(Range(0, 10)));
  EXPECT_FALSE(Range(0, 10).contains(Range(0, 11)));
}

TEST(Range, CalculateRangesOfReplacements) {
  // Before: aaaabbbbbbz
  // After : bbbbbbzzzzzzoooooooooooooooo
  Replacements Replaces = toReplacements(
      {Replacement("foo", 0, 4, ""), Replacement("foo", 10, 1, "zzzzzz"),
       Replacement("foo", 11, 0, "oooooooooooooooo")});

  std::vector<Range> Ranges = Replaces.getAffectedRanges();

  EXPECT_EQ(2ul, Ranges.size());
  EXPECT_TRUE(Ranges[0].getOffset() == 0);
  EXPECT_TRUE(Ranges[0].getLength() == 0);
  EXPECT_TRUE(Ranges[1].getOffset() == 6);
  EXPECT_TRUE(Ranges[1].getLength() == 22);
}

TEST(Range, CalculateRangesOfInsertionAroundReplacement) {
  Replacements Replaces = toReplacements(
      {Replacement("foo", 0, 2, ""), Replacement("foo", 0, 0, "ba")});

  std::vector<Range> Ranges = Replaces.getAffectedRanges();

  EXPECT_EQ(1ul, Ranges.size());
  EXPECT_EQ(0u, Ranges[0].getOffset());
  EXPECT_EQ(2u, Ranges[0].getLength());
}

TEST(Range, RangesAfterEmptyReplacements) {
  std::vector<Range> Ranges = {Range(5, 6), Range(10, 5)};
  Replacements Replaces;
  std::vector<Range> Expected = {Range(5, 10)};
  EXPECT_EQ(Expected, calculateRangesAfterReplacements(Replaces, Ranges));
}

TEST(Range, RangesAfterReplacements) {
  std::vector<Range> Ranges = {Range(5, 2), Range(10, 5)};
  Replacements Replaces = toReplacements({Replacement("foo", 0, 2, "1234")});
  std::vector<Range> Expected = {Range(0, 4), Range(7, 2), Range(12, 5)};
  EXPECT_EQ(Expected, calculateRangesAfterReplacements(Replaces, Ranges));
}

TEST(Range, RangesBeforeReplacements) {
  std::vector<Range> Ranges = {Range(5, 2), Range(10, 5)};
  Replacements Replaces = toReplacements({Replacement("foo", 20, 2, "1234")});
  std::vector<Range> Expected = {Range(5, 2), Range(10, 5), Range(20, 4)};
  EXPECT_EQ(Expected, calculateRangesAfterReplacements(Replaces, Ranges));
}

TEST(Range, NotAffectedByReplacements) {
  std::vector<Range> Ranges = {Range(0, 2), Range(5, 2), Range(10, 5)};
  Replacements Replaces = toReplacements({Replacement("foo", 3, 2, "12"),
                                          Replacement("foo", 12, 2, "12"),
                                          Replacement("foo", 20, 5, "")});
  std::vector<Range> Expected = {Range(0, 2), Range(3, 4), Range(10, 5),
                                 Range(20, 0)};
  EXPECT_EQ(Expected, calculateRangesAfterReplacements(Replaces, Ranges));
}

TEST(Range, RangesWithNonOverlappingReplacements) {
  std::vector<Range> Ranges = {Range(0, 2), Range(5, 2), Range(10, 5)};
  Replacements Replaces = toReplacements({Replacement("foo", 3, 1, ""),
                                          Replacement("foo", 6, 1, "123"),
                                          Replacement("foo", 20, 2, "12345")});
  std::vector<Range> Expected = {Range(0, 2), Range(3, 0), Range(4, 4),
                                 Range(11, 5), Range(21, 5)};
  EXPECT_EQ(Expected, calculateRangesAfterReplacements(Replaces, Ranges));
}

TEST(Range, RangesWithOverlappingReplacements) {
  std::vector<Range> Ranges = {Range(0, 2), Range(5, 2), Range(15, 5),
                               Range(30, 5)};
  Replacements Replaces = toReplacements(
      {Replacement("foo", 1, 3, ""), Replacement("foo", 6, 1, "123"),
       Replacement("foo", 13, 3, "1"), Replacement("foo", 25, 15, "")});
  std::vector<Range> Expected = {Range(0, 1), Range(2, 4), Range(12, 5),
                                 Range(22, 0)};
  EXPECT_EQ(Expected, calculateRangesAfterReplacements(Replaces, Ranges));
}

TEST(Range, MergeIntoOneRange) {
  std::vector<Range> Ranges = {Range(0, 2), Range(5, 2), Range(15, 5)};
  Replacements Replaces =
      toReplacements({Replacement("foo", 1, 15, "1234567890")});
  std::vector<Range> Expected = {Range(0, 15)};
  EXPECT_EQ(Expected, calculateRangesAfterReplacements(Replaces, Ranges));
}

TEST(Range, ReplacementsStartingAtRangeOffsets) {
  std::vector<Range> Ranges = {Range(0, 2), Range(5, 5), Range(15, 5)};
  Replacements Replaces = toReplacements(
      {Replacement("foo", 0, 2, "12"), Replacement("foo", 5, 1, "123"),
       Replacement("foo", 7, 4, "12345"), Replacement("foo", 15, 10, "12")});
  std::vector<Range> Expected = {Range(0, 2), Range(5, 9), Range(18, 2)};
  EXPECT_EQ(Expected, calculateRangesAfterReplacements(Replaces, Ranges));
}

TEST(Range, ReplacementsEndingAtRangeEnds) {
  std::vector<Range> Ranges = {Range(0, 2), Range(5, 2), Range(15, 5)};
  Replacements Replaces = toReplacements(
      {Replacement("foo", 6, 1, "123"), Replacement("foo", 17, 3, "12")});
  std::vector<Range> Expected = {Range(0, 2), Range(5, 4), Range(17, 4)};
  EXPECT_EQ(Expected, calculateRangesAfterReplacements(Replaces, Ranges));
}

TEST(Range, AjacentReplacements) {
  std::vector<Range> Ranges = {Range(0, 0), Range(15, 5)};
  Replacements Replaces = toReplacements(
      {Replacement("foo", 1, 2, "123"), Replacement("foo", 12, 3, "1234")});
  std::vector<Range> Expected = {Range(0, 0), Range(1, 3), Range(13, 9)};
  EXPECT_EQ(Expected, calculateRangesAfterReplacements(Replaces, Ranges));
}

TEST(Range, MergeRangesAfterReplacements) {
  std::vector<Range> Ranges = {Range(8, 0), Range(5, 2), Range(9, 0), Range(0, 1)};
  Replacements Replaces = toReplacements({Replacement("foo", 1, 3, ""),
                                          Replacement("foo", 7, 0, "12"),
                                          Replacement("foo", 9, 2, "")});
  std::vector<Range> Expected = {Range(0, 1), Range(2, 4), Range(7, 0),
                                 Range(8, 0)};
  EXPECT_EQ(Expected, calculateRangesAfterReplacements(Replaces, Ranges));
}

TEST(Range, ConflictingRangesBeforeReplacements) {
  std::vector<Range> Ranges = {Range(8, 3), Range(5, 4), Range(9, 1)};
  Replacements Replaces = toReplacements({Replacement("foo", 1, 3, "")});
  std::vector<Range> Expected = {Range(1, 0), Range(2, 6)};
  EXPECT_EQ(Expected, calculateRangesAfterReplacements(Replaces, Ranges));
}

class MergeReplacementsTest : public ::testing::Test {
protected:
  void mergeAndTestRewrite(StringRef Code, StringRef Intermediate,
                           StringRef Result, const Replacements &First,
                           const Replacements &Second) {
    // These are mainly to verify the test itself and make it easier to read.
    auto AfterFirst = applyAllReplacements(Code, First);
    EXPECT_TRUE(static_cast<bool>(AfterFirst));
    auto InSequenceRewrite = applyAllReplacements(*AfterFirst, Second);
    EXPECT_TRUE(static_cast<bool>(InSequenceRewrite));
    EXPECT_EQ(Intermediate, *AfterFirst);
    EXPECT_EQ(Result, *InSequenceRewrite);

    tooling::Replacements Merged = First.merge(Second);
    auto MergedRewrite = applyAllReplacements(Code, Merged);
    EXPECT_TRUE(static_cast<bool>(MergedRewrite));
    EXPECT_EQ(*InSequenceRewrite, *MergedRewrite);
    if (*InSequenceRewrite != *MergedRewrite)
      for (tooling::Replacement M : Merged)
        llvm::errs() << M.getOffset() << " " << M.getLength() << " "
                     << M.getReplacementText() << "\n";
  }
  void mergeAndTestRewrite(StringRef Code, const Replacements &First,
                           const Replacements &Second) {
    auto AfterFirst = applyAllReplacements(Code, First);
    EXPECT_TRUE(static_cast<bool>(AfterFirst));
    auto InSequenceRewrite = applyAllReplacements(*AfterFirst, Second);
    tooling::Replacements Merged = First.merge(Second);
    auto MergedRewrite = applyAllReplacements(Code, Merged);
    EXPECT_TRUE(static_cast<bool>(MergedRewrite));
    EXPECT_EQ(*InSequenceRewrite, *MergedRewrite);
    if (*InSequenceRewrite != *MergedRewrite)
      for (tooling::Replacement M : Merged)
        llvm::errs() << M.getOffset() << " " << M.getLength() << " "
                     << M.getReplacementText() << "\n";
  }
};

TEST_F(MergeReplacementsTest, Offsets) {
  mergeAndTestRewrite("aaa", "aabab", "cacabab",
                      toReplacements({{"", 2, 0, "b"}, {"", 3, 0, "b"}}),
                      toReplacements({{"", 0, 0, "c"}, {"", 1, 0, "c"}}));
  mergeAndTestRewrite("aaa", "babaa", "babacac",
                      toReplacements({{"", 0, 0, "b"}, {"", 1, 0, "b"}}),
                      toReplacements({{"", 4, 0, "c"}, {"", 5, 0, "c"}}));
  mergeAndTestRewrite("aaaa", "aaa", "aac", toReplacements({{"", 1, 1, ""}}),
                      toReplacements({{"", 2, 1, "c"}}));

  mergeAndTestRewrite("aa", "bbabba", "bbabcba",
                      toReplacements({{"", 0, 0, "bb"}, {"", 1, 0, "bb"}}),
                      toReplacements({{"", 4, 0, "c"}}));
}

TEST_F(MergeReplacementsTest, Concatenations) {
  // Basic concatenations. It is important to merge these into a single
  // replacement to ensure the correct order.
  {
    auto First = toReplacements({{"", 0, 0, "a"}});
    auto Second = toReplacements({{"", 1, 0, "b"}});
    EXPECT_EQ(toReplacements({{"", 0, 0, "ab"}}), First.merge(Second));
  }
  {
    auto First = toReplacements({{"", 0, 0, "a"}});
    auto Second = toReplacements({{"", 0, 0, "b"}});
    EXPECT_EQ(toReplacements({{"", 0, 0, "ba"}}), First.merge(Second));
  }
  mergeAndTestRewrite("", "a", "ab", toReplacements({{"", 0, 0, "a"}}),
                      toReplacements({{"", 1, 0, "b"}}));
  mergeAndTestRewrite("", "a", "ba", toReplacements({{"", 0, 0, "a"}}),
                      toReplacements({{"", 0, 0, "b"}}));
}

TEST_F(MergeReplacementsTest, NotChangingLengths) {
  mergeAndTestRewrite("aaaa", "abba", "acca",
                      toReplacements({{"", 1, 2, "bb"}}),
                      toReplacements({{"", 1, 2, "cc"}}));
  mergeAndTestRewrite("aaaa", "abba", "abcc",
                      toReplacements({{"", 1, 2, "bb"}}),
                      toReplacements({{"", 2, 2, "cc"}}));
  mergeAndTestRewrite("aaaa", "abba", "ccba",
                      toReplacements({{"", 1, 2, "bb"}}),
                      toReplacements({{"", 0, 2, "cc"}}));
  mergeAndTestRewrite("aaaaaa", "abbdda", "abccda",
                      toReplacements({{"", 1, 2, "bb"}, {"", 3, 2, "dd"}}),
                      toReplacements({{"", 2, 2, "cc"}}));
}

TEST_F(MergeReplacementsTest, OverlappingRanges) {
  mergeAndTestRewrite("aaa", "bbd", "bcbcd",
                      toReplacements({{"", 0, 1, "bb"}, {"", 1, 2, "d"}}),
                      toReplacements({{"", 1, 0, "c"}, {"", 2, 0, "c"}}));

  mergeAndTestRewrite("aaaa", "aabbaa", "acccca",
                      toReplacements({{"", 2, 0, "bb"}}),
                      toReplacements({{"", 1, 4, "cccc"}}));
  mergeAndTestRewrite("aaaa", "aababa", "acccca",
                      toReplacements({{"", 2, 0, "b"}, {"", 3, 0, "b"}}),
                      toReplacements({{"", 1, 4, "cccc"}}));
  mergeAndTestRewrite("aaaaaa", "abbbba", "abba",
                      toReplacements({{"", 1, 4, "bbbb"}}),
                      toReplacements({{"", 2, 2, ""}}));
  mergeAndTestRewrite("aaaa", "aa", "cc",
                      toReplacements({{"", 1, 1, ""}, {"", 2, 1, ""}}),
                      toReplacements({{"", 0, 2, "cc"}}));
  mergeAndTestRewrite("aa", "abbba", "abcbcba",
                      toReplacements({{"", 1, 0, "bbb"}}),
                      toReplacements({{"", 2, 0, "c"}, {"", 3, 0, "c"}}));

  mergeAndTestRewrite(
      "aaa", "abbab", "ccdd",
      toReplacements({{"", 0, 1, ""}, {"", 2, 0, "bb"}, {"", 3, 0, "b"}}),
      toReplacements({{"", 0, 2, "cc"}, {"", 2, 3, "dd"}}));
  mergeAndTestRewrite(
      "aa", "babbab", "ccdd",
      toReplacements({{"", 0, 0, "b"}, {"", 1, 0, "bb"}, {"", 2, 0, "b"}}),
      toReplacements({{"", 0, 3, "cc"}, {"", 3, 3, "dd"}}));
}

TEST(DeduplicateByFileTest, PathsWithDots) {
  std::map<std::string, Replacements> FileToReplaces;
  llvm::IntrusiveRefCntPtr<vfs::InMemoryFileSystem> VFS(
      new vfs::InMemoryFileSystem());
  FileManager FileMgr(FileSystemOptions(), VFS);
#if !defined(LLVM_ON_WIN32)
  StringRef Path1 = "a/b/.././c.h";
  StringRef Path2 = "a/c.h";
#else
  StringRef Path1 = "a\\b\\..\\.\\c.h";
  StringRef Path2 = "a\\c.h";
#endif
  EXPECT_TRUE(VFS->addFile(Path1, 0, llvm::MemoryBuffer::getMemBuffer("")));
  EXPECT_TRUE(VFS->addFile(Path2, 0, llvm::MemoryBuffer::getMemBuffer("")));
  FileToReplaces[Path1] = Replacements();
  FileToReplaces[Path2] = Replacements();
  FileToReplaces = groupReplacementsByFile(FileMgr, FileToReplaces);
  EXPECT_EQ(1u, FileToReplaces.size());
  EXPECT_EQ(Path1, FileToReplaces.begin()->first);
}

TEST(DeduplicateByFileTest, PathWithDotSlash) {
  std::map<std::string, Replacements> FileToReplaces;
  llvm::IntrusiveRefCntPtr<vfs::InMemoryFileSystem> VFS(
      new vfs::InMemoryFileSystem());
  FileManager FileMgr(FileSystemOptions(), VFS);
#if !defined(LLVM_ON_WIN32)
  StringRef Path1 = "./a/b/c.h";
  StringRef Path2 = "a/b/c.h";
#else
  StringRef Path1 = ".\\a\\b\\c.h";
  StringRef Path2 = "a\\b\\c.h";
#endif
  EXPECT_TRUE(VFS->addFile(Path1, 0, llvm::MemoryBuffer::getMemBuffer("")));
  EXPECT_TRUE(VFS->addFile(Path2, 0, llvm::MemoryBuffer::getMemBuffer("")));
  FileToReplaces[Path1] = Replacements();
  FileToReplaces[Path2] = Replacements();
  FileToReplaces = groupReplacementsByFile(FileMgr, FileToReplaces);
  EXPECT_EQ(1u, FileToReplaces.size());
  EXPECT_EQ(Path1, FileToReplaces.begin()->first);
}

TEST(DeduplicateByFileTest, NonExistingFilePath) {
  std::map<std::string, Replacements> FileToReplaces;
  llvm::IntrusiveRefCntPtr<vfs::InMemoryFileSystem> VFS(
      new vfs::InMemoryFileSystem());
  FileManager FileMgr(FileSystemOptions(), VFS);
#if !defined(LLVM_ON_WIN32)
  StringRef Path1 = "./a/b/c.h";
  StringRef Path2 = "a/b/c.h";
#else
  StringRef Path1 = ".\\a\\b\\c.h";
  StringRef Path2 = "a\\b\\c.h";
#endif
  FileToReplaces[Path1] = Replacements();
  FileToReplaces[Path2] = Replacements();
  FileToReplaces = groupReplacementsByFile(FileMgr, FileToReplaces);
  EXPECT_TRUE(FileToReplaces.empty());
}

namespace {
struct TestRefactoringValueOption final : RefactoringOption {
  int Value;
  TestRefactoringValueOption(int Value) : Value(Value) {}

  static constexpr const char *Name = "test value option";
};
} // end anonymous namespace

TEST(RefactoringOptionSet, AddGet) {
  RefactoringOptionSet Options;
  const TestRefactoringValueOption Kind(21);
  const TestRefactoringValueOption DefaultKind(42);

  EXPECT_EQ(Options.get<TestRefactoringValueOption>(), nullptr);
  EXPECT_EQ(Options.get(DefaultKind).Value, DefaultKind.Value);

  Options.add(Kind);

  auto *Ptr = Options.get<TestRefactoringValueOption>();
  ASSERT_TRUE(Ptr);
  EXPECT_EQ(Ptr->Value, Kind.Value);
  EXPECT_EQ(Options.get(DefaultKind).Value, Kind.Value);
}

namespace {
struct TestRefactoringOption final : RefactoringOption {
  int &Counter;
  TestRefactoringOption(int &Counter) : Counter(Counter) {}
  ~TestRefactoringOption() { ++Counter; }

  static constexpr const char *Name = "test option";
};
} // end anonymous namespace

TEST(RefactoringOptionSet, OptionDestroyed) {
  int Counter = 0;
  {
    RefactoringOptionSet Options;
    Options.add(TestRefactoringOption(Counter));
    Options.add(TestRefactoringOption(Counter));
  }
  EXPECT_EQ(Counter, 3);
}

class AtomicChangeTest : public ::testing::Test {
  protected:
    void SetUp() override {
      DefaultFileID = Context.createInMemoryFile("input.cpp", DefaultCode);
      DefaultLoc = Context.Sources.getLocForStartOfFile(DefaultFileID)
                       .getLocWithOffset(20);
      assert(DefaultLoc.isValid() && "Default location must be valid.");
    }

    RewriterTestContext Context;
    std::string DefaultCode = std::string(100, 'a');
    unsigned DefaultOffset = 20;
    SourceLocation DefaultLoc;
    FileID DefaultFileID;
};

TEST_F(AtomicChangeTest, AtomicChangeToYAML) {
  AtomicChange Change(Context.Sources, DefaultLoc);
  llvm::Error Err =
      Change.insert(Context.Sources, DefaultLoc, "aa", /*InsertAfter=*/false);
  ASSERT_TRUE(!Err);
  Err = Change.insert(Context.Sources, DefaultLoc.getLocWithOffset(10), "bb",
                    /*InsertAfter=*/false);
  ASSERT_TRUE(!Err);
  Change.addHeader("a.h");
  Change.removeHeader("b.h");
  std::string YAMLString = Change.toYAMLString();

  // NOTE: If this test starts to fail for no obvious reason, check whitespace.
  ASSERT_STREQ("---\n"
               "Key:             'input.cpp:20'\n"
               "FilePath:        input.cpp\n"
               "Error:           ''\n"
               "InsertedHeaders: \n" // Extra whitespace here!
               "  - a.h\n"
               "RemovedHeaders:  \n" // Extra whitespace here!
               "  - b.h\n"
               "Replacements:    \n" // Extra whitespace here!
               "  - FilePath:        input.cpp\n"
               "    Offset:          20\n"
               "    Length:          0\n"
               "    ReplacementText: aa\n"
               "  - FilePath:        input.cpp\n"
               "    Offset:          30\n"
               "    Length:          0\n"
               "    ReplacementText: bb\n"
               "...\n",
               YAMLString.c_str());
}

TEST_F(AtomicChangeTest, YAMLToAtomicChange) {
  std::string YamlContent = "---\n"
                            "Key:             'input.cpp:20'\n"
                            "FilePath:        input.cpp\n"
                            "Error:           'ok'\n"
                            "InsertedHeaders: \n" // Extra whitespace here!
                            "  - a.h\n"
                            "RemovedHeaders:  \n" // Extra whitespace here!
                            "  - b.h\n"
                            "Replacements:    \n" // Extra whitespace here!
                            "  - FilePath:        input.cpp\n"
                            "    Offset:          20\n"
                            "    Length:          0\n"
                            "    ReplacementText: aa\n"
                            "  - FilePath:        input.cpp\n"
                            "    Offset:          30\n"
                            "    Length:          0\n"
                            "    ReplacementText: bb\n"
                            "...\n";
  AtomicChange ExpectedChange(Context.Sources, DefaultLoc);
  llvm::Error Err = ExpectedChange.insert(Context.Sources, DefaultLoc, "aa",
                                        /*InsertAfter=*/false);
  ASSERT_TRUE(!Err);
  Err = ExpectedChange.insert(Context.Sources, DefaultLoc.getLocWithOffset(10),
                            "bb", /*InsertAfter=*/false);
  ASSERT_TRUE(!Err);

  ExpectedChange.addHeader("a.h");
  ExpectedChange.removeHeader("b.h");
  ExpectedChange.setError("ok");

  AtomicChange ActualChange = AtomicChange::convertFromYAML(YamlContent);
  EXPECT_EQ(ExpectedChange.getKey(), ActualChange.getKey());
  EXPECT_EQ(ExpectedChange.getFilePath(), ActualChange.getFilePath());
  EXPECT_EQ(ExpectedChange.getError(), ActualChange.getError());
  EXPECT_EQ(ExpectedChange.getInsertedHeaders(),
            ActualChange.getInsertedHeaders());
  EXPECT_EQ(ExpectedChange.getRemovedHeaders(),
            ActualChange.getRemovedHeaders());
  EXPECT_EQ(ExpectedChange.getReplacements().size(),
            ActualChange.getReplacements().size());
  EXPECT_EQ(2u, ActualChange.getReplacements().size());
  EXPECT_EQ(*ExpectedChange.getReplacements().begin(),
            *ActualChange.getReplacements().begin());
  EXPECT_EQ(*(++ExpectedChange.getReplacements().begin()),
            *(++ActualChange.getReplacements().begin()));
}

TEST_F(AtomicChangeTest, CheckKeyAndKeyFile) {
  AtomicChange Change(Context.Sources, DefaultLoc);
  EXPECT_EQ("input.cpp:20", Change.getKey());
  EXPECT_EQ("input.cpp", Change.getFilePath());
}

TEST_F(AtomicChangeTest, Replace) {
  AtomicChange Change(Context.Sources, DefaultLoc);
  llvm::Error Err = Change.replace(Context.Sources, DefaultLoc, 2, "aa");
  ASSERT_TRUE(!Err);
  EXPECT_EQ(Change.getReplacements().size(), 1u);
  EXPECT_EQ(*Change.getReplacements().begin(),
            Replacement(Context.Sources, DefaultLoc, 2, "aa"));

  // Add a new replacement that conflicts with the existing one.
  Err = Change.replace(Context.Sources, DefaultLoc, 3, "ab");
  EXPECT_TRUE((bool)Err);
  llvm::consumeError(std::move(Err));
  EXPECT_EQ(Change.getReplacements().size(), 1u);
}

TEST_F(AtomicChangeTest, ReplaceWithRange) {
  AtomicChange Change(Context.Sources, DefaultLoc);
  SourceLocation End = DefaultLoc.getLocWithOffset(20);
  llvm::Error Err = Change.replace(
      Context.Sources, CharSourceRange::getCharRange(DefaultLoc, End), "aa");
  ASSERT_TRUE(!Err);
  EXPECT_EQ(Change.getReplacements().size(), 1u);
  EXPECT_EQ(*Change.getReplacements().begin(),
            Replacement(Context.Sources, DefaultLoc, 20, "aa"));
}

TEST_F(AtomicChangeTest, InsertBefore) {
  AtomicChange Change(Context.Sources, DefaultLoc);
  llvm::Error Err = Change.insert(Context.Sources, DefaultLoc, "aa");
  ASSERT_TRUE(!Err);
  EXPECT_EQ(Change.getReplacements().size(), 1u);
  EXPECT_EQ(*Change.getReplacements().begin(),
            Replacement(Context.Sources, DefaultLoc, 0, "aa"));
  Err = Change.insert(Context.Sources, DefaultLoc, "b", /*InsertAfter=*/false);
  ASSERT_TRUE(!Err);
  EXPECT_EQ(Change.getReplacements().size(), 1u);
  EXPECT_EQ(*Change.getReplacements().begin(),
            Replacement(Context.Sources, DefaultLoc, 0, "baa"));
}

TEST_F(AtomicChangeTest, InsertAfter) {
  AtomicChange Change(Context.Sources, DefaultLoc);
  llvm::Error Err = Change.insert(Context.Sources, DefaultLoc, "aa");
  ASSERT_TRUE(!Err);
  EXPECT_EQ(Change.getReplacements().size(), 1u);
  EXPECT_EQ(*Change.getReplacements().begin(),
            Replacement(Context.Sources, DefaultLoc, 0, "aa"));
  Err = Change.insert(Context.Sources, DefaultLoc, "b");
  ASSERT_TRUE(!Err);
  EXPECT_EQ(Change.getReplacements().size(), 1u);
  EXPECT_EQ(*Change.getReplacements().begin(),
            Replacement(Context.Sources, DefaultLoc, 0, "aab"));
}

TEST_F(AtomicChangeTest, InsertBeforeWithInvalidLocation) {
  AtomicChange Change(Context.Sources, DefaultLoc);
  llvm::Error Err =
      Change.insert(Context.Sources, DefaultLoc, "a", /*InsertAfter=*/false);
  ASSERT_TRUE(!Err);

  // Invalid location.
  Err = Change.insert(Context.Sources, SourceLocation(), "a",
                    /*InsertAfter=*/false);
  ASSERT_TRUE((bool)Err);
  EXPECT_TRUE(checkReplacementError(
      std::move(Err), replacement_error::wrong_file_path,
      Replacement(Context.Sources, DefaultLoc, 0, "a"),
      Replacement(Context.Sources, SourceLocation(), 0, "a")));
}

TEST_F(AtomicChangeTest, InsertBeforeToWrongFile) {
  AtomicChange Change(Context.Sources, DefaultLoc);
  llvm::Error Err =
      Change.insert(Context.Sources, DefaultLoc, "a", /*InsertAfter=*/false);
  ASSERT_TRUE(!Err);

  // Inserting at a different file.
  FileID NewID = Context.createInMemoryFile("extra.cpp", DefaultCode);
  SourceLocation NewLoc = Context.Sources.getLocForStartOfFile(NewID);
  Err = Change.insert(Context.Sources, NewLoc, "b", /*InsertAfter=*/false);
  ASSERT_TRUE((bool)Err);
  EXPECT_TRUE(
      checkReplacementError(std::move(Err), replacement_error::wrong_file_path,
                            Replacement(Context.Sources, DefaultLoc, 0, "a"),
                            Replacement(Context.Sources, NewLoc, 0, "b")));
}

TEST_F(AtomicChangeTest, InsertAfterWithInvalidLocation) {
  AtomicChange Change(Context.Sources, DefaultLoc);
  llvm::Error Err = Change.insert(Context.Sources, DefaultLoc, "a");
  ASSERT_TRUE(!Err);

  // Invalid location.
  Err = Change.insert(Context.Sources, SourceLocation(), "b");
  ASSERT_TRUE((bool)Err);
  EXPECT_TRUE(checkReplacementError(
      std::move(Err), replacement_error::wrong_file_path,
      Replacement(Context.Sources, DefaultLoc, 0, "a"),
      Replacement(Context.Sources, SourceLocation(), 0, "b")));
}

<<<<<<< HEAD
namespace {

class RefactoringOperationTest {
  RefactoringActionType Type;
  unsigned Line, Column;
  bool Success = true;
  std::function<void(const RefactoringResult &Result)> ResultHandler;

public:
  RefactoringOperationTest(
      RefactoringActionType Type, unsigned Line, unsigned Column,
      std::function<void(const RefactoringResult &Result)> ResultHandler)
      : Type(Type), Line(Line), Column(Column),
        ResultHandler(std::move(ResultHandler)) {}

  bool runOver(StringRef Code) {
    return runToolOnCode(new TestAction(this), Code);
  }

  bool succeeded() const { return Success; }

  void run() {
    assert(PP && Context && "Invalid state");
    SourceLocation Loc = Context->getSourceManager().translateLineCol(
        Context->getSourceManager().getMainFileID(), Line, Column);
    if (Loc.isInvalid()) {
      Success = false;
      return;
    }
    RefactoringOperationResult Op =
        initiateRefactoringOperationAt(Loc, SourceRange(), *Context, Type);
    if (!Op.Initiated) {
      Success = false;
      return;
    }
    RefactoringOptionSet Options;
    llvm::Expected<RefactoringResult> Result =
        Op.RefactoringOp->perform(*Context, *PP, Options);
    if (!Result) {
      (void)!llvm::handleErrors(
          Result.takeError(),
          [&](const RefactoringOperationError &Error) { Success = false; });
      return;
    }
    ResultHandler(Result.get());
  }

protected:
  clang::Preprocessor *PP;
  clang::ASTContext *Context;

private:
  class TestConsumer : public clang::ASTConsumer {
  public:
    TestConsumer(RefactoringOperationTest *Test) : Test(Test) {}

    void HandleTranslationUnit(clang::ASTContext &Context) override {
      Test->run();
    }

  private:
    RefactoringOperationTest *Test;
  };

  class TestAction : public clang::ASTFrontendAction {
  public:
    TestAction(RefactoringOperationTest *Test) : Test(Test) {}

    std::unique_ptr<clang::ASTConsumer>
    CreateASTConsumer(clang::CompilerInstance &Compiler,
                      llvm::StringRef) override {
      Test->PP = &Compiler.getPreprocessor();
      Test->Context = &Compiler.getASTContext();
      return llvm::make_unique<TestConsumer>(Test);
    }

  private:
    RefactoringOperationTest *Test;
  };
};

} // end anonymous namespace

TEST(RefactoringContinuation, ContinuationAndQueriesExist) {
  using namespace clang::tooling::indexer;
  using namespace clang::tooling::indexer::detail;
  RefactoringOperationTest Test(
      RefactoringActionType::ImplementDeclaredMethods, 2, 1,
      [](const RefactoringResult &Result) {
        EXPECT_TRUE(Result.Replacements.empty());
        ASSERT_NE(Result.Continuation, nullptr);
        RefactoringContinuation &Continuation = *Result.Continuation;

        ASTProducerQuery *ASTQuery = Continuation.getASTUnitIndexerQuery();
        ASSERT_NE(ASTQuery, nullptr);
        EXPECT_TRUE(isa<ASTProducerQuery>(ASTQuery));
        EXPECT_TRUE(isa<ASTUnitForImplementationOfDeclarationQuery>(ASTQuery));
        EXPECT_FALSE(isa<DeclarationsQuery>(ASTQuery));

        auto AdditionalQueries = Continuation.getAdditionalIndexerQueries();
        ASSERT_EQ(AdditionalQueries.size(), (size_t)1);
        EXPECT_FALSE(isa<ASTProducerQuery>(AdditionalQueries[0]));
        EXPECT_FALSE(isa<ASTUnitForImplementationOfDeclarationQuery>(
            AdditionalQueries[0]));
        ASSERT_TRUE(isa<DeclarationsQuery>(AdditionalQueries[0]));

        const DeclPredicateNode &Predicate =
            cast<DeclarationsQuery>(AdditionalQueries[0])->getPredicateNode();
        ASSERT_TRUE(isa<DeclPredicateNotPredicate>(Predicate));
        const DeclPredicateNode &SubPredicate =
            cast<DeclPredicateNotPredicate>(Predicate).getChild();
        ASSERT_TRUE(isa<DeclPredicateNodePredicate>(SubPredicate));
        EXPECT_EQ(cast<DeclPredicateNodePredicate>(SubPredicate).getPredicate(),
                  DeclEntity().isDefined().Predicate);

        ASTQuery->invalidateTUSpecificState();
        AdditionalQueries[0]->invalidateTUSpecificState();
      });
  Test.runOver("class Foo {\nvoid method();\n};\n");
  EXPECT_TRUE(Test.succeeded());
=======
class ApplyAtomicChangesTest : public ::testing::Test {
protected:
  ApplyAtomicChangesTest() : FilePath("file.cc") {
    Spec.Cleanup = true;
    Spec.Format = ApplyChangesSpec::kAll;
    Spec.Style = format::getLLVMStyle();
  }

  ~ApplyAtomicChangesTest() override {}

  void setInput(llvm::StringRef Input) {
    Code = Input;
    FID = Context.createInMemoryFile(FilePath, Code);
  }

  SourceLocation getLoc(unsigned Offset) const {
    return Context.Sources.getLocForStartOfFile(FID).getLocWithOffset(Offset);
  }

  AtomicChange replacementToAtomicChange(llvm::StringRef Key, unsigned Offset,
                                         unsigned Length,
                                         llvm::StringRef Text) {
    AtomicChange Change(FilePath, Key);
    llvm::Error Err =
        Change.replace(Context.Sources, getLoc(Offset), Length, Text);
    EXPECT_FALSE(Err);
    return Change;
  }

  std::string rewrite(bool FailureExpected = false) {
    llvm::Expected<std::string> ChangedCode =
        applyAtomicChanges(FilePath, Code, Changes, Spec);
    EXPECT_EQ(FailureExpected, !ChangedCode);
    if (!ChangedCode) {
      llvm::errs() << "Failed to apply changes: "
                   << llvm::toString(ChangedCode.takeError()) << "\n";
      return "";
    }
    return *ChangedCode;
  }

  RewriterTestContext Context;
  FileID FID;
  ApplyChangesSpec Spec;
  std::string Code;
  std::string FilePath;
  llvm::SmallVector<AtomicChange, 8> Changes;
};

TEST_F(ApplyAtomicChangesTest, BasicRefactoring) {
  setInput("int a;");
  AtomicChange Change(FilePath, "key1");
  Changes.push_back(replacementToAtomicChange("key1", 4, 1, "b"));
  EXPECT_EQ("int b;", rewrite());
}

TEST_F(ApplyAtomicChangesTest, SeveralRefactorings) {
  setInput("int a;\n"
           "int b;");
  Changes.push_back(replacementToAtomicChange("key1", 0, 3, "float"));
  Changes.push_back(replacementToAtomicChange("key2", 4, 1, "f"));
  Changes.push_back(replacementToAtomicChange("key3", 11, 1, "g"));
  Changes.push_back(replacementToAtomicChange("key4", 7, 3, "float"));
  EXPECT_EQ("float f;\n"
            "float g;",
            rewrite());
}

TEST_F(ApplyAtomicChangesTest, IgnorePathsInRefactorings) {
  setInput("int a;\n"
           "int b;");
  Changes.push_back(replacementToAtomicChange("key1", 4, 1, "aa"));

  FileID ID = Context.createInMemoryFile("AnotherFile", "12345678912345");
  Changes.emplace_back("AnotherFile", "key2");
  auto Err = Changes.back().replace(
      Context.Sources,
      Context.Sources.getLocForStartOfFile(ID).getLocWithOffset(11), 1, "bb");
  ASSERT_TRUE(!Err);
  EXPECT_EQ("int aa;\n"
            "int bb;",
            rewrite());
}

TEST_F(ApplyAtomicChangesTest, AppliesDuplicateInsertions) {
  setInput("int a;");
  Changes.push_back(replacementToAtomicChange("key1", 5, 0, "b"));
  Changes.push_back(replacementToAtomicChange("key2", 5, 0, "b"));
  EXPECT_EQ("int abb;", rewrite());
}

TEST_F(ApplyAtomicChangesTest, BailsOnOverlappingRefactorings) {
  setInput("int a;");
  Changes.push_back(replacementToAtomicChange("key1", 0, 5, "float f"));
  Changes.push_back(replacementToAtomicChange("key2", 4, 1, "b"));
  EXPECT_EQ("", rewrite(/*FailureExpected=*/true));
}

TEST_F(ApplyAtomicChangesTest, BasicReformatting) {
  setInput("int  a;");
  Changes.push_back(replacementToAtomicChange("key1", 5, 1, "b"));
  EXPECT_EQ("int b;", rewrite());
}

TEST_F(ApplyAtomicChangesTest, OnlyFormatWhenViolateColumnLimits) {
  Spec.Format = ApplyChangesSpec::kViolations;
  Spec.Style.ColumnLimit = 8;
  setInput("int  a;\n"
           "int    a;\n"
           "int  aaaaaaaa;\n");
  Changes.push_back(replacementToAtomicChange("key1", 5, 1, "x"));
  Changes.push_back(replacementToAtomicChange("key2", 15, 1, "x"));
  Changes.push_back(replacementToAtomicChange("key3", 23, 8, "xx"));
  EXPECT_EQ("int  x;\n"
            "int x;\n"
            "int  xx;\n",
            rewrite());
}

TEST_F(ApplyAtomicChangesTest, LastLineViolateColumnLimits) {
  Spec.Format = ApplyChangesSpec::kViolations;
  Spec.Style.ColumnLimit = 8;
  setInput("int  a;\n"
           "int    a;");
  Changes.push_back(replacementToAtomicChange("key1", 0, 1, "i"));
  Changes.push_back(replacementToAtomicChange("key2", 15, 2, "y;"));
  EXPECT_EQ("int  a;\n"
            "int y;",
            rewrite());
}

TEST_F(ApplyAtomicChangesTest, LastLineWithNewlineViolateColumnLimits) {
  Spec.Format = ApplyChangesSpec::kViolations;
  Spec.Style.ColumnLimit = 8;
  setInput("int  a;\n"
           "int   a;\n");
  Changes.push_back(replacementToAtomicChange("key1", 0, 1, "i"));
  Changes.push_back(replacementToAtomicChange("key2", 14, 3, "y;\n"));
  EXPECT_EQ("int  a;\n"
            "int   y;\n",
            rewrite());
}

TEST_F(ApplyAtomicChangesTest, Longer) {
  setInput("int  a;");
  Changes.push_back(replacementToAtomicChange("key1", 5, 1, "bbb"));
  EXPECT_EQ("int bbb;", rewrite());
}

TEST_F(ApplyAtomicChangesTest, Shorter) {
  setInput("int  aaa;");
  Changes.push_back(replacementToAtomicChange("key1", 5, 3, "b"));
  EXPECT_EQ("int b;", rewrite());
}

TEST_F(ApplyAtomicChangesTest, OnlyFormatChangedLines) {
  setInput("int  aaa;\n"
           "int a = b;\n"
           "int  bbb;");
  Changes.push_back(replacementToAtomicChange("key1", 14, 1, "b"));
  EXPECT_EQ("int  aaa;\n"
            "int b = b;\n"
            "int  bbb;",
            rewrite());
}

TEST_F(ApplyAtomicChangesTest, DisableFormatting) {
  Spec.Format = ApplyChangesSpec::kNone;
  setInput("int  aaa;\n"
           "int a   = b;\n"
           "int  bbb;");
  Changes.push_back(replacementToAtomicChange("key1", 14, 1, "b"));
  EXPECT_EQ("int  aaa;\n"
            "int b   = b;\n"
            "int  bbb;",
            rewrite());
}

TEST_F(ApplyAtomicChangesTest, AdaptsToLocalPointerStyle) {
  setInput("int *aaa;\n"
           "int *bbb;");
  Changes.push_back(replacementToAtomicChange("key1", 0, 0, "int* ccc;\n"));
  EXPECT_EQ("int *ccc;\n"
            "int *aaa;\n"
            "int *bbb;",
            rewrite());
}

TEST_F(ApplyAtomicChangesTest, AcceptsSurroundingFormatting) {
  setInput("   int  aaa;\n"
           "   int a = b;\n"
           "   int  bbb;");
  Changes.push_back(replacementToAtomicChange("key1", 20, 1, "b"));
  EXPECT_EQ("   int  aaa;\n"
            "   int b = b;\n"
            "   int  bbb;",
            rewrite());
}

TEST_F(ApplyAtomicChangesTest, BailsOutOnConflictingChanges) {
  setInput("int c;\n"
           "int f;");
  // Insertions at the same offset are only allowed in the same AtomicChange.
  Changes.push_back(replacementToAtomicChange("key1", 0, 0, "int a;\n"));
  Changes.push_back(replacementToAtomicChange("key2", 0, 0, "int b;\n"));
  EXPECT_EQ("", rewrite(/*FailureExpected=*/true));
}

TEST_F(ApplyAtomicChangesTest, InsertsNewIncludesInRightOrder) {
  setInput("int a;");
  Changes.emplace_back(FilePath, "key1");
  Changes.back().addHeader("b");
  Changes.back().addHeader("c");
  Changes.emplace_back(FilePath, "key2");
  Changes.back().addHeader("a");
  EXPECT_EQ("#include \"a\"\n"
            "#include \"b\"\n"
            "#include \"c\"\n"
            "int a;",
            rewrite());
}

TEST_F(ApplyAtomicChangesTest, RemoveAndSortIncludes) {
  setInput("#include \"a\"\n"
           "#include \"b\"\n"
           "#include \"c\"\n"
           "\n"
           "int a;");
  Changes.emplace_back(FilePath, "key1");
  Changes.back().removeHeader("b");
  EXPECT_EQ("#include \"a\"\n"
            "#include \"c\"\n"
            "\n"
            "int a;",
            rewrite());
}
TEST_F(ApplyAtomicChangesTest, InsertsSystemIncludes) {
  setInput("#include <asys>\n"
           "#include <csys>\n"
           "\n"
           "#include \"a\"\n"
           "#include \"c\"\n");
  Changes.emplace_back(FilePath, "key1");
  Changes.back().addHeader("<asys>"); // Already exists.
  Changes.back().addHeader("<b>");
  Changes.back().addHeader("<d>");
  Changes.back().addHeader("\"b-already-escaped\"");
  EXPECT_EQ("#include <asys>\n"
            "#include <b>\n"
            "#include <csys>\n"
            "#include <d>\n"
            "\n"
            "#include \"a\"\n"
            "#include \"b-already-escaped\"\n"
            "#include \"c\"\n",
            rewrite());
}

TEST_F(ApplyAtomicChangesTest, RemoveSystemIncludes) {
  setInput("#include <a>\n"
           "#include <b>\n"
           "\n"
           "#include \"c\""
           "\n"
           "int a;");
  Changes.emplace_back(FilePath, "key1");
  Changes.back().removeHeader("<a>");
  EXPECT_EQ("#include <b>\n"
            "\n"
            "#include \"c\""
            "\n"
            "int a;",
            rewrite());
}

TEST_F(ApplyAtomicChangesTest,
       DoNotFormatFollowingLinesIfSeparatedWithNewline) {
  setInput("#ifndef __H__\n"
           "#define __H__\n"
           "#include \"b\"\n"
           "\n"
           "int  a;\n"
           "int  a;\n"
           "int  a;\n"
           "#endif // __H__\n");
  Changes.push_back(replacementToAtomicChange("key1",
                                              llvm::StringRef("#ifndef __H__\n"
                                                              "#define __H__\n"
                                                              "\n"
                                                              "#include \"b\"\n"
                                                              "int  a;\n"
                                                              "int  ")
                                                  .size(),
                                              1, "b"));
  Changes.back().addHeader("a");
  EXPECT_EQ("#ifndef __H__\n"
            "#define __H__\n"
            "#include \"a\"\n"
            "#include \"b\"\n"
            "\n"
            "int  a;\n"
            "int b;\n"
            "int  a;\n"
            "#endif // __H__\n",
            rewrite());
}

TEST_F(ApplyAtomicChangesTest, FormatsCorrectLineWhenHeaderIsRemoved) {
  setInput("#include \"a\"\n"
           "\n"
           "int  a;\n"
           "int  a;\n"
           "int  a;");
  Changes.push_back(replacementToAtomicChange("key1", 27, 1, "b"));
  Changes.back().removeHeader("a");
  EXPECT_EQ("\n"
            "int  a;\n"
            "int b;\n"
            "int  a;",
            rewrite());
}

TEST_F(ApplyAtomicChangesTest, CleansUpCtorInitializers) {
  setInput("A::A() : a(), b() {}\n"
           "A::A() : a(), b() {}\n"
           "A::A() : a(), b() {}\n"
           "A::A() : a()/**/, b() {}\n"
           "A::A() : a()  ,// \n"
           "   /**/    b()    {}");
  Changes.emplace_back(FilePath, "key1");
  auto Err = Changes.back().replace(Context.Sources, getLoc(9), 3, "");
  ASSERT_TRUE(!Err);
  Err = Changes.back().replace(Context.Sources, getLoc(35), 3, "");
  ASSERT_TRUE(!Err);
  Err = Changes.back().replace(Context.Sources, getLoc(51), 3, "");
  ASSERT_TRUE(!Err);
  Err = Changes.back().replace(Context.Sources, getLoc(56), 3, "");
  ASSERT_TRUE(!Err);
  Err = Changes.back().replace(Context.Sources, getLoc(72), 3, "");
  ASSERT_TRUE(!Err);
  Err = Changes.back().replace(Context.Sources, getLoc(97), 3, "");
  ASSERT_TRUE(!Err);
  Err = Changes.back().replace(Context.Sources, getLoc(118), 3, "");
  ASSERT_TRUE(!Err);
  EXPECT_EQ("A::A() : b() {}\n"
            "A::A() : a() {}\n"
            "A::A() {}\n"
            "A::A() : b() {}\n"
            "A::A() {}",
            rewrite());
}

TEST_F(ApplyAtomicChangesTest, CleansUpParameterLists) {
  setInput("void f(int i, float f, string s);\n"
           "f(1, 2.0f, \"a\");\n"
           "g(1, 1);");
  Changes.emplace_back(FilePath, "key1");
  auto Err = Changes.back().replace(Context.Sources, getLoc(7), 5, "");
  ASSERT_TRUE(!Err);
  Err = Changes.back().replace(Context.Sources, getLoc(23), 8, "");
  ASSERT_TRUE(!Err);
  Err = Changes.back().replace(Context.Sources, getLoc(36), 1, "");
  ASSERT_TRUE(!Err);
  Err = Changes.back().replace(Context.Sources, getLoc(45), 3, "");
  ASSERT_TRUE(!Err);
  Err = Changes.back().replace(Context.Sources, getLoc(53), 1, "");
  ASSERT_TRUE(!Err);
  Err = Changes.back().replace(Context.Sources, getLoc(56), 1, "");
  ASSERT_TRUE(!Err);
  EXPECT_EQ("void f(float f);\n"
            "f(2.0f);\n"
            "g();",
            rewrite());
}

TEST_F(ApplyAtomicChangesTest, DisableCleanup) {
  Spec.Cleanup = false;
  setInput("void f(int i, float f, string s);\n"
           "f(1, 2.0f, \"a\");\n"
           "g(1, 1);");
  Changes.emplace_back(FilePath, "key1");
  auto Err = Changes.back().replace(Context.Sources, getLoc(7), 5, "");
  ASSERT_TRUE(!Err);
  Err = Changes.back().replace(Context.Sources, getLoc(23), 8, "");
  ASSERT_TRUE(!Err);
  Err = Changes.back().replace(Context.Sources, getLoc(36), 1, "");
  ASSERT_TRUE(!Err);
  Err = Changes.back().replace(Context.Sources, getLoc(45), 3, "");
  ASSERT_TRUE(!Err);
  Err = Changes.back().replace(Context.Sources, getLoc(53), 1, "");
  ASSERT_TRUE(!Err);
  Err = Changes.back().replace(Context.Sources, getLoc(56), 1, "");
  ASSERT_TRUE(!Err);
  EXPECT_EQ("void f(, float f, );\n"
            "f(, 2.0f, );\n"
            "g(, );",
            rewrite());
}

TEST_F(ApplyAtomicChangesTest, EverythingDeleted) {
  setInput("int a;");
  Changes.push_back(replacementToAtomicChange("key1", 0, 6, ""));
  EXPECT_EQ("", rewrite());
}

TEST_F(ApplyAtomicChangesTest, DoesNotDeleteInserts) {
  setInput("int a;\n"
           "int b;");
  Changes.emplace_back(FilePath, "key1");
  auto Err = Changes.back().replace(Context.Sources, getLoc(4), 1, "");
  ASSERT_TRUE(!Err);
  Err = Changes.back().replace(Context.Sources, getLoc(4), 0, "b");
  ASSERT_TRUE(!Err);
  Err = Changes.back().replace(Context.Sources, getLoc(11), 0, "a");
  ASSERT_TRUE(!Err);
  Err = Changes.back().replace(Context.Sources, getLoc(11), 1, "");
  ASSERT_TRUE(!Err);
  EXPECT_EQ("int b;\n"
            "int a;",
            rewrite());
>>>>>>> 80f50978
}

} // end namespace tooling
} // end namespace clang<|MERGE_RESOLUTION|>--- conflicted
+++ resolved
@@ -1343,7 +1343,6 @@
       Replacement(Context.Sources, SourceLocation(), 0, "b")));
 }
 
-<<<<<<< HEAD
 namespace {
 
 class RefactoringOperationTest {
@@ -1464,7 +1463,8 @@
       });
   Test.runOver("class Foo {\nvoid method();\n};\n");
   EXPECT_TRUE(Test.succeeded());
-=======
+}
+
 class ApplyAtomicChangesTest : public ::testing::Test {
 protected:
   ApplyAtomicChangesTest() : FilePath("file.cc") {
@@ -1885,7 +1885,6 @@
   EXPECT_EQ("int b;\n"
             "int a;",
             rewrite());
->>>>>>> 80f50978
 }
 
 } // end namespace tooling
