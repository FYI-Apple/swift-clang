--- conflicted
+++ resolved
@@ -71,11 +71,8 @@
   clangToolingCore
   clangToolingInclusions
   clangToolingRefactor
-<<<<<<< HEAD
   clangToolingRefactoring
-=======
   LLVMTestingSupport
->>>>>>> f52da252
   )
 
 
