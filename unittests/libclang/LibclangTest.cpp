//===- unittests/libclang/LibclangTest.cpp --- libclang tests -------------===//
//
//                     The LLVM Compiler Infrastructure
//
// This file is distributed under the University of Illinois Open Source
// License. See LICENSE.TXT for details.
//
//===----------------------------------------------------------------------===//

#include "clang-c/Index.h"
#include "clang-c/Refactor.h"
<<<<<<< HEAD
#include "llvm/ADT/StringRef.h"
=======
>>>>>>> 793912eb
#include "llvm/Support/Debug.h"
#include "llvm/Support/FileSystem.h"
#include "llvm/Support/Path.h"
#include "llvm/Support/raw_ostream.h"
#include "gtest/gtest.h"
#include <fstream>
#include <functional>
#include <map>
#include <memory>
#include <set>
#define DEBUG_TYPE "libclang-test"

TEST(libclang, clang_parseTranslationUnit2_InvalidArgs) {
  EXPECT_EQ(CXError_InvalidArguments,
            clang_parseTranslationUnit2(nullptr, nullptr, nullptr, 0, nullptr,
                                        0, 0, nullptr));
}

TEST(libclang, clang_createTranslationUnit_InvalidArgs) {
  EXPECT_EQ(nullptr, clang_createTranslationUnit(nullptr, nullptr));
}

TEST(libclang, clang_createTranslationUnit2_InvalidArgs) {
  EXPECT_EQ(CXError_InvalidArguments,
            clang_createTranslationUnit2(nullptr, nullptr, nullptr));

  CXTranslationUnit TU = reinterpret_cast<CXTranslationUnit>(1);
  EXPECT_EQ(CXError_InvalidArguments,
            clang_createTranslationUnit2(nullptr, nullptr, &TU));
  EXPECT_EQ(nullptr, TU);
}

namespace {
struct TestVFO {
  const char *Contents;
  CXVirtualFileOverlay VFO;

  TestVFO(const char *Contents) : Contents(Contents) {
    VFO = clang_VirtualFileOverlay_create(0);
  }

  void map(const char *VPath, const char *RPath) {
    CXErrorCode Err = clang_VirtualFileOverlay_addFileMapping(VFO, VPath, RPath);
    EXPECT_EQ(Err, CXError_Success);
  }

  void mapError(const char *VPath, const char *RPath, CXErrorCode ExpErr) {
    CXErrorCode Err = clang_VirtualFileOverlay_addFileMapping(VFO, VPath, RPath);
    EXPECT_EQ(Err, ExpErr);
  }

  ~TestVFO() {
    if (Contents) {
      char *BufPtr;
      unsigned BufSize;
      clang_VirtualFileOverlay_writeToBuffer(VFO, 0, &BufPtr, &BufSize);
      std::string BufStr(BufPtr, BufSize);
      EXPECT_STREQ(Contents, BufStr.c_str());
      clang_free(BufPtr);
    }
    clang_VirtualFileOverlay_dispose(VFO);
  }
};
}

TEST(libclang, VirtualFileOverlay_Basic) {
  const char *contents =
      "{\n"
      "  'version': 0,\n"
      "  'roots': [\n"
      "    {\n"
      "      'type': 'directory',\n"
      "      'name': \"/path/virtual\",\n"
      "      'contents': [\n"
      "        {\n"
      "          'type': 'file',\n"
      "          'name': \"foo.h\",\n"
      "          'external-contents': \"/real/foo.h\"\n"
      "        }\n"
      "      ]\n"
      "    }\n"
      "  ]\n"
      "}\n";
  TestVFO T(contents);
  T.map("/path/virtual/foo.h", "/real/foo.h");
}

TEST(libclang, VirtualFileOverlay_Unicode) {
  const char *contents =
      "{\n"
      "  'version': 0,\n"
      "  'roots': [\n"
      "    {\n"
      "      'type': 'directory',\n"
      "      'name': \"/path/\\u266B\",\n"
      "      'contents': [\n"
      "        {\n"
      "          'type': 'file',\n"
      "          'name': \"\\u2602.h\",\n"
      "          'external-contents': \"/real/\\u2602.h\"\n"
      "        }\n"
      "      ]\n"
      "    }\n"
      "  ]\n"
      "}\n";
  TestVFO T(contents);
  T.map("/path/♫/☂.h", "/real/☂.h");
}

TEST(libclang, VirtualFileOverlay_InvalidArgs) {
  TestVFO T(nullptr);
  T.mapError("/path/./virtual/../foo.h", "/real/foo.h",
             CXError_InvalidArguments);
}

TEST(libclang, VirtualFileOverlay_RemapDirectories) {
  const char *contents =
      "{\n"
      "  'version': 0,\n"
      "  'roots': [\n"
      "    {\n"
      "      'type': 'directory',\n"
      "      'name': \"/another/dir\",\n"
      "      'contents': [\n"
      "        {\n"
      "          'type': 'file',\n"
      "          'name': \"foo2.h\",\n"
      "          'external-contents': \"/real/foo2.h\"\n"
      "        }\n"
      "      ]\n"
      "    },\n"
      "    {\n"
      "      'type': 'directory',\n"
      "      'name': \"/path/virtual/dir\",\n"
      "      'contents': [\n"
      "        {\n"
      "          'type': 'file',\n"
      "          'name': \"foo1.h\",\n"
      "          'external-contents': \"/real/foo1.h\"\n"
      "        },\n"
      "        {\n"
      "          'type': 'file',\n"
      "          'name': \"foo3.h\",\n"
      "          'external-contents': \"/real/foo3.h\"\n"
      "        },\n"
      "        {\n"
      "          'type': 'directory',\n"
      "          'name': \"in/subdir\",\n"
      "          'contents': [\n"
      "            {\n"
      "              'type': 'file',\n"
      "              'name': \"foo4.h\",\n"
      "              'external-contents': \"/real/foo4.h\"\n"
      "            }\n"
      "          ]\n"
      "        }\n"
      "      ]\n"
      "    }\n"
      "  ]\n"
      "}\n";
  TestVFO T(contents);
  T.map("/path/virtual/dir/foo1.h", "/real/foo1.h");
  T.map("/another/dir/foo2.h", "/real/foo2.h");
  T.map("/path/virtual/dir/foo3.h", "/real/foo3.h");
  T.map("/path/virtual/dir/in/subdir/foo4.h", "/real/foo4.h");
}

TEST(libclang, VirtualFileOverlay_CaseInsensitive) {
  const char *contents =
      "{\n"
      "  'version': 0,\n"
      "  'case-sensitive': 'false',\n"
      "  'roots': [\n"
      "    {\n"
      "      'type': 'directory',\n"
      "      'name': \"/path/virtual\",\n"
      "      'contents': [\n"
      "        {\n"
      "          'type': 'file',\n"
      "          'name': \"foo.h\",\n"
      "          'external-contents': \"/real/foo.h\"\n"
      "        }\n"
      "      ]\n"
      "    }\n"
      "  ]\n"
      "}\n";
  TestVFO T(contents);
  T.map("/path/virtual/foo.h", "/real/foo.h");
  clang_VirtualFileOverlay_setCaseSensitivity(T.VFO, false);
}

TEST(libclang, VirtualFileOverlay_SharedPrefix) {
  const char *contents =
      "{\n"
      "  'version': 0,\n"
      "  'roots': [\n"
      "    {\n"
      "      'type': 'directory',\n"
      "      'name': \"/path/foo\",\n"
      "      'contents': [\n"
      "        {\n"
      "          'type': 'file',\n"
      "          'name': \"bar\",\n"
      "          'external-contents': \"/real/bar\"\n"
      "        },\n"
      "        {\n"
      "          'type': 'file',\n"
      "          'name': \"bar.h\",\n"
      "          'external-contents': \"/real/bar.h\"\n"
      "        }\n"
      "      ]\n"
      "    },\n"
      "    {\n"
      "      'type': 'directory',\n"
      "      'name': \"/path/foobar\",\n"
      "      'contents': [\n"
      "        {\n"
      "          'type': 'file',\n"
      "          'name': \"baz.h\",\n"
      "          'external-contents': \"/real/baz.h\"\n"
      "        }\n"
      "      ]\n"
      "    },\n"
      "    {\n"
      "      'type': 'directory',\n"
      "      'name': \"/path\",\n"
      "      'contents': [\n"
      "        {\n"
      "          'type': 'file',\n"
      "          'name': \"foobarbaz.h\",\n"
      "          'external-contents': \"/real/foobarbaz.h\"\n"
      "        }\n"
      "      ]\n"
      "    }\n"
      "  ]\n"
      "}\n";
  TestVFO T(contents);
  T.map("/path/foo/bar.h", "/real/bar.h");
  T.map("/path/foo/bar", "/real/bar");
  T.map("/path/foobar/baz.h", "/real/baz.h");
  T.map("/path/foobarbaz.h", "/real/foobarbaz.h");
}

TEST(libclang, VirtualFileOverlay_AdjacentDirectory) {
  const char *contents =
      "{\n"
      "  'version': 0,\n"
      "  'roots': [\n"
      "    {\n"
      "      'type': 'directory',\n"
      "      'name': \"/path/dir1\",\n"
      "      'contents': [\n"
      "        {\n"
      "          'type': 'file',\n"
      "          'name': \"foo.h\",\n"
      "          'external-contents': \"/real/foo.h\"\n"
      "        },\n"
      "        {\n"
      "          'type': 'directory',\n"
      "          'name': \"subdir\",\n"
      "          'contents': [\n"
      "            {\n"
      "              'type': 'file',\n"
      "              'name': \"bar.h\",\n"
      "              'external-contents': \"/real/bar.h\"\n"
      "            }\n"
      "          ]\n"
      "        }\n"
      "      ]\n"
      "    },\n"
      "    {\n"
      "      'type': 'directory',\n"
      "      'name': \"/path/dir2\",\n"
      "      'contents': [\n"
      "        {\n"
      "          'type': 'file',\n"
      "          'name': \"baz.h\",\n"
      "          'external-contents': \"/real/baz.h\"\n"
      "        }\n"
      "      ]\n"
      "    }\n"
      "  ]\n"
      "}\n";
  TestVFO T(contents);
  T.map("/path/dir1/foo.h", "/real/foo.h");
  T.map("/path/dir1/subdir/bar.h", "/real/bar.h");
  T.map("/path/dir2/baz.h", "/real/baz.h");
}

TEST(libclang, VirtualFileOverlay_TopLevel) {
  const char *contents =
      "{\n"
      "  'version': 0,\n"
      "  'roots': [\n"
      "    {\n"
      "      'type': 'directory',\n"
      "      'name': \"/\",\n"
      "      'contents': [\n"
      "        {\n"
      "          'type': 'file',\n"
      "          'name': \"foo.h\",\n"
      "          'external-contents': \"/real/foo.h\"\n"
      "        }\n"
      "      ]\n"
      "    }\n"
      "  ]\n"
      "}\n";
  TestVFO T(contents);
  T.map("/foo.h", "/real/foo.h");
}

TEST(libclang, VirtualFileOverlay_Empty) {
  const char *contents =
      "{\n"
      "  'version': 0,\n"
      "  'roots': [\n"
      "  ]\n"
      "}\n";
  TestVFO T(contents);
}

TEST(libclang, ModuleMapDescriptor) {
  const char *Contents =
    "framework module TestFrame {\n"
    "  umbrella header \"TestFrame.h\"\n"
    "\n"
    "  export *\n"
    "  module * { export * }\n"
    "}\n";

  CXModuleMapDescriptor MMD = clang_ModuleMapDescriptor_create(0);

  clang_ModuleMapDescriptor_setFrameworkModuleName(MMD, "TestFrame");
  clang_ModuleMapDescriptor_setUmbrellaHeader(MMD, "TestFrame.h");

  char *BufPtr;
  unsigned BufSize;
  clang_ModuleMapDescriptor_writeToBuffer(MMD, 0, &BufPtr, &BufSize);
  std::string BufStr(BufPtr, BufSize);
  EXPECT_STREQ(Contents, BufStr.c_str());
  clang_free(BufPtr);
  clang_ModuleMapDescriptor_dispose(MMD);
}

class LibclangParseTest : public ::testing::Test {
  std::set<std::string> Files;
  typedef std::unique_ptr<std::string> fixed_addr_string;
  std::map<fixed_addr_string, fixed_addr_string> UnsavedFileContents;
public:
  std::string TestDir;
  CXIndex Index;
  CXTranslationUnit ClangTU;
  unsigned TUFlags;
  std::vector<CXUnsavedFile> UnsavedFiles;

  void SetUp() override {
    llvm::SmallString<256> Dir;
    ASSERT_FALSE(llvm::sys::fs::createUniqueDirectory("libclang-test", Dir));
    TestDir = Dir.str();
    TUFlags = CXTranslationUnit_DetailedPreprocessingRecord |
      clang_defaultEditingTranslationUnitOptions();
    Index = clang_createIndex(0, 0);
    ClangTU = nullptr;
  }
  void TearDown() override {
    clang_disposeTranslationUnit(ClangTU);
    clang_disposeIndex(Index);
    for (const std::string &Path : Files)
      llvm::sys::fs::remove(Path);
    llvm::sys::fs::remove(TestDir);
  }
  void WriteFile(std::string &Filename, const std::string &Contents) {
    if (!llvm::sys::path::is_absolute(Filename)) {
      llvm::SmallString<256> Path(TestDir);
      llvm::sys::path::append(Path, Filename);
      Filename = Path.str();
      Files.insert(Filename);
    }
    llvm::sys::fs::create_directories(llvm::sys::path::parent_path(Filename));
    std::ofstream OS(Filename);
    OS << Contents;
    assert(OS.good());
  }
  void MapUnsavedFile(std::string Filename, const std::string &Contents) {
    if (!llvm::sys::path::is_absolute(Filename)) {
      llvm::SmallString<256> Path(TestDir);
      llvm::sys::path::append(Path, Filename);
      Filename = Path.str();
    }
    auto it = UnsavedFileContents.insert(std::make_pair(
        fixed_addr_string(new std::string(Filename)),
        fixed_addr_string(new std::string(Contents))));
    UnsavedFiles.push_back({
        it.first->first->c_str(),   // filename
        it.first->second->c_str(),  // contents
        it.first->second->size()    // length
    });
  }
  template<typename F>
  void Traverse(const F &TraversalFunctor) {
    CXCursor TuCursor = clang_getTranslationUnitCursor(ClangTU);
    std::reference_wrapper<const F> FunctorRef = std::cref(TraversalFunctor);
    clang_visitChildren(TuCursor,
        &TraverseStateless<std::reference_wrapper<const F>>,
        &FunctorRef);
  }
private:
  template<typename TState>
  static CXChildVisitResult TraverseStateless(CXCursor cx, CXCursor parent,
      CXClientData data) {
    TState *State = static_cast<TState*>(data);
    return State->get()(cx, parent);
  }
};

TEST_F(LibclangParseTest, AllSkippedRanges) {
  std::string Header = "header.h", Main = "main.cpp";
  WriteFile(Header,
    "#ifdef MANGOS\n"
    "printf(\"mmm\");\n"
    "#endif");
  WriteFile(Main,
    "#include \"header.h\"\n"
    "#ifdef KIWIS\n"
    "printf(\"mmm!!\");\n"
    "#endif");

  ClangTU = clang_parseTranslationUnit(Index, Main.c_str(), nullptr, 0,
                                       nullptr, 0, TUFlags);

  CXSourceRangeList *Ranges = clang_getAllSkippedRanges(ClangTU);
  EXPECT_EQ(2U, Ranges->count);
  
  CXSourceLocation cxl;
  unsigned line;
  cxl = clang_getRangeStart(Ranges->ranges[0]);
  clang_getSpellingLocation(cxl, nullptr, &line, nullptr, nullptr);
  EXPECT_EQ(1U, line);
  cxl = clang_getRangeEnd(Ranges->ranges[0]);
  clang_getSpellingLocation(cxl, nullptr, &line, nullptr, nullptr);
  EXPECT_EQ(3U, line);

  cxl = clang_getRangeStart(Ranges->ranges[1]);
  clang_getSpellingLocation(cxl, nullptr, &line, nullptr, nullptr);
  EXPECT_EQ(2U, line);
  cxl = clang_getRangeEnd(Ranges->ranges[1]);
  clang_getSpellingLocation(cxl, nullptr, &line, nullptr, nullptr);
  EXPECT_EQ(4U, line);

  clang_disposeSourceRangeList(Ranges);
}

class LibclangReparseTest : public LibclangParseTest {
public:
  void DisplayDiagnostics() {
    unsigned NumDiagnostics = clang_getNumDiagnostics(ClangTU);
    for (unsigned i = 0; i < NumDiagnostics; ++i) {
      auto Diag = clang_getDiagnostic(ClangTU, i);
      LLVM_DEBUG(llvm::dbgs()
                 << clang_getCString(clang_formatDiagnostic(
                        Diag, clang_defaultDiagnosticDisplayOptions()))
                 << "\n");
      clang_disposeDiagnostic(Diag);
    }
  }
  bool ReparseTU(unsigned num_unsaved_files, CXUnsavedFile* unsaved_files) {
    if (clang_reparseTranslationUnit(ClangTU, num_unsaved_files, unsaved_files,
                                     clang_defaultReparseOptions(ClangTU))) {
      LLVM_DEBUG(llvm::dbgs() << "Reparse failed\n");
      return false;
    }
    DisplayDiagnostics();
    return true;
  }
};

TEST_F(LibclangReparseTest, FileName) {
  std::string CppName = "main.cpp";
  WriteFile(CppName, "int main() {}");
  ClangTU = clang_parseTranslationUnit(Index, CppName.c_str(), nullptr, 0,
                                       nullptr, 0, TUFlags);
  CXFile cxf = clang_getFile(ClangTU, CppName.c_str());

  CXString cxname = clang_getFileName(cxf);
  ASSERT_STREQ(clang_getCString(cxname), CppName.c_str());
  clang_disposeString(cxname);

  cxname = clang_File_tryGetRealPathName(cxf);
  ASSERT_TRUE(llvm::StringRef(clang_getCString(cxname)).endswith("main.cpp"));
  clang_disposeString(cxname);
}

TEST_F(LibclangReparseTest, Reparse) {
  const char *HeaderTop = "#ifndef H\n#define H\nstruct Foo { int bar;";
  const char *HeaderBottom = "\n};\n#endif\n";
  const char *CppFile = "#include \"HeaderFile.h\"\nint main() {"
                         " Foo foo; foo.bar = 7; foo.baz = 8; }\n";
  std::string HeaderName = "HeaderFile.h";
  std::string CppName = "CppFile.cpp";
  WriteFile(CppName, CppFile);
  WriteFile(HeaderName, std::string(HeaderTop) + HeaderBottom);

  ClangTU = clang_parseTranslationUnit(Index, CppName.c_str(), nullptr, 0,
                                       nullptr, 0, TUFlags);
  EXPECT_EQ(1U, clang_getNumDiagnostics(ClangTU));
  DisplayDiagnostics();

  // Immedaitely reparse.
  ASSERT_TRUE(ReparseTU(0, nullptr /* No unsaved files. */));
  EXPECT_EQ(1U, clang_getNumDiagnostics(ClangTU));

  std::string NewHeaderContents =
      std::string(HeaderTop) + "int baz;" + HeaderBottom;
  WriteFile(HeaderName, NewHeaderContents);

  // Reparse after fix.
  ASSERT_TRUE(ReparseTU(0, nullptr /* No unsaved files. */));
  EXPECT_EQ(0U, clang_getNumDiagnostics(ClangTU));
}

TEST_F(LibclangReparseTest, ReparseWithModule) {
  const char *HeaderTop = "#ifndef H\n#define H\nstruct Foo { int bar;";
  const char *HeaderBottom = "\n};\n#endif\n";
  const char *MFile = "#include \"HeaderFile.h\"\nint main() {"
                         " struct Foo foo; foo.bar = 7; foo.baz = 8; }\n";
  const char *ModFile = "module A { header \"HeaderFile.h\" }\n";
  std::string HeaderName = "HeaderFile.h";
  std::string MName = "MFile.m";
  std::string ModName = "module.modulemap";
  WriteFile(MName, MFile);
  WriteFile(HeaderName, std::string(HeaderTop) + HeaderBottom);
  WriteFile(ModName, ModFile);

  std::string ModulesCache = std::string("-fmodules-cache-path=") + TestDir;
  const char *Args[] = { "-fmodules", ModulesCache.c_str(),
                         "-I", TestDir.c_str() };
  int NumArgs = sizeof(Args) / sizeof(Args[0]);
  ClangTU = clang_parseTranslationUnit(Index, MName.c_str(), Args, NumArgs,
                                       nullptr, 0, TUFlags);
  EXPECT_EQ(1U, clang_getNumDiagnostics(ClangTU));
  DisplayDiagnostics();

  // Immedaitely reparse.
  ASSERT_TRUE(ReparseTU(0, nullptr /* No unsaved files. */));
  EXPECT_EQ(1U, clang_getNumDiagnostics(ClangTU));

  std::string NewHeaderContents =
      std::string(HeaderTop) + "int baz;" + HeaderBottom;
  WriteFile(HeaderName, NewHeaderContents);

  // Reparse after fix.
  ASSERT_TRUE(ReparseTU(0, nullptr /* No unsaved files. */));
  EXPECT_EQ(0U, clang_getNumDiagnostics(ClangTU));
}

TEST_F(LibclangReparseTest, clang_parseTranslationUnit2FullArgv) {
  // Provide a fake GCC 99.9.9 standard library that always overrides any local
  // GCC installation.
  std::string EmptyFiles[] = {"lib/gcc/arm-linux-gnueabi/99.9.9/crtbegin.o",
                              "include/arm-linux-gnueabi/.keep",
                              "include/c++/99.9.9/vector"};

  for (auto &Name : EmptyFiles)
    WriteFile(Name, "\n");

  std::string Filename = "test.cc";
  WriteFile(Filename, "#include <vector>\n");

  std::string Clang = "bin/clang";
  WriteFile(Clang, "");

  const char *Argv[] = {Clang.c_str(), "-target", "arm-linux-gnueabi",
                        "-stdlib=libstdc++", "--gcc-toolchain="};

  EXPECT_EQ(CXError_Success,
            clang_parseTranslationUnit2FullArgv(Index, Filename.c_str(), Argv,
                                                sizeof(Argv) / sizeof(Argv[0]),
                                                nullptr, 0, TUFlags, &ClangTU));
  EXPECT_EQ(0U, clang_getNumDiagnostics(ClangTU));
  DisplayDiagnostics();
}

TEST(libclang, RefactoringAction) {
  std::string Name =
      clang_getCString(clang_RefactoringActionType_getName(CXRefactor_Rename));
  EXPECT_EQ(Name, "Rename");
}

TEST_F(LibclangParseTest, RefactoringFindRenamedCursor) {
  std::string Filename = "test.cpp";
  WriteFile(Filename, "int renamable = 0;\n");

  ClangTU = clang_parseTranslationUnit(Index, Filename.c_str(), nullptr, 0,
                                       nullptr, 0, TUFlags);
  CXSourceLocation Loc = clang_getLocation(
      ClangTU, clang_getFile(ClangTU, Filename.c_str()), 1, 5);
  CXSourceRange Range = clang_getRange(Loc, Loc);
  CXCursor Cursor;
  EXPECT_EQ(CXError_Success,
            clang_Refactoring_findRenamedCursor(ClangTU, Loc, Range, &Cursor));
  EXPECT_EQ(Cursor.kind, CXCursor_VarDecl);
}

TEST_F(LibclangParseTest, RefactoringRenameIndexedUnsavedFiles) {
  std::string Filename = "test.cpp";
  std::string PartialSource = "class Test { };\n";
  WriteFile(Filename, PartialSource);
  std::string FullSource = PartialSource + "Test t;\n";

  CXIndexedSymbolLocation IndexedLocations[2] = {
      {{1, 7}, CXCursor_DeclRefExpr}, {{2, 1}, CXCursor_DeclRefExpr}};
  CXIndexedSymbol Symbols[1] = {
      {IndexedLocations, 2, CXCursor_DeclRefExpr, /*Name=*/"Test"}};

  CXIndex Idx = clang_createIndex(0, 0);

  auto test = [&](CXUnsavedFile *File = nullptr) -> CXSymbolOccurrencesInFile {
    CXSymbolOccurrencesResult Result;
    CXErrorCode Err = clang_Refactoring_findSymbolOccurrencesInIndexedFile(
        Symbols, 1, Idx, Filename.c_str(), nullptr, 0, File, File ? 1 : 0,
        /*Options=*/nullptr, &Result);
    EXPECT_EQ(CXError_Success, Err);
    unsigned NumFiles = clang_SymbolOccurrences_getNumFiles(Result);
    EXPECT_EQ(NumFiles, 1u);
    CXSymbolOccurrencesInFile Occurrences;
    clang_SymbolOccurrences_getOccurrencesForFile(Result, 0, &Occurrences);
    return Occurrences;
  };
  CXSymbolOccurrencesInFile FileOccurrences = test();
  EXPECT_EQ(FileOccurrences.NumOccurrences, 1u);
  EXPECT_EQ(clang_getCString(FileOccurrences.Filename), Filename);
  EXPECT_EQ(FileOccurrences.Occurrences[0].NumNamePieces, 1u);
  EXPECT_EQ(FileOccurrences.Occurrences[0].NamePieces[0].Begin.Line, 1u);
  EXPECT_EQ(FileOccurrences.Occurrences[0].NamePieces[0].Begin.Column, 7u);

  CXUnsavedFile UnsavedFile = {Filename.c_str(), FullSource.c_str(),
                               FullSource.size()};
  CXSymbolOccurrencesInFile UnsavedFileOccurrences = test(&UnsavedFile);
  EXPECT_EQ(UnsavedFileOccurrences.NumOccurrences, 2u);
  EXPECT_EQ(clang_getCString(UnsavedFileOccurrences.Filename), Filename);
  EXPECT_EQ(UnsavedFileOccurrences.Occurrences[0].NumNamePieces, 1u);
  EXPECT_EQ(UnsavedFileOccurrences.Occurrences[0].NamePieces[0].Begin.Line, 1u);
  EXPECT_EQ(UnsavedFileOccurrences.Occurrences[0].NamePieces[0].Begin.Column,
            7u);
  EXPECT_EQ(UnsavedFileOccurrences.Occurrences[1].NumNamePieces, 1u);
  EXPECT_EQ(UnsavedFileOccurrences.Occurrences[1].NamePieces[0].Begin.Line, 2u);
  EXPECT_EQ(UnsavedFileOccurrences.Occurrences[1].NamePieces[0].Begin.Column,
            1u);
<<<<<<< HEAD
}

class LibclangPrintingPolicyTest : public LibclangParseTest {
public:
  CXPrintingPolicy Policy = nullptr;

  void SetUp() override {
    LibclangParseTest::SetUp();
    std::string File = "file.cpp";
    WriteFile(File, "int i;\n");
    ClangTU = clang_parseTranslationUnit(Index, File.c_str(), nullptr, 0,
                                         nullptr, 0, TUFlags);
    CXCursor TUCursor = clang_getTranslationUnitCursor(ClangTU);
    Policy = clang_getCursorPrintingPolicy(TUCursor);
  }
  void TearDown() override {
    clang_PrintingPolicy_dispose(Policy);
    LibclangParseTest::TearDown();
  }
};

TEST_F(LibclangPrintingPolicyTest, SetAndGetProperties) {
  for (unsigned Value = 0; Value < 2; ++Value) {
    for (int I = 0; I < CXPrintingPolicy_LastProperty; ++I) {
      auto Property = static_cast<enum CXPrintingPolicyProperty>(I);

      clang_PrintingPolicy_setProperty(Policy, Property, Value);
      EXPECT_EQ(Value, clang_PrintingPolicy_getProperty(Policy, Property));
    }
  }
}

TEST_F(LibclangReparseTest, PreprocessorSkippedRanges) {
  std::string Header = "header.h", Main = "main.cpp";
  WriteFile(Header,
    "#ifdef MANGOS\n"
    "printf(\"mmm\");\n"
    "#endif");
  WriteFile(Main,
    "#include \"header.h\"\n"
    "#ifdef GUAVA\n"
    "#endif\n"
    "#ifdef KIWIS\n"
    "printf(\"mmm!!\");\n"
    "#endif");

  for (int i = 0; i != 3; ++i) {
    unsigned flags = TUFlags | CXTranslationUnit_PrecompiledPreamble;
    if (i == 2)
      flags |= CXTranslationUnit_CreatePreambleOnFirstParse;

    if (i != 0)
       clang_disposeTranslationUnit(ClangTU);  // dispose from previous iter

    // parse once
    ClangTU = clang_parseTranslationUnit(Index, Main.c_str(), nullptr, 0,
                                         nullptr, 0, flags);
    if (i != 0) {
      // reparse
      ASSERT_TRUE(ReparseTU(0, nullptr /* No unsaved files. */));
    }

    // Check all ranges are there
    CXSourceRangeList *Ranges = clang_getAllSkippedRanges(ClangTU);
    EXPECT_EQ(3U, Ranges->count);

    CXSourceLocation cxl;
    unsigned line;
    cxl = clang_getRangeStart(Ranges->ranges[0]);
    clang_getSpellingLocation(cxl, nullptr, &line, nullptr, nullptr);
    EXPECT_EQ(1U, line);
    cxl = clang_getRangeEnd(Ranges->ranges[0]);
    clang_getSpellingLocation(cxl, nullptr, &line, nullptr, nullptr);
    EXPECT_EQ(3U, line);

    cxl = clang_getRangeStart(Ranges->ranges[1]);
    clang_getSpellingLocation(cxl, nullptr, &line, nullptr, nullptr);
    EXPECT_EQ(2U, line);
    cxl = clang_getRangeEnd(Ranges->ranges[1]);
    clang_getSpellingLocation(cxl, nullptr, &line, nullptr, nullptr);
    EXPECT_EQ(3U, line);

    cxl = clang_getRangeStart(Ranges->ranges[2]);
    clang_getSpellingLocation(cxl, nullptr, &line, nullptr, nullptr);
    EXPECT_EQ(4U, line);
    cxl = clang_getRangeEnd(Ranges->ranges[2]);
    clang_getSpellingLocation(cxl, nullptr, &line, nullptr, nullptr);
    EXPECT_EQ(6U, line);

    clang_disposeSourceRangeList(Ranges);

    // Check obtaining ranges by each file works
    CXFile cxf = clang_getFile(ClangTU, Header.c_str());
    Ranges = clang_getSkippedRanges(ClangTU, cxf);
    EXPECT_EQ(1U, Ranges->count);
    cxl = clang_getRangeStart(Ranges->ranges[0]);
    clang_getSpellingLocation(cxl, nullptr, &line, nullptr, nullptr);
    EXPECT_EQ(1U, line);
    clang_disposeSourceRangeList(Ranges);

    cxf = clang_getFile(ClangTU, Main.c_str());
    Ranges = clang_getSkippedRanges(ClangTU, cxf);
    EXPECT_EQ(2U, Ranges->count);
    cxl = clang_getRangeStart(Ranges->ranges[0]);
    clang_getSpellingLocation(cxl, nullptr, &line, nullptr, nullptr);
    EXPECT_EQ(2U, line);
    cxl = clang_getRangeStart(Ranges->ranges[1]);
    clang_getSpellingLocation(cxl, nullptr, &line, nullptr, nullptr);
    EXPECT_EQ(4U, line);
    clang_disposeSourceRangeList(Ranges);
  }
}

class LibclangSerializationTest : public LibclangParseTest {
public:
  bool SaveAndLoadTU(const std::string &Filename) {
    unsigned options = clang_defaultSaveOptions(ClangTU);
    if (clang_saveTranslationUnit(ClangTU, Filename.c_str(), options) !=
        CXSaveError_None) {
      LLVM_DEBUG(llvm::dbgs() << "Saving failed\n");
      return false;
    }

    clang_disposeTranslationUnit(ClangTU);

    ClangTU = clang_createTranslationUnit(Index, Filename.c_str());

    if (!ClangTU) {
      LLVM_DEBUG(llvm::dbgs() << "Loading failed\n");
      return false;
    }

    return true;
  }
};

TEST_F(LibclangSerializationTest, TokenKindsAreCorrectAfterLoading) {
  // Ensure that "class" is recognized as a keyword token after serializing
  // and reloading the AST, as it is not a keyword for the default LangOptions.
  std::string HeaderName = "test.h";
  WriteFile(HeaderName, "enum class Something {};");

  const char *Argv[] = {"-xc++-header", "-std=c++11"};

  ClangTU = clang_parseTranslationUnit(Index, HeaderName.c_str(), Argv,
                                       sizeof(Argv) / sizeof(Argv[0]), nullptr,
                                       0, TUFlags);

  auto CheckTokenKinds = [=]() {
    CXSourceRange Range =
        clang_getCursorExtent(clang_getTranslationUnitCursor(ClangTU));

    CXToken *Tokens;
    unsigned int NumTokens;
    clang_tokenize(ClangTU, Range, &Tokens, &NumTokens);

    ASSERT_EQ(6u, NumTokens);
    EXPECT_EQ(CXToken_Keyword, clang_getTokenKind(Tokens[0]));
    EXPECT_EQ(CXToken_Keyword, clang_getTokenKind(Tokens[1]));
    EXPECT_EQ(CXToken_Identifier, clang_getTokenKind(Tokens[2]));
    EXPECT_EQ(CXToken_Punctuation, clang_getTokenKind(Tokens[3]));
    EXPECT_EQ(CXToken_Punctuation, clang_getTokenKind(Tokens[4]));
    EXPECT_EQ(CXToken_Punctuation, clang_getTokenKind(Tokens[5]));

    clang_disposeTokens(ClangTU, Tokens, NumTokens);
  };

  CheckTokenKinds();

  std::string ASTName = "test.ast";
  WriteFile(ASTName, "");

  ASSERT_TRUE(SaveAndLoadTU(ASTName));

  CheckTokenKinds();
=======
>>>>>>> 793912eb
}<|MERGE_RESOLUTION|>--- conflicted
+++ resolved
@@ -9,10 +9,6 @@
 
 #include "clang-c/Index.h"
 #include "clang-c/Refactor.h"
-<<<<<<< HEAD
-#include "llvm/ADT/StringRef.h"
-=======
->>>>>>> 793912eb
 #include "llvm/Support/Debug.h"
 #include "llvm/Support/FileSystem.h"
 #include "llvm/Support/Path.h"
@@ -471,17 +467,15 @@
     unsigned NumDiagnostics = clang_getNumDiagnostics(ClangTU);
     for (unsigned i = 0; i < NumDiagnostics; ++i) {
       auto Diag = clang_getDiagnostic(ClangTU, i);
-      LLVM_DEBUG(llvm::dbgs()
-                 << clang_getCString(clang_formatDiagnostic(
-                        Diag, clang_defaultDiagnosticDisplayOptions()))
-                 << "\n");
+      DEBUG(llvm::dbgs() << clang_getCString(clang_formatDiagnostic(
+          Diag, clang_defaultDiagnosticDisplayOptions())) << "\n");
       clang_disposeDiagnostic(Diag);
     }
   }
   bool ReparseTU(unsigned num_unsaved_files, CXUnsavedFile* unsaved_files) {
     if (clang_reparseTranslationUnit(ClangTU, num_unsaved_files, unsaved_files,
                                      clang_defaultReparseOptions(ClangTU))) {
-      LLVM_DEBUG(llvm::dbgs() << "Reparse failed\n");
+      DEBUG(llvm::dbgs() << "Reparse failed\n");
       return false;
     }
     DisplayDiagnostics();
@@ -489,21 +483,6 @@
   }
 };
 
-TEST_F(LibclangReparseTest, FileName) {
-  std::string CppName = "main.cpp";
-  WriteFile(CppName, "int main() {}");
-  ClangTU = clang_parseTranslationUnit(Index, CppName.c_str(), nullptr, 0,
-                                       nullptr, 0, TUFlags);
-  CXFile cxf = clang_getFile(ClangTU, CppName.c_str());
-
-  CXString cxname = clang_getFileName(cxf);
-  ASSERT_STREQ(clang_getCString(cxname), CppName.c_str());
-  clang_disposeString(cxname);
-
-  cxname = clang_File_tryGetRealPathName(cxf);
-  ASSERT_TRUE(llvm::StringRef(clang_getCString(cxname)).endswith("main.cpp"));
-  clang_disposeString(cxname);
-}
 
 TEST_F(LibclangReparseTest, Reparse) {
   const char *HeaderTop = "#ifndef H\n#define H\nstruct Foo { int bar;";
@@ -661,182 +640,4 @@
   EXPECT_EQ(UnsavedFileOccurrences.Occurrences[1].NamePieces[0].Begin.Line, 2u);
   EXPECT_EQ(UnsavedFileOccurrences.Occurrences[1].NamePieces[0].Begin.Column,
             1u);
-<<<<<<< HEAD
-}
-
-class LibclangPrintingPolicyTest : public LibclangParseTest {
-public:
-  CXPrintingPolicy Policy = nullptr;
-
-  void SetUp() override {
-    LibclangParseTest::SetUp();
-    std::string File = "file.cpp";
-    WriteFile(File, "int i;\n");
-    ClangTU = clang_parseTranslationUnit(Index, File.c_str(), nullptr, 0,
-                                         nullptr, 0, TUFlags);
-    CXCursor TUCursor = clang_getTranslationUnitCursor(ClangTU);
-    Policy = clang_getCursorPrintingPolicy(TUCursor);
-  }
-  void TearDown() override {
-    clang_PrintingPolicy_dispose(Policy);
-    LibclangParseTest::TearDown();
-  }
-};
-
-TEST_F(LibclangPrintingPolicyTest, SetAndGetProperties) {
-  for (unsigned Value = 0; Value < 2; ++Value) {
-    for (int I = 0; I < CXPrintingPolicy_LastProperty; ++I) {
-      auto Property = static_cast<enum CXPrintingPolicyProperty>(I);
-
-      clang_PrintingPolicy_setProperty(Policy, Property, Value);
-      EXPECT_EQ(Value, clang_PrintingPolicy_getProperty(Policy, Property));
-    }
-  }
-}
-
-TEST_F(LibclangReparseTest, PreprocessorSkippedRanges) {
-  std::string Header = "header.h", Main = "main.cpp";
-  WriteFile(Header,
-    "#ifdef MANGOS\n"
-    "printf(\"mmm\");\n"
-    "#endif");
-  WriteFile(Main,
-    "#include \"header.h\"\n"
-    "#ifdef GUAVA\n"
-    "#endif\n"
-    "#ifdef KIWIS\n"
-    "printf(\"mmm!!\");\n"
-    "#endif");
-
-  for (int i = 0; i != 3; ++i) {
-    unsigned flags = TUFlags | CXTranslationUnit_PrecompiledPreamble;
-    if (i == 2)
-      flags |= CXTranslationUnit_CreatePreambleOnFirstParse;
-
-    if (i != 0)
-       clang_disposeTranslationUnit(ClangTU);  // dispose from previous iter
-
-    // parse once
-    ClangTU = clang_parseTranslationUnit(Index, Main.c_str(), nullptr, 0,
-                                         nullptr, 0, flags);
-    if (i != 0) {
-      // reparse
-      ASSERT_TRUE(ReparseTU(0, nullptr /* No unsaved files. */));
-    }
-
-    // Check all ranges are there
-    CXSourceRangeList *Ranges = clang_getAllSkippedRanges(ClangTU);
-    EXPECT_EQ(3U, Ranges->count);
-
-    CXSourceLocation cxl;
-    unsigned line;
-    cxl = clang_getRangeStart(Ranges->ranges[0]);
-    clang_getSpellingLocation(cxl, nullptr, &line, nullptr, nullptr);
-    EXPECT_EQ(1U, line);
-    cxl = clang_getRangeEnd(Ranges->ranges[0]);
-    clang_getSpellingLocation(cxl, nullptr, &line, nullptr, nullptr);
-    EXPECT_EQ(3U, line);
-
-    cxl = clang_getRangeStart(Ranges->ranges[1]);
-    clang_getSpellingLocation(cxl, nullptr, &line, nullptr, nullptr);
-    EXPECT_EQ(2U, line);
-    cxl = clang_getRangeEnd(Ranges->ranges[1]);
-    clang_getSpellingLocation(cxl, nullptr, &line, nullptr, nullptr);
-    EXPECT_EQ(3U, line);
-
-    cxl = clang_getRangeStart(Ranges->ranges[2]);
-    clang_getSpellingLocation(cxl, nullptr, &line, nullptr, nullptr);
-    EXPECT_EQ(4U, line);
-    cxl = clang_getRangeEnd(Ranges->ranges[2]);
-    clang_getSpellingLocation(cxl, nullptr, &line, nullptr, nullptr);
-    EXPECT_EQ(6U, line);
-
-    clang_disposeSourceRangeList(Ranges);
-
-    // Check obtaining ranges by each file works
-    CXFile cxf = clang_getFile(ClangTU, Header.c_str());
-    Ranges = clang_getSkippedRanges(ClangTU, cxf);
-    EXPECT_EQ(1U, Ranges->count);
-    cxl = clang_getRangeStart(Ranges->ranges[0]);
-    clang_getSpellingLocation(cxl, nullptr, &line, nullptr, nullptr);
-    EXPECT_EQ(1U, line);
-    clang_disposeSourceRangeList(Ranges);
-
-    cxf = clang_getFile(ClangTU, Main.c_str());
-    Ranges = clang_getSkippedRanges(ClangTU, cxf);
-    EXPECT_EQ(2U, Ranges->count);
-    cxl = clang_getRangeStart(Ranges->ranges[0]);
-    clang_getSpellingLocation(cxl, nullptr, &line, nullptr, nullptr);
-    EXPECT_EQ(2U, line);
-    cxl = clang_getRangeStart(Ranges->ranges[1]);
-    clang_getSpellingLocation(cxl, nullptr, &line, nullptr, nullptr);
-    EXPECT_EQ(4U, line);
-    clang_disposeSourceRangeList(Ranges);
-  }
-}
-
-class LibclangSerializationTest : public LibclangParseTest {
-public:
-  bool SaveAndLoadTU(const std::string &Filename) {
-    unsigned options = clang_defaultSaveOptions(ClangTU);
-    if (clang_saveTranslationUnit(ClangTU, Filename.c_str(), options) !=
-        CXSaveError_None) {
-      LLVM_DEBUG(llvm::dbgs() << "Saving failed\n");
-      return false;
-    }
-
-    clang_disposeTranslationUnit(ClangTU);
-
-    ClangTU = clang_createTranslationUnit(Index, Filename.c_str());
-
-    if (!ClangTU) {
-      LLVM_DEBUG(llvm::dbgs() << "Loading failed\n");
-      return false;
-    }
-
-    return true;
-  }
-};
-
-TEST_F(LibclangSerializationTest, TokenKindsAreCorrectAfterLoading) {
-  // Ensure that "class" is recognized as a keyword token after serializing
-  // and reloading the AST, as it is not a keyword for the default LangOptions.
-  std::string HeaderName = "test.h";
-  WriteFile(HeaderName, "enum class Something {};");
-
-  const char *Argv[] = {"-xc++-header", "-std=c++11"};
-
-  ClangTU = clang_parseTranslationUnit(Index, HeaderName.c_str(), Argv,
-                                       sizeof(Argv) / sizeof(Argv[0]), nullptr,
-                                       0, TUFlags);
-
-  auto CheckTokenKinds = [=]() {
-    CXSourceRange Range =
-        clang_getCursorExtent(clang_getTranslationUnitCursor(ClangTU));
-
-    CXToken *Tokens;
-    unsigned int NumTokens;
-    clang_tokenize(ClangTU, Range, &Tokens, &NumTokens);
-
-    ASSERT_EQ(6u, NumTokens);
-    EXPECT_EQ(CXToken_Keyword, clang_getTokenKind(Tokens[0]));
-    EXPECT_EQ(CXToken_Keyword, clang_getTokenKind(Tokens[1]));
-    EXPECT_EQ(CXToken_Identifier, clang_getTokenKind(Tokens[2]));
-    EXPECT_EQ(CXToken_Punctuation, clang_getTokenKind(Tokens[3]));
-    EXPECT_EQ(CXToken_Punctuation, clang_getTokenKind(Tokens[4]));
-    EXPECT_EQ(CXToken_Punctuation, clang_getTokenKind(Tokens[5]));
-
-    clang_disposeTokens(ClangTU, Tokens, NumTokens);
-  };
-
-  CheckTokenKinds();
-
-  std::string ASTName = "test.ast";
-  WriteFile(ASTName, "");
-
-  ASSERT_TRUE(SaveAndLoadTU(ASTName));
-
-  CheckTokenKinds();
-=======
->>>>>>> 793912eb
 }