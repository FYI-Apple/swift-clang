--- conflicted
+++ resolved
@@ -286,7 +286,9 @@
   SourceLocation lsqrLoc = toks[0].getLocation();
   SourceLocation idLoc = toks[1].getLocation();
   SourceLocation rsqrLoc = toks[2].getLocation();
-  CharSourceRange macroRange = SourceMgr.getExpansionRange(lsqrLoc);
+  std::pair<SourceLocation,SourceLocation>
+    macroPair = SourceMgr.getExpansionRange(lsqrLoc);
+  SourceRange macroRange = SourceRange(macroPair.first, macroPair.second);
 
   SourceLocation Loc;
   EXPECT_TRUE(Lexer::isAtStartOfMacroExpansion(lsqrLoc, SourceMgr, LangOpts, &Loc));
@@ -295,7 +297,6 @@
   EXPECT_FALSE(Lexer::isAtEndOfMacroExpansion(idLoc, SourceMgr, LangOpts));
   EXPECT_TRUE(Lexer::isAtEndOfMacroExpansion(rsqrLoc, SourceMgr, LangOpts, &Loc));
   EXPECT_EQ(Loc, macroRange.getEnd());
-  EXPECT_TRUE(macroRange.isTokenRange());
 
   CharSourceRange range = Lexer::makeFileCharRange(
            CharSourceRange::getTokenRange(lsqrLoc, idLoc), SourceMgr, LangOpts);
@@ -333,11 +334,11 @@
   EXPECT_EQ(SourceRange(fileIdLoc, fileRsqrLoc.getLocWithOffset(1)),
             range.getAsRange());
 
-  macroRange = SourceMgr.getExpansionRange(macroLsqrLoc);
+  macroPair = SourceMgr.getExpansionRange(macroLsqrLoc);
   range = Lexer::makeFileCharRange(
                      CharSourceRange::getTokenRange(macroLsqrLoc, macroRsqrLoc),
                      SourceMgr, LangOpts);
-  EXPECT_EQ(SourceRange(macroRange.getBegin(), macroRange.getEnd().getLocWithOffset(1)),
+  EXPECT_EQ(SourceRange(macroPair.first, macroPair.second.getLocWithOffset(1)),
             range.getAsRange());
 
   text = Lexer::getSourceText(
@@ -473,12 +474,8 @@
 }
 
 TEST_F(LexerTest, AvoidPastEndOfStringDereference) {
-<<<<<<< HEAD
-  EXPECT_TRUE(Lex("  //  \\\n").empty());
-=======
   std::vector<Token> LexedTokens = Lex("  //  \\\n");
   EXPECT_TRUE(LexedTokens.empty());
->>>>>>> 793912eb
   EXPECT_TRUE(Lex("#include <\\\\").empty());
   EXPECT_TRUE(Lex("#include <\\\\\n").empty());
 }
