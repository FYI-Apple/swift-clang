// RUN: %clang_cc1 -std=c++1y -verify %s -fcxx-exceptions -triple=x86_64-linux-gnu

struct S {
  // dummy ctor to make this a literal type
  constexpr S(int);

  S();

  int arr[10];

  constexpr int &get(int n) { return arr[n]; }
  constexpr const int &get(int n) const { return arr[n]; }
};

S s = S();
const S &sr = s;
static_assert(&s.get(4) - &sr.get(2) == 2, "");

// Compound-statements can be used in constexpr functions.
constexpr int e() {{{{}} return 5; }}
static_assert(e() == 5, "");

// Types can be defined in constexpr functions.
constexpr int f() {
  enum E { e1, e2, e3 };

  struct S {
    constexpr S(E e) : e(e) {}
    constexpr int get() { return e; }
    E e;
  };

  return S(e2).get();
}
static_assert(f() == 1, "");

// Variables can be declared in constexpr functions.
constexpr int g(int k) {
  const int n = 9;
  int k2 = k * k;
  int k3 = k2 * k;
  return 3 * k3 + 5 * k2 + n * k - 20;
}
static_assert(g(2) == 42, "");
constexpr int h(int n) {
  static const int m = n; // expected-error {{static variable not permitted in a constexpr function}}
  return m;
}
constexpr int i(int n) {
  thread_local const int m = n; // expected-error {{thread_local variable not permitted in a constexpr function}}
  return m;
}

// if-statements can be used in constexpr functions.
constexpr int j(int k) {
  if (k == 5)
    return 1;
  if (k == 1)
    return 5;
  else {
    if (int n = 2 * k - 4) {
      return n + 1;
      return 2;
    }
  }
} // expected-note 2{{control reached end of constexpr function}}
static_assert(j(0) == -3, "");
static_assert(j(1) == 5, "");
static_assert(j(2), ""); // expected-error {{constant expression}} expected-note {{in call to 'j(2)'}}
static_assert(j(3) == 3, "");
static_assert(j(4) == 5, "");
static_assert(j(5) == 1, "");

// There can be 0 return-statements.
constexpr void k() {
}

// If the return type is not 'void', no return statements => never a constant
// expression, so still diagnose that case.
[[noreturn]] constexpr int fn() { // expected-error {{no return statement in constexpr function}}
  fn();
}

// We evaluate the body of a constexpr constructor, to check for side-effects.
struct U {
  constexpr U(int n) {
    if (j(n)) {} // expected-note {{in call to 'j(2)'}}
  }
};
constexpr U u1{1};
constexpr U u2{2}; // expected-error {{constant expression}} expected-note {{in call to 'U(2)'}}

// We allow expression-statements.
constexpr int l(bool b) {
  if (b)
    throw "invalid value for b!"; // expected-note {{subexpression not valid}}
  return 5;
}
static_assert(l(false) == 5, "");
static_assert(l(true), ""); // expected-error {{constant expression}} expected-note {{in call to 'l(true)'}}

// Potential constant expression checking is still applied where possible.
constexpr int htonl(int x) { // expected-error {{never produces a constant expression}}
  typedef unsigned char uchar;
  uchar arr[4] = { uchar(x >> 24), uchar(x >> 16), uchar(x >> 8), uchar(x) };
  return *reinterpret_cast<int*>(arr); // expected-note {{reinterpret_cast is not allowed in a constant expression}}
}

constexpr int maybe_htonl(bool isBigEndian, int x) {
  if (isBigEndian)
    return x;

  typedef unsigned char uchar;
  uchar arr[4] = { uchar(x >> 24), uchar(x >> 16), uchar(x >> 8), uchar(x) };
  return *reinterpret_cast<int*>(arr); // expected-note {{reinterpret_cast is not allowed in a constant expression}}
}

constexpr int swapped = maybe_htonl(false, 123); // expected-error {{constant expression}} expected-note {{in call}}

namespace NS {
  constexpr int n = 0;
}
constexpr int namespace_alias() {
  namespace N = NS;
  return N::n;
}

namespace assign {
  constexpr int a = 0;
  const int b = 0;
  int c = 0; // expected-note {{here}}

  constexpr void set(const int &a, int b) {
    const_cast<int&>(a) = b; // expected-note 3{{constant expression cannot modify an object that is visible outside that expression}}
  }
  constexpr int wrap(int a, int b) {
    set(a, b);
    return a;
  }

  static_assert((set(a, 1), a) == 1, ""); // expected-error {{constant expression}} expected-note {{in call to 'set(a, 1)'}}
  static_assert((set(b, 1), b) == 1, ""); // expected-error {{constant expression}} expected-note {{in call to 'set(b, 1)'}}
  static_assert((set(c, 1), c) == 1, ""); // expected-error {{constant expression}} expected-note {{in call to 'set(c, 1)'}}

  static_assert(wrap(a, 1) == 1, "");
  static_assert(wrap(b, 1) == 1, "");
  static_assert(wrap(c, 1) == 1, ""); // expected-error {{constant expression}} expected-note {{read of non-const variable 'c'}}
}

namespace string_assign {
  template<typename T>
  constexpr void swap(T &a, T &b) {
    T tmp = a;
    a = b;
    b = tmp;
  }
  template<typename Iterator>
  constexpr void reverse(Iterator begin, Iterator end) {
    while (begin != end && begin != --end)
      swap(*begin++, *end);
  }
  template<typename Iterator1, typename Iterator2>
  constexpr bool equal(Iterator1 a, Iterator1 ae, Iterator2 b, Iterator2 be) {
    while (a != ae && b != be)
      if (*a++ != *b++)
        return false;
    return a == ae && b == be;
  }
  constexpr bool test1(int n) {
    char stuff[100] = "foobarfoo";
    const char stuff2[100] = "oofraboof";
    reverse(stuff, stuff + n); // expected-note {{cannot refer to element 101 of array of 100 elements}}
    return equal(stuff, stuff + n, stuff2, stuff2 + n);
  }
  static_assert(!test1(1), "");
  static_assert(test1(3), "");
  static_assert(!test1(6), "");
  static_assert(test1(9), "");
  static_assert(!test1(100), "");
  static_assert(!test1(101), ""); // expected-error {{constant expression}} expected-note {{in call to 'test1(101)'}}

  constexpr void f() { // expected-error{{constexpr function never produces a constant expression}} expected-note@+2{{assignment to dereferenced one-past-the-end pointer is not allowed in a constant expression}}
    char foo[10] = { "z" }; // expected-note {{here}}
    foo[10] = 'x'; // expected-warning {{past the end}}
  }
}

namespace array_resize {
  constexpr int do_stuff(int k1, int k2) {
    int arr[1234] = { 1, 2, 3, 4 };
    arr[k1] = 5; // expected-note {{past-the-end}} expected-note {{cannot refer to element 1235}} expected-note {{cannot refer to element -1}}
    return arr[k2];
  }
  static_assert(do_stuff(1, 2) == 3, "");
  static_assert(do_stuff(0, 0) == 5, "");
  static_assert(do_stuff(1233, 1233) == 5, "");
  static_assert(do_stuff(1233, 0) == 1, "");
  static_assert(do_stuff(1234, 0) == 1, ""); // expected-error {{constant expression}} expected-note {{in call}}
  static_assert(do_stuff(1235, 0) == 1, ""); // expected-error {{constant expression}} expected-note {{in call}}
  static_assert(do_stuff(-1, 0) == 1, ""); // expected-error {{constant expression}} expected-note {{in call}}
}

namespace potential_const_expr {
  constexpr void set(int &n) { n = 1; }
  constexpr int div_zero_1() { int z = 0; set(z); return 100 / z; } // no error
  constexpr int div_zero_2() { // expected-error {{never produces a constant expression}}
    int z = 0;
    return 100 / (set(z), 0); // expected-note {{division by zero}}
  }
  int n; // expected-note {{declared here}}
  constexpr int ref() { // expected-error {{never produces a constant expression}}
    int &r = n;
    return r; // expected-note {{read of non-const variable 'n'}}
  }
}

namespace subobject {
  union A { constexpr A() : y(5) {} int x, y; };
  struct B { A a; };
  struct C : B {};
  union D { constexpr D() : c() {} constexpr D(int n) : n(n) {} C c; int n; };
  constexpr void f(D &d) {
    d.c.a.y = 3;
    // expected-note@-1 {{cannot modify an object that is visible outside}}
    // expected-note@-2 {{assignment to member 'c' of union with active member 'n'}}
  }
  constexpr bool check(D &d) { return d.c.a.y == 3; }

  constexpr bool g() { D d; f(d); return d.c.a.y == 3; }
  static_assert(g(), "");

  D d;
  constexpr bool h() { f(d); return check(d); } // expected-note {{in call}}
  static_assert(h(), ""); // expected-error {{constant expression}} expected-note {{in call}}

  constexpr bool i() { D d(0); f(d); return check(d); } // expected-note {{in call}}
  static_assert(i(), ""); // expected-error {{constant expression}} expected-note {{in call}}

  constexpr bool j() { D d; d.c.a.x = 3; return check(d); } // expected-note {{assignment to member 'x' of union with active member 'y'}}
  static_assert(j(), ""); // expected-error {{constant expression}} expected-note {{in call}}
}

namespace lifetime {
  constexpr int &&id(int &&n) { return static_cast<int&&>(n); }
  constexpr int &&dead() { return id(0); } // expected-note {{temporary created here}}
  constexpr int bad() { int &&n = dead(); n = 1; return n; } // expected-note {{assignment to temporary whose lifetime has ended}}
  static_assert(bad(), ""); // expected-error {{constant expression}} expected-note {{in call}}
}

namespace const_modify {
  constexpr int modify(int &n) { return n = 1; } // expected-note 2 {{modification of object of const-qualified type 'const int'}}
  constexpr int test1() { int k = 0; return modify(k); }
  constexpr int test2() { const int k = 0; return modify(const_cast<int&>(k)); } // expected-note 2 {{in call}}
  static_assert(test1() == 1, "");
  static_assert(test2() == 1, ""); // expected-error {{constant expression}} expected-note {{in call}}
  constexpr int i = test2(); // expected-error {{constant expression}} expected-note {{in call}}
}

namespace null {
  constexpr int test(int *p) {
    return *p = 123; // expected-note {{assignment to dereferenced null pointer}}
  }
  static_assert(test(0), ""); // expected-error {{constant expression}} expected-note {{in call}}
}

namespace incdec {
  template<typename T> constexpr T &ref(T &&r) { return r; }
  template<typename T> constexpr T postinc(T &&r) { return (r++, r); }
  template<typename T> constexpr T postdec(T &&r) { return (r--, r); }

  static_assert(++ref(0) == 1, "");
  static_assert(ref(0)++ == 0, "");
  static_assert(postinc(0) == 1, "");
  static_assert(--ref(0) == -1, "");
  static_assert(ref(0)-- == 0, "");
  static_assert(postdec(0) == -1, "");

  constexpr int overflow_int_inc_1 = ref(0x7fffffff)++; // expected-error {{constant}} expected-note {{2147483648}}
  constexpr int overflow_int_inc_1_ok = ref(0x7ffffffe)++;
  constexpr int overflow_int_inc_2 = ++ref(0x7fffffff); // expected-error {{constant}} expected-note {{2147483648}}
  constexpr int overflow_int_inc_2_ok = ++ref(0x7ffffffe);

  // inc/dec on short can't overflow because we promote to int first
  static_assert(++ref<short>(0x7fff) == (int)0xffff8000u, "");
  static_assert(--ref<short>(0x8000) == 0x7fff, "");

  // inc on bool sets to true
  static_assert(++ref(false), ""); // expected-warning {{deprecated}}
  static_assert(++ref(true), ""); // expected-warning {{deprecated}}

  int arr[10];
  static_assert(++ref(&arr[0]) == &arr[1], "");
  static_assert(++ref(&arr[9]) == &arr[10], "");
  static_assert(++ref(&arr[10]) == &arr[11], ""); // expected-error {{constant}} expected-note {{cannot refer to element 11}}
  static_assert(ref(&arr[0])++ == &arr[0], "");
  static_assert(ref(&arr[10])++ == &arr[10], ""); // expected-error {{constant}} expected-note {{cannot refer to element 11}}
  static_assert(postinc(&arr[0]) == &arr[1], "");
  static_assert(--ref(&arr[10]) == &arr[9], "");
  static_assert(--ref(&arr[1]) == &arr[0], "");
  static_assert(--ref(&arr[0]) != &arr[0], ""); // expected-error {{constant}} expected-note {{cannot refer to element -1}}
  static_assert(ref(&arr[1])-- == &arr[1], "");
  static_assert(ref(&arr[0])-- == &arr[0], ""); // expected-error {{constant}} expected-note {{cannot refer to element -1}}
  static_assert(postdec(&arr[1]) == &arr[0], "");

  int x;
  static_assert(++ref(&x) == &x + 1, "");

  static_assert(++ref(0.0) == 1.0, "");
  static_assert(ref(0.0)++ == 0.0, "");
  static_assert(postinc(0.0) == 1.0, "");
  static_assert(--ref(0.0) == -1.0, "");
  static_assert(ref(0.0)-- == 0.0, "");
  static_assert(postdec(0.0) == -1.0, "");

  static_assert(++ref(1e100) == 1e100, "");
  static_assert(--ref(1e100) == 1e100, "");

  union U {
    int a, b;
  };
  constexpr int f(U u) {
    return ++u.b; // expected-note {{increment of member 'b' of union with active member 'a'}}
  }
  constexpr int wrong_member = f({0}); // expected-error {{constant}} expected-note {{in call to 'f({.a = 0})'}}
  constexpr int vol = --ref<volatile int>(0); // expected-error {{constant}} expected-note {{decrement of volatile-qualified}}

  constexpr int incr(int k) {
    int x = k;
    if (x++ == 100)
      return x;
    return incr(x);
  }
  static_assert(incr(0) == 101, "");
}

namespace compound_assign {
  constexpr bool test_int() {
    int a = 3;
    a += 6;
    if (a != 9) return false;
    a -= 2;
    if (a != 7) return false;
    a *= 3;
    if (a != 21) return false;
    if (&(a /= 10) != &a) return false;
    if (a != 2) return false;
    a <<= 3;
    if (a != 16) return false;
    a %= 6;
    if (a != 4) return false;
    a >>= 1;
    if (a != 2) return false;
    a ^= 10;
    if (a != 8) return false;
    a |= 5;
    if (a != 13) return false;
    a &= 14;
    if (a != 12) return false;
    return true;
  }
  static_assert(test_int(), "");

  constexpr bool test_float() {
    float f = 123.;
    f *= 2;
    if (f != 246.) return false;
    if ((f -= 0.5) != 245.5) return false;
    if (f != 245.5) return false;
    f /= 0.5;
    if (f != 491.) return false;
    f += -40;
    if (f != 451.) return false;
    return true;
  }
  static_assert(test_float(), "");

  constexpr bool test_ptr() {
    int arr[123] = {};
    int *p = arr;
    if ((p += 4) != &arr[4]) return false;
    if (p != &arr[4]) return false;
    p += -1;
    if (p != &arr[3]) return false;
    if ((p -= -10) != &arr[13]) return false;
    if (p != &arr[13]) return false;
    p -= 11;
    if (p != &arr[2]) return false;
    return true;
  }
  static_assert(test_ptr(), "");

  template<typename T>
  constexpr bool test_overflow() {
    T a = 1;
    while (a != a / 2)
      a *= 2; // expected-note {{value 2147483648 is outside the range}} expected-note {{ 9223372036854775808 }} expected-note {{floating point arithmetic produces an infinity}}
    return true;
  }

  static_assert(test_overflow<int>(), ""); // expected-error {{constant}} expected-note {{call}}
  static_assert(test_overflow<unsigned>(), ""); // ok, unsigned overflow is defined
  static_assert(test_overflow<short>(), ""); // ok, short is promoted to int before multiplication
  static_assert(test_overflow<unsigned short>(), ""); // ok
  static_assert(test_overflow<unsigned long long>(), ""); // ok
  static_assert(test_overflow<long long>(), ""); // expected-error {{constant}} expected-note {{call}}
  static_assert(test_overflow<float>(), ""); // expected-error {{constant}} expected-note {{call}}

  constexpr short test_promotion(short k) {
    short s = k;
    s *= s;
    return s;
  }
  static_assert(test_promotion(100) == 10000, "");
  static_assert(test_promotion(200) == -25536, "");
  static_assert(test_promotion(256) == 0, "");

  constexpr const char *test_bounds(const char *p, int o) {
    return p += o; // expected-note {{element 5 of}} expected-note {{element -1 of}} expected-note {{element 1000 of}}
  }
  static_assert(test_bounds("foo", 0)[0] == 'f', "");
  static_assert(test_bounds("foo", 3)[0] == 0, "");
  static_assert(test_bounds("foo", 4)[-3] == 'o', "");
  static_assert(test_bounds("foo" + 4, -4)[0] == 'f', "");
  static_assert(test_bounds("foo", 5) != 0, ""); // expected-error {{constant}} expected-note {{call}}
  static_assert(test_bounds("foo", -1) != 0, ""); // expected-error {{constant}} expected-note {{call}}
  static_assert(test_bounds("foo", 1000) != 0, ""); // expected-error {{constant}} expected-note {{call}}
}

namespace loops {
  constexpr int fib_loop(int a) {
    int f_k = 0, f_k_plus_one = 1;
    for (int k = 1; k != a; ++k) {
      int f_k_plus_two = f_k + f_k_plus_one;
      f_k = f_k_plus_one;
      f_k_plus_one = f_k_plus_two;
    }
    return f_k_plus_one;
  }
  static_assert(fib_loop(46) == 1836311903, "");

  constexpr bool breaks_work() {
    int a = 0;
    for (int n = 0; n != 100; ++n) {
      ++a;
      if (a == 5) continue;
      if ((a % 5) == 0) break;
    }

    int b = 0;
    while (b != 17) {
      ++b;
      if (b == 6) continue;
      if ((b % 6) == 0) break;
    }

    int c = 0;
    do {
      ++c;
      if (c == 7) continue;
      if ((c % 7) == 0) break;
    } while (c != 21);

    return a == 10 && b == 12 && c == 14;
  }
  static_assert(breaks_work(), "");

  void not_constexpr();
  constexpr bool no_cont_after_break() {
    for (;;) {
      break;
      not_constexpr();
    }
    while (true) {
      break;
      not_constexpr();
    }
    do {
      break;
      not_constexpr();
    } while (true);
    return true;
  }
  static_assert(no_cont_after_break(), "");

  constexpr bool cond() {
    for (int a = 1; bool b = a != 3; ++a) {
      if (!b)
        return false;
    }
    while (bool b = true) {
      b = false;
      break;
    }
    return true;
  }
  static_assert(cond(), "");

  constexpr int range_for() {
    int arr[] = { 1, 2, 3, 4, 5 };
    int sum = 0;
    for (int x : arr)
      sum += x;
    return sum;
  }
  static_assert(range_for() == 15, "");

  template<int...N> struct ints {};
  template<typename A, typename B> struct join_ints;
  template<int...As, int...Bs> struct join_ints<ints<As...>, ints<Bs...>> {
    using type = ints<As..., sizeof...(As) + Bs...>;
  };
  template<unsigned N> struct make_ints {
    using type = typename join_ints<typename make_ints<N/2>::type, typename make_ints<(N+1)/2>::type>::type;
  };
  template<> struct make_ints<0> { using type = ints<>; };
  template<> struct make_ints<1> { using type = ints<0>; };

  struct ignore { template<typename ...Ts> constexpr ignore(Ts &&...) {} };

  template<typename T, unsigned N> struct array {
    constexpr array() : arr{} {}
    template<typename ...X>
    constexpr array(X ...x) : arr{} {
      init(typename make_ints<sizeof...(X)>::type{}, x...);
    }
    template<int ...I, typename ...X> constexpr void init(ints<I...>, X ...x) {
      ignore{arr[I] = x ...};
    }
    T arr[N];
    struct iterator {
      T *p;
      constexpr explicit iterator(T *p) : p(p) {}
      constexpr bool operator!=(iterator o) { return p != o.p; }
      constexpr iterator &operator++() { ++p; return *this; }
      constexpr T &operator*() { return *p; }
    };
    constexpr iterator begin() { return iterator(arr); }
    constexpr iterator end() { return iterator(arr + N); }
  };

  constexpr int range_for_2() {
    array<int, 5> arr { 1, 2, 3, 4, 5 };
    int sum = 0;
    for (int k : arr) {
      sum += k;
      if (sum > 8) break;
    }
    return sum;
  }
  static_assert(range_for_2() == 10, "");
}

namespace assignment_op {
  struct A {
    constexpr A() : n(5) {}
    int n;
    struct B {
      int k = 1;
      union U {
        constexpr U() : y(4) {}
        int x;
        int y;
      } u;
    } b;
  };
  constexpr bool testA() {
    A a, b;
    a.n = 7;
    a.b.u.y = 5;
    b = a;
    return b.n == 7 && b.b.u.y == 5 && b.b.k == 1;
  }
  static_assert(testA(), "");

  struct B {
    bool assigned = false;
    constexpr B &operator=(const B&) {
      assigned = true;
      return *this;
    }
  };
  struct C : B {
    B b;
    int n = 5;
  };
  constexpr bool testC() {
    C c, d;
    c.n = 7;
    d = c;
    c.n = 3;
    return d.n == 7 && d.assigned && d.b.assigned;
  }
  static_assert(testC(), "");
}

namespace switch_stmt {
  constexpr int f(char k) {
    bool b = false;
    int z = 6;
    switch (k) {
      return -1;
    case 0:
      if (false) {
      case 1:
        z = 1;
        for (; b;) {
          return 5;
          while (0)
            case 2: return 2;
          case 7: z = 7;
          do case 6: {
            return z;
            if (false)
              case 3: return 3;
            case 4: z = 4;
          } while (1);
          case 5: b = true;
          case 9: z = 9;
        }
        return z;
      } else if (false) case 8: z = 8;
      else if (false) {
      case 10:
        z = -10;
        break;
      }
      else z = 0;
      return z;
    default:
      return -1;
    }
    return -z;
  }
  static_assert(f(0) == 0, "");
  static_assert(f(1) == 1, "");
  static_assert(f(2) == 2, "");
  static_assert(f(3) == 3, "");
  static_assert(f(4) == 4, "");
  static_assert(f(5) == 5, "");
  static_assert(f(6) == 6, "");
  static_assert(f(7) == 7, "");
  static_assert(f(8) == 8, "");
  static_assert(f(9) == 9, "");
  static_assert(f(10) == 10, "");

  // Check that we can continue an outer loop from within a switch.
  constexpr bool contin() {
    for (int n = 0; n != 10; ++n) {
      switch (n) {
      case 0:
        ++n;
        continue;
      case 1:
        return false;
      case 2:
        return true;
      }
    }
    return false;
  }
  static_assert(contin(), "");

  constexpr bool switch_into_for() {
    int n = 0;
    switch (n) {
      for (; n == 1; ++n) {
        return n == 1;
      case 0: ;
      }
    }
    return false;
  }
  static_assert(switch_into_for(), "");

  constexpr void duff_copy(char *a, const char *b, int n) {
    switch ((n - 1) % 8 + 1) {
      for ( ; n; n = (n - 1) & ~7) {
      case 8: a[n-8] = b[n-8];
      case 7: a[n-7] = b[n-7];
      case 6: a[n-6] = b[n-6];
      case 5: a[n-5] = b[n-5];
      case 4: a[n-4] = b[n-4];
      case 3: a[n-3] = b[n-3];
      case 2: a[n-2] = b[n-2];
      case 1: a[n-1] = b[n-1];
      }
      case 0: ;
    }
  }

  constexpr bool test_copy(const char *str, int n) {
    char buffer[16] = {};
    duff_copy(buffer, str, n);
    for (int i = 0; i != sizeof(buffer); ++i)
      if (buffer[i] != (i < n ? str[i] : 0))
        return false;
    return true;
  }
  static_assert(test_copy("foo", 0), "");
  static_assert(test_copy("foo", 1), "");
  static_assert(test_copy("foo", 2), "");
  static_assert(test_copy("hello world", 0), "");
  static_assert(test_copy("hello world", 7), "");
  static_assert(test_copy("hello world", 8), "");
  static_assert(test_copy("hello world", 9), "");
  static_assert(test_copy("hello world", 10), "");
  static_assert(test_copy("hello world", 10), "");
}

namespace deduced_return_type {
  constexpr auto f() { return 0; }
  template<typename T> constexpr auto g(T t) { return t; }
  static_assert(f() == 0, "");
  static_assert(g(true), "");
}

namespace modify_temporary_during_construction {
  struct A { int &&temporary; int x; int y; };
  constexpr int f(int &r) { r *= 9; return r - 12; }
  constexpr A a = { 6, f(a.temporary), a.temporary }; // expected-note {{temporary created here}}
  static_assert(a.x == 42, "");
  static_assert(a.y == 54, "");
  constexpr int k = a.temporary++; // expected-error {{constant expression}} expected-note {{outside the expression that created the temporary}}
}

namespace std {
  typedef decltype(sizeof(int)) size_t;

  template <class _E>
  class initializer_list
  {
    const _E* __begin_;
    size_t    __size_;

    constexpr initializer_list(const _E* __b, size_t __s)
      : __begin_(__b),
        __size_(__s)
    {}

  public:
    typedef _E        value_type;
    typedef const _E& reference;
    typedef const _E& const_reference;
    typedef size_t    size_type;

    typedef const _E* iterator;
    typedef const _E* const_iterator;

    constexpr initializer_list() : __begin_(nullptr), __size_(0) {}

    constexpr size_t    size()  const {return __size_;}
    constexpr const _E* begin() const {return __begin_;}
    constexpr const _E* end()   const {return __begin_ + __size_;}
  };
}

namespace InitializerList {
  constexpr int sum(std::initializer_list<int> ints) {
    int total = 0;
    for (int n : ints) total += n;
    return total;
  }
  static_assert(sum({1, 2, 3, 4, 5}) == 15, "");
}

namespace StmtExpr {
  constexpr int f(int k) {
    switch (k) {
    case 0:
      return 0;

      ({
        case 1: // expected-note {{not supported}}
          return 1;
      });
    }
  }
  static_assert(f(1) == 1, ""); // expected-error {{constant expression}} expected-note {{in call}}

  constexpr int g() { // expected-error {{never produces a constant}}
    return ({ int n; n; }); // expected-note {{object of type 'int' is not initialized}}
  }

  // FIXME: We should handle the void statement expression case.
  constexpr int h() { // expected-error {{never produces a constant}}
    ({ if (true) {} }); // expected-note {{not supported}}
    return 0;
  }
}

namespace VirtualFromBase {
  struct S1 {
    virtual int f() const;
  };
  struct S2 {
    virtual int f();
  };
  template <typename T> struct X : T {
    constexpr X() {}
    double d = 0.0;
    constexpr int f() { return sizeof(T); }
  };

  // Non-virtual f(), OK.
  constexpr X<X<S1>> xxs1;
  constexpr X<S1> *p = const_cast<X<X<S1>>*>(&xxs1);
  static_assert(p->f() == sizeof(S1), "");

  // Virtual f(), not OK.
  constexpr X<X<S2>> xxs2;
  constexpr X<S2> *q = const_cast<X<X<S2>>*>(&xxs2);
  static_assert(q->f() == sizeof(X<S2>), ""); // expected-error {{constant expression}} expected-note {{virtual function call}}
}

namespace Lifetime {
  constexpr int &get(int &&r) { return r; }
  constexpr int f() {
    int &r = get(123);
    return r; // expected-note {{read of object outside its lifetime}}
  }
  static_assert(f() == 123, ""); // expected-error {{constant expression}} expected-note {{in call}}

  constexpr int g() {
    int *p = 0;
    {
      int n = 0;
      p = &n;
      n = 42;
    }
    *p = 123; // expected-note {{assignment to object outside its lifetime}}
    return *p;
  }
  static_assert(g() == 42, ""); // expected-error {{constant expression}} expected-note {{in call}}

  constexpr int h(int n) {
    int *p[4] = {};
    int &&r = 1;
    p[0] = &r;
    while (int a = 1) {
      p[1] = &a;
      for (int b = 1; int c = 1; ) {
        p[2] = &b, p[3] = &c;
        break;
      }
      break;
    }
    *p[n] = 0; // expected-note 3{{assignment to object outside its lifetime}}
    return *p[n];
  }
  static_assert(h(0) == 0, ""); // ok, lifetime-extended
  static_assert(h(1) == 0, ""); // expected-error {{constant expression}} expected-note {{in call}}
  static_assert(h(2) == 0, ""); // expected-error {{constant expression}} expected-note {{in call}}
  static_assert(h(3) == 0, ""); // expected-error {{constant expression}} expected-note {{in call}}

  constexpr void lifetime_versus_loops() {
    int *p = 0;
    for (int i = 0; i != 2; ++i) {
      int *q = p;
      int n = 0;
      p = &n;
      if (i)
        // This modifies the 'n' from the previous iteration of the loop outside
        // its lifetime.
        ++*q; // expected-note {{increment of object outside its lifetime}}
    }
  }
  static_assert((lifetime_versus_loops(), true), ""); // expected-error {{constant expression}} expected-note {{in call}}
}

namespace Bitfields {
  struct A {
    bool b : 1;
    int n : 4;
    unsigned u : 5;
  };
  constexpr bool test() {
    A a {};
    a.b += 2;
    --a.n;
    --a.u;
    a.n = -a.n * 3;
    return a.b == false && a.n == 3 && a.u == 31;
  }
  static_assert(test(), "");
}

namespace PR17615 {
  struct A {
    int &&r;
    constexpr A(int &&r) : r(static_cast<int &&>(r)) {}
    constexpr A() : A(0) {
      (void)+r; // expected-note {{outside its lifetime}}
    }
  };
  constexpr int k = A().r; // expected-error {{constant expression}} expected-note {{in call to}}
}

namespace PR17331 {
  template<typename T, unsigned int N>
  constexpr T sum(const T (&arr)[N]) {
    T result = 0;
    for (T i : arr)
      result += i;
    return result;
  }

  constexpr int ARR[] = { 1, 2, 3, 4, 5 };
  static_assert(sum(ARR) == 15, "");
}

namespace EmptyClass {
  struct E1 {} e1;
  union E2 {} e2; // expected-note 4{{here}}
  struct E3 : E1 {} e3;

  template<typename E>
  constexpr int f(E &a, int kind) {
    switch (kind) {
    case 0: { E e(a); return 0; } // expected-note {{read}} expected-note {{in call}}
    case 1: { E e(static_cast<E&&>(a)); return 0; } // expected-note {{read}} expected-note {{in call}}
    case 2: { E e; e = a; return 0; } // expected-note {{read}} expected-note {{in call}}
    case 3: { E e; e = static_cast<E&&>(a); return 0; } // expected-note {{read}} expected-note {{in call}}
    }
  }
  constexpr int test1 = f(e1, 0);
  constexpr int test2 = f(e2, 0); // expected-error {{constant expression}} expected-note {{in call}}
  constexpr int test3 = f(e3, 0);
  constexpr int test4 = f(e1, 1);
  constexpr int test5 = f(e2, 1); // expected-error {{constant expression}} expected-note {{in call}}
  constexpr int test6 = f(e3, 1);
  constexpr int test7 = f(e1, 2);
  constexpr int test8 = f(e2, 2); // expected-error {{constant expression}} expected-note {{in call}}
  constexpr int test9 = f(e3, 2);
  constexpr int testa = f(e1, 3);
  constexpr int testb = f(e2, 3); // expected-error {{constant expression}} expected-note {{in call}}
  constexpr int testc = f(e3, 3);
}

namespace SpeculativeEvalWrites {
  // Ensure that we don't try to speculatively evaluate writes.
  constexpr int f() {
    int i = 0;
    int a = 0;
    // __builtin_object_size speculatively evaluates its first argument.
    __builtin_object_size((i = 1, &a), 0);
    return i;
  }

  static_assert(!f(), "");
}

namespace PR27989 {
  constexpr int f(int n) {
    int a = (n = 1, 0);
    return n;
  }
  static_assert(f(0) == 1, "");
}

namespace const_char {
template <int N>
constexpr int sum(const char (&Arr)[N]) {
  int S = 0;
  for (unsigned I = 0; I != N; ++I)
    S += Arr[I]; // expected-note 2{{read of non-constexpr variable 'Cs' is not allowed}}
  return S;
}

// As an extension, we support evaluating some things that are `const` as though
// they were `constexpr` when folding, but it should not be allowed in normal
// constexpr evaluation.
const char Cs[] = {'a', 'b'};
void foo() __attribute__((enable_if(sum(Cs) == 'a' + 'b', "")));
void run() { foo(); }

static_assert(sum(Cs) == 'a' + 'b', ""); // expected-error{{not an integral constant expression}} expected-note{{in call to 'sum(Cs)'}}
constexpr int S = sum(Cs); // expected-error{{must be initialized by a constant expression}} expected-note{{in call}}
}

constexpr void PR28739(int n) { // expected-error {{never produces a constant}}
  int *p = &n;
  p += (__int128)(unsigned long)-1; // expected-note {{cannot refer to element 18446744073709551615 of non-array object in a constant expression}}
}

constexpr void Void(int n) {
  void(n + 1);
  void();
}
constexpr int void_test = (Void(0), 1);

namespace PR19741 {
constexpr void addone(int &m) { m++; }

struct S {
  int m = 0;
  constexpr S() { addone(m); }
};
constexpr bool evalS() {
  constexpr S s;
  return s.m == 1;
}
static_assert(evalS(), "");

struct Nested {
  struct First { int x = 42; };
  union {
    First first;
    int second;
  };
  int x;
  constexpr Nested(int x) : first(), x(x) { x = 4; }
  constexpr Nested() : Nested(42) {
    addone(first.x);
    x = 3;
  }
};
constexpr bool evalNested() {
  constexpr Nested N;
  return N.first.x == 43;
}
static_assert(evalNested(), "");
} // namespace PR19741

<<<<<<< HEAD
namespace Mutable {
  struct A { mutable int n; }; // expected-note 2{{here}}
  constexpr int k = A{123}.n; // ok
  static_assert(k == 123, "");

  struct Q { A &&a; int b = a.n; };
  constexpr Q q = { A{456} }; // expected-note {{temporary}}
  static_assert(q.b == 456, "");
  static_assert(q.a.n == 456, ""); // expected-error {{constant expression}} expected-note {{outside the expression that created the temporary}}

  constexpr A a = {123};
  constexpr int m = a.n; // expected-error {{constant expression}} expected-note {{mutable}}

  constexpr Q r = { static_cast<A&&>(const_cast<A&>(a)) }; // expected-error {{constant expression}} expected-note@-8 {{mutable}}

  struct B {
    mutable int n; // expected-note {{here}}
    int m;
    constexpr B() : n(1), m(n) {} // ok
  };
  constexpr B b;
  constexpr int p = b.n; // expected-error {{constant expression}} expected-note {{mutable}}
}

=======
>>>>>>> 793912eb
namespace IndirectFields {

// Reference indirect field.
struct A {
  struct {
    union {
      int x = x = 3; // expected-note {{outside its lifetime}}
    };
  };
  constexpr A() {}
};
static_assert(A().x == 3, ""); // expected-error{{not an integral constant expression}} expected-note{{in call to 'A()'}}

// Reference another indirect field, with different 'this'.
struct B {
  struct {
    union {
      int x = 3;
    };
    int y = x;
  };
  constexpr B() {}
};
static_assert(B().y == 3, "");

// Nested evaluation of indirect field initializers.
struct C {
  union {
    int x = 1;
  };
};
struct D {
  struct {
    C c;
    int y = c.x + 1;
  };
};
static_assert(D().y == 2, "");

// Explicit 'this'.
struct E {
  int n = 0;
  struct {
    void *x = this;
  };
  void *y = this;
};
constexpr E e1 = E();
static_assert(e1.x != e1.y, "");
constexpr E e2 = E{0};
static_assert(e2.x != e2.y, "");

} // namespace IndirectFields<|MERGE_RESOLUTION|>--- conflicted
+++ resolved
@@ -852,6 +852,7 @@
   static_assert(h(2) == 0, ""); // expected-error {{constant expression}} expected-note {{in call}}
   static_assert(h(3) == 0, ""); // expected-error {{constant expression}} expected-note {{in call}}
 
+  // FIXME: This function should be treated as non-constant.
   constexpr void lifetime_versus_loops() {
     int *p = 0;
     for (int i = 0; i != 2; ++i) {
@@ -861,10 +862,10 @@
       if (i)
         // This modifies the 'n' from the previous iteration of the loop outside
         // its lifetime.
-        ++*q; // expected-note {{increment of object outside its lifetime}}
-    }
-  }
-  static_assert((lifetime_versus_loops(), true), ""); // expected-error {{constant expression}} expected-note {{in call}}
+        ++*q;
+    }
+  }
+  static_assert((lifetime_versus_loops(), true), "");
 }
 
 namespace Bitfields {
@@ -1021,33 +1022,6 @@
 static_assert(evalNested(), "");
 } // namespace PR19741
 
-<<<<<<< HEAD
-namespace Mutable {
-  struct A { mutable int n; }; // expected-note 2{{here}}
-  constexpr int k = A{123}.n; // ok
-  static_assert(k == 123, "");
-
-  struct Q { A &&a; int b = a.n; };
-  constexpr Q q = { A{456} }; // expected-note {{temporary}}
-  static_assert(q.b == 456, "");
-  static_assert(q.a.n == 456, ""); // expected-error {{constant expression}} expected-note {{outside the expression that created the temporary}}
-
-  constexpr A a = {123};
-  constexpr int m = a.n; // expected-error {{constant expression}} expected-note {{mutable}}
-
-  constexpr Q r = { static_cast<A&&>(const_cast<A&>(a)) }; // expected-error {{constant expression}} expected-note@-8 {{mutable}}
-
-  struct B {
-    mutable int n; // expected-note {{here}}
-    int m;
-    constexpr B() : n(1), m(n) {} // ok
-  };
-  constexpr B b;
-  constexpr int p = b.n; // expected-error {{constant expression}} expected-note {{mutable}}
-}
-
-=======
->>>>>>> 793912eb
 namespace IndirectFields {
 
 // Reference indirect field.
