--- conflicted
+++ resolved
@@ -193,12 +193,8 @@
 
   bool recurse() {
     MyEnum K;
-<<<<<<< HEAD
-    switch (K) { // expected-warning {{enumeration value 'something_invalid' not handled in switch}} expected-note {{add missing switch cases}}
-=======
     switch (K) { // do not warn that 'something_invalid' is not listed;
                  // 'what_am_i_thinking' might have been intended to be that case.
->>>>>>> a1448de5
     case something_valid:
     case what_am_i_thinking: // expected-error {{use of undeclared identifier}}
       int *X = 0;
