--- conflicted
+++ resolved
@@ -265,7 +265,6 @@
   NSLog(@"%2$[tt]@ %1$[tt]s", @"Foo", @"Bar"); // expected-warning {{object format flags cannot be used with 's' conversion specifier}}
 }
 
-<<<<<<< HEAD
 // Test os_log_format primitive with ObjC string literal format argument.
 void test_os_log_format(char c, const char *pc, int i, int *pi, void *p, void *buf, NSString *nss) {
   __builtin_os_log_format(buf, @"");
@@ -280,7 +279,7 @@
   __builtin_os_log_format(buf, @"%{private}s", pc);
   __builtin_os_log_format(buf, @"%@", nss);
 }
-=======
+
 // rdar://23622446
 @interface RD23622446_Tester: NSObject
 
@@ -317,5 +316,4 @@
   NSLog([self str: @"%@"], @"string"); // ok
 }
 
-@end
->>>>>>> 8a06ec91
+@end