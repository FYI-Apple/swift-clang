// RUN: %clang_cc1 -fsyntax-only -verify -Wformat-nonliteral -isystem %S/Inputs %s
// RUN: %clang_cc1 -fsyntax-only -verify -Wformat-nonliteral -isystem %S/Inputs -fno-signed-char %s

#include <stdarg.h>
#include <stddef.h>
#define __need_wint_t
#include <stddef.h> // For wint_t and wchar_t

typedef struct _FILE FILE;
int fprintf(FILE *, const char *restrict, ...);
int printf(const char *restrict, ...); // expected-note{{passing argument to parameter here}}
int snprintf(char *restrict, size_t, const char *restrict, ...);
int sprintf(char *restrict, const char *restrict, ...);
int vasprintf(char **, const char *, va_list);
int asprintf(char **, const char *, ...);
int vfprintf(FILE *, const char *restrict, va_list);
int vprintf(const char *restrict, va_list);
int vsnprintf(char *, size_t, const char *, va_list);
int vsprintf(char *restrict, const char *restrict, va_list); // expected-note{{passing argument to parameter here}}

int vscanf(const char *restrict format, va_list arg);

char * global_fmt;

void check_string_literal( FILE* fp, const char* s, char *buf, ... ) {

  char * b;
  va_list ap;
  va_start(ap,buf);

  printf(s); // expected-warning {{format string is not a string literal}}
  // expected-note@-1{{treat the string as an argument to avoid this}}
  vprintf(s,ap); // expected-warning {{format string is not a string literal}}
  fprintf(fp,s); // expected-warning {{format string is not a string literal}}
  // expected-note@-1{{treat the string as an argument to avoid this}}
  vfprintf(fp,s,ap); // expected-warning {{format string is not a string literal}}
  asprintf(&b,s); // expected-warning {{format string is not a string lit}}
  // expected-note@-1{{treat the string as an argument to avoid this}}
  vasprintf(&b,s,ap); // expected-warning {{format string is not a string literal}}
  sprintf(buf,s); // expected-warning {{format string is not a string literal}}
  // expected-note@-1{{treat the string as an argument to avoid this}}
  snprintf(buf,2,s); // expected-warning {{format string is not a string lit}}
  // expected-note@-1{{treat the string as an argument to avoid this}}
  __builtin___sprintf_chk(buf,0,-1,s); // expected-warning {{format string is not a string literal}}
  // expected-note@-1{{treat the string as an argument to avoid this}}
  __builtin___snprintf_chk(buf,2,0,-1,s); // expected-warning {{format string is not a string lit}}
  // expected-note@-1{{treat the string as an argument to avoid this}}
  vsprintf(buf,s,ap); // expected-warning {{format string is not a string lit}}
  vsnprintf(buf,2,s,ap); // expected-warning {{format string is not a string lit}}
  vsnprintf(buf,2,global_fmt,ap); // expected-warning {{format string is not a string literal}}
  __builtin___vsnprintf_chk(buf,2,0,-1,s,ap); // expected-warning {{format string is not a string lit}}
  __builtin___vsnprintf_chk(buf,2,0,-1,global_fmt,ap); // expected-warning {{format string is not a string literal}}

  vscanf(s, ap); // expected-warning {{format string is not a string literal}}

  const char *const fmt = "%d"; // FIXME -- defined here
  printf(fmt, 1, 2); // expected-warning{{data argument not used}}

  // rdar://6079877
  printf("abc"
         "%*d", 1, 1); // no-warning
  printf("abc\
def"
         "%*d", 1, 1); // no-warning
         
  // <rdar://problem/6079850>, allow 'unsigned' (instead of 'int') to be used for both
  // the field width and precision.  This deviates from C99, but is reasonably safe
  // and is also accepted by GCC.
  printf("%*d", (unsigned) 1, 1); // no-warning  
}

// When calling a non-variadic format function (vprintf, vscanf, NSLogv, ...),
// warn only if the format string argument is a parameter that is not itself
// declared as a format string with compatible format.
__attribute__((__format__ (__printf__, 2, 4)))
void check_string_literal2( FILE* fp, const char* s, char *buf, ... ) {
  char * b;
  va_list ap;
  va_start(ap,buf);

  printf(s); // expected-warning {{format string is not a string literal}}
  // expected-note@-1{{treat the string as an argument to avoid this}}
  vprintf(s,ap); // no-warning
  fprintf(fp,s); // expected-warning {{format string is not a string literal}}
  // expected-note@-1{{treat the string as an argument to avoid this}}
  vfprintf(fp,s,ap); // no-warning
  asprintf(&b,s); // expected-warning {{format string is not a string lit}}
  // expected-note@-1{{treat the string as an argument to avoid this}}
  vasprintf(&b,s,ap); // no-warning
  sprintf(buf,s); // expected-warning {{format string is not a string literal}}
  // expected-note@-1{{treat the string as an argument to avoid this}}
  snprintf(buf,2,s); // expected-warning {{format string is not a string lit}}
  // expected-note@-1{{treat the string as an argument to avoid this}}
  __builtin___vsnprintf_chk(buf,2,0,-1,s,ap); // no-warning

  vscanf(s, ap); // expected-warning {{format string is not a string literal}}
}

void check_conditional_literal(const char* s, int i) {
  printf(i == 1 ? "yes" : "no"); // no-warning
  printf(i == 0 ? (i == 1 ? "yes" : "no") : "dont know"); // no-warning
  printf(i == 0 ? (i == 1 ? s : "no") : "dont know"); // expected-warning{{format string is not a string literal}}
  // expected-note@-1{{treat the string as an argument to avoid this}}
  printf("yes" ?: "no %d", 1); // expected-warning{{data argument not used by format string}}
  printf(0 ? "yes %s" : "no %d", 1); // no-warning
  printf(0 ? "yes %d" : "no %s", 1); // expected-warning{{format specifies type 'char *'}}

  printf(0 ? "yes" : "no %d", 1); // no-warning
  printf(0 ? "yes %d" : "no", 1); // expected-warning{{data argument not used by format string}}
  printf(1 ? "yes" : "no %d", 1); // expected-warning{{data argument not used by format string}}
  printf(1 ? "yes %d" : "no", 1); // no-warning
  printf(i ? "yes" : "no %d", 1); // no-warning
  printf(i ? "yes %s" : "no %d", 1); // expected-warning{{format specifies type 'char *'}}
  printf(i ? "yes" : "no %d", 1, 2); // expected-warning{{data argument not used by format string}}

  printf(i ? "%*s" : "-", i, s); // no-warning
  printf(i ? "yes" : 0 ? "no %*d" : "dont know %d", 1, 2); // expected-warning{{data argument not used by format string}}
  printf(i ? "%i\n" : "%i %s %s\n", i, s); // expected-warning{{more '%' conversions than data arguments}}
}

void check_writeback_specifier()
{
  int x;
  char *b;
  printf("%n", b); // expected-warning{{format specifies type 'int *' but the argument has type 'char *'}}
  printf("%n", &x); // no-warning

  printf("%hhn", (signed char*)0); // no-warning
  printf("%hhn", (char*)0); // no-warning
  printf("%hhn", (unsigned char*)0); // no-warning
  printf("%hhn", (int*)0); // expected-warning{{format specifies type 'signed char *' but the argument has type 'int *'}}

  printf("%hn", (short*)0); // no-warning
  printf("%hn", (unsigned short*)0); // no-warning
  printf("%hn", (int*)0); // expected-warning{{format specifies type 'short *' but the argument has type 'int *'}}

  printf("%n", (int*)0); // no-warning
  printf("%n", (unsigned int*)0); // no-warning
  printf("%n", (char*)0); // expected-warning{{format specifies type 'int *' but the argument has type 'char *'}}

  printf("%ln", (long*)0); // no-warning
  printf("%ln", (unsigned long*)0); // no-warning
  printf("%ln", (int*)0); // expected-warning{{format specifies type 'long *' but the argument has type 'int *'}}

  printf("%lln", (long long*)0); // no-warning
  printf("%lln", (unsigned long long*)0); // no-warning
  printf("%lln", (int*)0); // expected-warning{{format specifies type 'long long *' but the argument has type 'int *'}}

  printf("%qn", (long long*)0); // no-warning
  printf("%qn", (unsigned long long*)0); // no-warning
  printf("%qn", (int*)0); // expected-warning{{format specifies type 'long long *' but the argument has type 'int *'}}

  printf("%Ln", 0); // expected-warning{{length modifier 'L' results in undefined behavior or no effect with 'n' conversion specifier}}
  // expected-note@-1{{did you mean to use 'll'?}}
}

void check_invalid_specifier(FILE* fp, char *buf)
{
  printf("%s%lb%d","unix",10,20); // expected-warning {{invalid conversion specifier 'b'}}
  fprintf(fp,"%%%l"); // expected-warning {{incomplete format specifier}}
  sprintf(buf,"%%%%%ld%d%d", 1, 2, 3); // expected-warning{{format specifies type 'long' but the argument has type 'int'}}
  snprintf(buf, 2, "%%%%%ld%;%d", 1, 2, 3); // expected-warning{{format specifies type 'long' but the argument has type 'int'}} expected-warning {{invalid conversion specifier ';'}}
}

void check_null_char_string(char* b)
{
  printf("\0this is bogus%d",1); // expected-warning {{string contains '\0'}}
  snprintf(b,10,"%%%%%d\0%d",1,2); // expected-warning {{string contains '\0'}}
  printf("%\0d",1); // expected-warning {{string contains '\0'}}
}

void check_empty_format_string(char* buf, ...)
{
  va_list ap;
  va_start(ap,buf);
  vprintf("",ap); // expected-warning {{format string is empty}}
  sprintf(buf, "", 1); // expected-warning {{format string is empty}}
  
  // Don't warn about empty format strings when there are no data arguments.
  // This can arise from macro expansions and non-standard format string
  // functions.
  sprintf(buf, ""); // no-warning
}

void check_wide_string(char* b, ...)
{
  va_list ap;
  va_start(ap,b);

  printf(L"foo %d",2); // expected-warning {{incompatible pointer types}}, expected-warning {{should not be a wide string}}
  vsprintf(b,L"bar %d",ap); // expected-warning {{incompatible pointer types}}, expected-warning {{should not be a wide string}}
}

void check_asterisk_precision_width(int x) {
  printf("%*d"); // expected-warning {{'*' specified field width is missing a matching 'int' argument}}
  printf("%.*d"); // expected-warning {{'.*' specified field precision is missing a matching 'int' argument}}
  printf("%*d",12,x); // no-warning
  printf("%*d","foo",x); // expected-warning {{field width should have type 'int', but argument has type 'char *'}}
  printf("%.*d","foo",x); // expected-warning {{field precision should have type 'int', but argument has type 'char *'}}
}

void __attribute__((format(printf,1,3))) myprintf(const char*, int blah, ...);

void test_myprintf() {
  myprintf("%d", 17, 18); // okay
}

void test_constant_bindings(void) {
  const char * const s1 = "hello";
  const char s2[] = "hello";
  const char *s3 = "hello";
  char * const s4 = "hello";
  extern const char s5[];
  
  printf(s1); // no-warning
  printf(s2); // no-warning
  printf(s3); // expected-warning{{not a string literal}}
  // expected-note@-1{{treat the string as an argument to avoid this}}
  printf(s4); // expected-warning{{not a string literal}}
  // expected-note@-1{{treat the string as an argument to avoid this}}
  printf(s5); // expected-warning{{not a string literal}}
  // expected-note@-1{{treat the string as an argument to avoid this}}
}


// Test what happens when -Wformat-security only.
#pragma GCC diagnostic ignored "-Wformat-nonliteral"
#pragma GCC diagnostic warning "-Wformat-security"

void test9(char *P) {
  int x;
  printf(P);   // expected-warning {{format string is not a string literal (potentially insecure)}}
  // expected-note@-1{{treat the string as an argument to avoid this}}
  printf(P, 42);
}

void torture(va_list v8) {
  vprintf ("%*.*d", v8);  // no-warning
  
}

void test10(int x, float f, int i, long long lli) {
  printf("%s"); // expected-warning{{more '%' conversions than data arguments}}
  printf("%@", 12); // expected-warning{{invalid conversion specifier '@'}}
  printf("\0"); // expected-warning{{format string contains '\0' within the string body}}
  printf("xs\0"); // expected-warning{{format string contains '\0' within the string body}}
  printf("%*d\n"); // expected-warning{{'*' specified field width is missing a matching 'int' argument}}
  printf("%*.*d\n", x); // expected-warning{{'.*' specified field precision is missing a matching 'int' argument}}
  printf("%*d\n", f, x); // expected-warning{{field width should have type 'int', but argument has type 'double'}}
  printf("%*.*d\n", x, f, x); // expected-warning{{field precision should have type 'int', but argument has type 'double'}}
  printf("%**\n"); // expected-warning{{invalid conversion specifier '*'}}
  printf("%d%d\n", x); // expected-warning{{more '%' conversions than data arguments}}
  printf("%d\n", x, x); // expected-warning{{data argument not used by format string}}
  printf("%W%d\n", x, x); // expected-warning{{invalid conversion specifier 'W'}}
  printf("%"); // expected-warning{{incomplete format specifier}}
  printf("%.d", x); // no-warning
  printf("%.", x);  // expected-warning{{incomplete format specifier}}
  printf("%f", 4); // expected-warning{{format specifies type 'double' but the argument has type 'int'}}
  printf("%qd", lli); // no-warning
  printf("%qd", x); // expected-warning{{format specifies type 'long long' but the argument has type 'int'}}
  printf("%qp", (void *)0); // expected-warning{{length modifier 'q' results in undefined behavior or no effect with 'p' conversion specifier}}
  printf("hhX %hhX", (unsigned char)10); // no-warning
  printf("llX %llX", (long long) 10); // no-warning
  // This is fine, because there is an implicit conversion to an int.
  printf("%d", (unsigned char) 10); // no-warning
  printf("%d", (long long) 10); // expected-warning{{format specifies type 'int' but the argument has type 'long long'}}
  printf("%Lf\n", (long double) 1.0); // no-warning
  printf("%f\n", (long double) 1.0); // expected-warning{{format specifies type 'double' but the argument has type 'long double'}}
  // The man page says that a zero precision is okay.
  printf("%.0Lf", (long double) 1.0); // no-warning
  printf("%c\n", "x"); // expected-warning{{format specifies type 'int' but the argument has type 'char *'}}
  printf("%c\n", 1.23); // expected-warning{{format specifies type 'int' but the argument has type 'double'}}
  printf("Format %d, is %! %f", 1, 2, 4.4); // expected-warning{{invalid conversion specifier '!'}}
}

typedef unsigned char uint8_t;

void should_understand_small_integers() {
  printf("%hhu", (short) 10); // expected-warning{{format specifies type 'unsigned char' but the argument has type 'short'}}
  printf("%hu\n", (unsigned char) 1); // expected-warning{{format specifies type 'unsigned short' but the argument has type 'unsigned char'}}
  printf("%hu\n", (uint8_t)1); // expected-warning{{format specifies type 'unsigned short' but the argument has type 'uint8_t'}}
}

void test11(void *p, char *s) {
  printf("%p", p); // no-warning
  printf("%p", 123); // expected-warning{{format specifies type 'void *' but the argument has type 'int'}}
  printf("%.4p", p); // expected-warning{{precision used with 'p' conversion specifier, resulting in undefined behavior}}
  printf("%+p", p); // expected-warning{{flag '+' results in undefined behavior with 'p' conversion specifier}}
  printf("% p", p); // expected-warning{{flag ' ' results in undefined behavior with 'p' conversion specifier}}
  printf("%0p", p); // expected-warning{{flag '0' results in undefined behavior with 'p' conversion specifier}}
  printf("%s", s); // no-warning
  printf("%+s", p); // expected-warning{{flag '+' results in undefined behavior with 's' conversion specifier}}
  printf("% s", p); // expected-warning{{flag ' ' results in undefined behavior with 's' conversion specifier}}
  printf("%0s", p); // expected-warning{{flag '0' results in undefined behavior with 's' conversion specifier}}
}

void test12(char *b) {
  unsigned char buf[4];
  printf ("%.4s\n", buf); // no-warning
  printf ("%.4s\n", &buf); // expected-warning{{format specifies type 'char *' but the argument has type 'unsigned char (*)[4]'}}
  
  // Verify that we are checking asprintf
  asprintf(&b, "%d", "asprintf"); // expected-warning{{format specifies type 'int' but the argument has type 'char *'}}
}

void test13(short x) {
  char bel = 007;
  printf("bel: '0%hhd'\n", bel); // no-warning
  printf("x: '0%hhd'\n", x); // expected-warning {{format specifies type 'char' but the argument has type 'short'}}
}

typedef struct __aslclient *aslclient;
typedef struct __aslmsg *aslmsg;
int asl_log(aslclient asl, aslmsg msg, int level, const char *format, ...) __attribute__((__format__ (__printf__, 4, 5)));
void test_asl(aslclient asl) {
  // Test case from <rdar://problem/7341605>.
  asl_log(asl, 0, 3, "Error: %m"); // no-warning
  asl_log(asl, 0, 3, "Error: %W"); // expected-warning{{invalid conversion specifier 'W'}}
}

// <rdar://problem/7595366>
typedef enum { A } int_t;
void f0(int_t x) { printf("%d\n", x); }

// Unicode test cases.  These are possibly specific to Mac OS X.  If so, they should
// eventually be moved into a separate test.

void test_unicode_conversions(wchar_t *s) {
  printf("%S", s); // no-warning
  printf("%s", s); // expected-warning{{format specifies type 'char *' but the argument has type 'wchar_t *'}}
  printf("%C", s[0]); // no-warning
  printf("%c", s[0]);
  // FIXME: This test reports inconsistent results. On Windows, '%C' expects
  // 'unsigned short'.
  // printf("%C", 10);
  printf("%S", "hello"); // expected-warning{{but the argument has type 'char *'}}
}

// Mac OS X supports positional arguments in format strings.
// This is an IEEE extension (IEEE Std 1003.1).
// FIXME: This is probably not portable everywhere.
void test_positional_arguments() {
  printf("%0$", (int)2); // expected-warning{{position arguments in format strings start counting at 1 (not 0)}}
  printf("%1$*0$d", (int) 2); // expected-warning{{position arguments in format strings start counting at 1 (not 0)}}
  printf("%1$d", (int) 2); // no-warning
  printf("%1$d", (int) 2, 2); // expected-warning{{data argument not used by format string}}
  printf("%1$d%1$f", (int) 2); // expected-warning{{format specifies type 'double' but the argument has type 'int'}}
  printf("%1$2.2d", (int) 2); // no-warning
  printf("%2$*1$.2d", (int) 2, (int) 3); // no-warning
  printf("%2$*8$d", (int) 2, (int) 3); // expected-warning{{specified field width is missing a matching 'int' argument}}
  printf("%%%1$d", (int) 2); // no-warning
  printf("%1$d%%", (int) 2); // no-warning
}

// PR 6697 - Handle format strings where the data argument is not adjacent to the format string
void myprintf_PR_6697(const char *format, int x, ...) __attribute__((__format__(printf,1, 3)));
void test_pr_6697() {
  myprintf_PR_6697("%s\n", 1, "foo"); // no-warning
  myprintf_PR_6697("%s\n", 1, (int)0); // expected-warning{{format specifies type 'char *' but the argument has type 'int'}}
  // FIXME: Not everything should clearly support positional arguments,
  // but we need a way to identify those cases.
  myprintf_PR_6697("%1$s\n", 1, "foo"); // no-warning
  myprintf_PR_6697("%2$s\n", 1, "foo"); // expected-warning{{data argument position '2' exceeds the number of data arguments (1)}}
  myprintf_PR_6697("%18$s\n", 1, "foo"); // expected-warning{{data argument position '18' exceeds the number of data arguments (1)}}
  myprintf_PR_6697("%1$s\n", 1, (int) 0); // expected-warning{{format specifies type 'char *' but the argument has type 'int'}}
}

void rdar8026030(FILE *fp) {
  fprintf(fp, "\%"); // expected-warning{{incomplete format specifier}}
}

void bug7377_bad_length_mod_usage() {
  // Bad length modifiers
  printf("%hhs", "foo"); // expected-warning{{length modifier 'hh' results in undefined behavior or no effect with 's' conversion specifier}}
  printf("%1$zp", (void *)0); // expected-warning{{length modifier 'z' results in undefined behavior or no effect with 'p' conversion specifier}}
  printf("%ls", L"foo"); // no-warning
  printf("%#.2Lf", (long double)1.234); // no-warning

  // Bad flag usage
  printf("%#p", (void *) 0); // expected-warning{{flag '#' results in undefined behavior with 'p' conversion specifier}}
  printf("%0d", -1); // no-warning
  printf("%#n", (int *) 0); // expected-warning{{flag '#' results in undefined behavior with 'n' conversion specifier}}
  printf("%-n", (int *) 0); // expected-warning{{flag '-' results in undefined behavior with 'n' conversion specifier}}
  printf("%-p", (void *) 0); // no-warning

  // Bad optional amount use
  printf("%.2c", 'a'); // expected-warning{{precision used with 'c' conversion specifier, resulting in undefined behavior}}
  printf("%1n", (int *) 0); // expected-warning{{field width used with 'n' conversion specifier, resulting in undefined behavior}}
  printf("%.9n", (int *) 0); // expected-warning{{precision used with 'n' conversion specifier, resulting in undefined behavior}}

  // Ignored flags
  printf("% +f", 1.23); // expected-warning{{flag ' ' is ignored when flag '+' is present}}
  printf("%+ f", 1.23); // expected-warning{{flag ' ' is ignored when flag '+' is present}}
  printf("%0-f", 1.23); // expected-warning{{flag '0' is ignored when flag '-' is present}}
  printf("%-0f", 1.23); // expected-warning{{flag '0' is ignored when flag '-' is present}}
  printf("%-+f", 1.23); // no-warning
}

// PR 7981 - handle '%lc' (wint_t)

void pr7981(wint_t c, wchar_t c2) {
  printf("%lc", c); // no-warning
  printf("%lc", 1.0); // expected-warning{{the argument has type 'double'}}
  printf("%lc", (char) 1); // no-warning
  printf("%lc", &c); // expected-warning{{the argument has type 'wint_t *'}}
  // If wint_t and wchar_t are the same width and wint_t is signed where
  // wchar_t is unsigned, an implicit conversion isn't possible.
#if defined(__WINT_UNSIGNED__) || !defined(__WCHAR_UNSIGNED__) ||   \
  __WINT_WIDTH__ > __WCHAR_WIDTH__
  printf("%lc", c2); // no-warning
#endif
}

// <rdar://problem/8269537> -Wformat-security says NULL is not a string literal
void rdar8269537() {
  // This is likely to crash in most cases, but -Wformat-nonliteral technically
  // doesn't warn in this case.
  printf(0); // no-warning
}

// Handle functions with multiple format attributes.
extern void rdar8332221_vprintf_scanf(const char *, va_list, const char *, ...)
     __attribute__((__format__(__printf__, 1, 0)))
     __attribute__((__format__(__scanf__, 3, 4)));
     
void rdar8332221(va_list ap, int *x, long *y) {
  rdar8332221_vprintf_scanf("%", ap, "%d", x); // expected-warning{{incomplete format specifier}}
}

// PR8641
void pr8641() {
  printf("%#x\n", 10);
  printf("%#X\n", 10);
}

void posix_extensions() {
  // Test %'d, "thousands grouping".
  // <rdar://problem/8816343>
  printf("%'d\n", 123456789); // no-warning
  printf("%'i\n", 123456789); // no-warning
  printf("%'f\n", (float) 1.0); // no-warning
  printf("%'p\n", (void*) 0); // expected-warning{{results in undefined behavior with 'p' conversion specifier}}
}

// PR8486
//
// Test what happens when -Wformat is on, but -Wformat-security is off.
#pragma GCC diagnostic warning "-Wformat"
#pragma GCC diagnostic ignored "-Wformat-security"

void pr8486() {
  printf("%s", 1); // expected-warning{{format specifies type 'char *' but the argument has type 'int'}}
}

// PR9314
// Don't warn about string literals that are PreDefinedExprs, e.g. __func__.
void pr9314() {
  printf(__PRETTY_FUNCTION__); // no-warning
  printf(__func__); // no-warning
}

int printf(const char * restrict, ...) __attribute__((__format__ (__printf__, 1, 2)));

void rdar9612060(void) {
  printf("%s", 2); // expected-warning{{format specifies type 'char *' but the argument has type 'int'}}
}

void check_char(unsigned char x, signed char y) {
  printf("%c", y); // no-warning
  printf("%hhu", x); // no-warning
  printf("%hhi", y); // no-warning
  printf("%hhi", x); // no-warning
  printf("%c", x); // no-warning
  printf("%hhu", y); // no-warning
}

// Test suppression of individual warnings.

void test_suppress_invalid_specifier() {
#pragma clang diagnostic push
#pragma clang diagnostic ignored "-Wformat-invalid-specifier"
  printf("%@", 12); // no-warning
#pragma clang diagnostic pop
}

// Make sure warnings are on for next test.
#pragma GCC diagnostic warning "-Wformat"
#pragma GCC diagnostic warning "-Wformat-security"

// Test that the printf call site is where the warning is attached.  If the
// format string is somewhere else, point to it in a note.
void pr9751() {
  const char kFormat1[] = "%d %d \n"; // expected-note{{format string is defined here}}}
  printf(kFormat1, 0); // expected-warning{{more '%' conversions than data arguments}}
  printf("%d %s\n", 0); // expected-warning{{more '%' conversions than data arguments}}

  const char kFormat2[] = "%18$s\n"; // expected-note{{format string is defined here}}
  printf(kFormat2, 1, "foo"); // expected-warning{{data argument position '18' exceeds the number of data arguments (2)}}
  printf("%18$s\n", 1, "foo"); // expected-warning{{data argument position '18' exceeds the number of data arguments (2)}}

  const char kFormat4[] = "%y"; // expected-note{{format string is defined here}}
  printf(kFormat4, 5); // expected-warning{{invalid conversion specifier 'y'}}
  printf("%y", 5); // expected-warning{{invalid conversion specifier 'y'}}

  const char kFormat5[] = "%."; // expected-note{{format string is defined here}}
  printf(kFormat5, 5); // expected-warning{{incomplete format specifier}}
  printf("%.", 5); // expected-warning{{incomplete format specifier}}

  const char kFormat6[] = "%s"; // expected-note{{format string is defined here}}
  printf(kFormat6, 5); // expected-warning{{format specifies type 'char *' but the argument has type 'int'}}
  printf("%s", 5); // expected-warning{{format specifies type 'char *' but the argument has type 'int'}}

  const char kFormat7[] = "%0$"; // expected-note{{format string is defined here}}
  printf(kFormat7, 5); // expected-warning{{position arguments in format strings start counting at 1 (not 0)}}
  printf("%0$", 5); // expected-warning{{position arguments in format strings start counting at 1 (not 0)}}

  const char kFormat8[] = "%1$d %d"; // expected-note{{format string is defined here}}
  printf(kFormat8, 4, 4); // expected-warning{{cannot mix positional and non-positional arguments in format string}}
  printf("%1$d %d", 4, 4); // expected-warning{{cannot mix positional and non-positional arguments in format string}}

  const char kFormat9[] = ""; // expected-note{{format string is defined here}}
  printf(kFormat9, 4, 4); // expected-warning{{format string is empty}}
  printf("", 4, 4); // expected-warning{{format string is empty}}

  const char kFormat10[] = "\0%d"; // expected-note{{format string is defined here}}
  printf(kFormat10, 4); // expected-warning{{format string contains '\0' within the string body}}
  printf("\0%d", 4); // expected-warning{{format string contains '\0' within the string body}}

  const char kFormat11[] = "%*d"; // expected-note{{format string is defined here}}
  printf(kFormat11); // expected-warning{{'*' specified field width is missing a matching 'int' argument}}
  printf("%*d"); // expected-warning{{'*' specified field width is missing a matching 'int' argument}}

  const char kFormat12[] = "%*d"; // expected-note{{format string is defined here}}
  printf(kFormat12, 4.4); // expected-warning{{field width should have type 'int', but argument has type 'double'}}
  printf("%*d", 4.4); // expected-warning{{field width should have type 'int', but argument has type 'double'}}

  const char kFormat13[] = "%.3p"; // expected-note{{format string is defined here}}
  void *p;
  printf(kFormat13, p); // expected-warning{{precision used with 'p' conversion specifier, resulting in undefined behavior}}
  printf("%.3p", p); // expected-warning{{precision used with 'p' conversion specifier, resulting in undefined behavior}}

  const char kFormat14[] = "%0s"; // expected-note{{format string is defined here}}
  printf(kFormat14, "a"); // expected-warning{{flag '0' results in undefined behavior with 's' conversion specifier}}
  printf("%0s", "a"); // expected-warning{{flag '0' results in undefined behavior with 's' conversion specifier}}

  const char kFormat15[] = "%hhs"; // expected-note{{format string is defined here}}
  printf(kFormat15, "a"); // expected-warning{{length modifier 'hh' results in undefined behavior or no effect with 's' conversion specifier}}
  printf("%hhs", "a"); // expected-warning{{length modifier 'hh' results in undefined behavior or no effect with 's' conversion specifier}}

  const char kFormat16[] = "%-0d"; // expected-note{{format string is defined here}}
  printf(kFormat16, 5); // expected-warning{{flag '0' is ignored when flag '-' is present}}
  printf("%-0d", 5); // expected-warning{{flag '0' is ignored when flag '-' is present}}

  // Make sure that the "format string is defined here" note is not emitted
  // when the original string is within the argument expression.
  printf(1 ? "yes %d" : "no %d"); // expected-warning{{more '%' conversions than data arguments}}

  const char kFormat17[] = "%hu"; // expected-note{{format string is defined here}}}
  printf(kFormat17, (int[]){0}); // expected-warning{{format specifies type 'unsigned short' but the argument}}

  printf("%a", (long double)0); // expected-warning{{format specifies type 'double' but the argument has type 'long double'}}

  // Test braced char[] initializers.
  const char kFormat18[] = { "%lld" }; // expected-note{{format string is defined here}}
  printf(kFormat18, 0); // expected-warning{{format specifies type}}

  // Make sure we point at the offending argument rather than the format string.
  const char kFormat19[] = "%d";  // expected-note{{format string is defined here}}
  printf(kFormat19,
         0.0); // expected-warning{{format specifies}}
}

void pr18905() {
  const char s1[] = "s\0%s"; // expected-note{{format string is defined here}}
  const char s2[1] = "s"; // expected-note{{format string is defined here}}
  const char s3[2] = "s\0%s"; // expected-warning{{initializer-string for char array is too long}}
  const char s4[10] = "s";
  const char s5[0] = "%s"; // expected-warning{{initializer-string for char array is too long}}
                           // expected-note@-1{{format string is defined here}}

  printf(s1); // expected-warning{{format string contains '\0' within the string body}}
  printf(s2); // expected-warning{{format string is not null-terminated}}
  printf(s3); // no-warning
  printf(s4); // no-warning
  printf(s5); // expected-warning{{format string is not null-terminated}}
}

void __attribute__((format(strfmon,1,2))) monformat(const char *fmt, ...);
void __attribute__((format(strftime,1,0))) dateformat(const char *fmt);

// Other formats
void test_other_formats() {
  char *str = "";
  monformat("", 1); // expected-warning{{format string is empty}}
  monformat(str); // expected-warning{{format string is not a string literal (potentially insecure)}}
  dateformat(""); // expected-warning{{format string is empty}}
  dateformat(str); // no-warning (using strftime non-literal is not unsafe)
}

// Do not warn about unused arguments coming from system headers.
// <rdar://problem/11317765>
#include <format-unused-system-args.h>
void test_unused_system_args(int x) {
  PRINT1("%d\n", x); // no-warning{{extra argument is system header is OK}}
}

void pr12761(char c) {
  // This should not warn even with -fno-signed-char.
  printf("%hhx", c);
}


// Test that we correctly merge the format in both orders.
extern void test14_foo(const char *, const char *, ...)
     __attribute__((__format__(__printf__, 1, 3)));
extern void test14_foo(const char *, const char *, ...)
     __attribute__((__format__(__scanf__, 2, 3)));

extern void test14_bar(const char *, const char *, ...)
     __attribute__((__format__(__scanf__, 2, 3)));
extern void test14_bar(const char *, const char *, ...)
     __attribute__((__format__(__printf__, 1, 3)));

void test14_zed(int *p) {
  test14_foo("%", "%d", p); // expected-warning{{incomplete format specifier}}
  test14_bar("%", "%d", p); // expected-warning{{incomplete format specifier}}
}

void test_qualifiers(volatile int *vip, const int *cip,
                     const volatile int *cvip) {
  printf("%n", cip); // expected-warning{{format specifies type 'int *' but the argument has type 'const int *'}}
  printf("%n", cvip); // expected-warning{{format specifies type 'int *' but the argument has type 'const volatile int *'}}

  printf("%n", vip); // No warning.
  printf("%p", cip); // No warning.
  printf("%p", cvip); // No warning.


  typedef int* ip_t;
  typedef const int* cip_t;
  printf("%n", (ip_t)0); // No warning.
  printf("%n", (cip_t)0); // expected-warning{{format specifies type 'int *' but the argument has type 'cip_t' (aka 'const int *')}}
}

#pragma GCC diagnostic ignored "-Wformat-nonliteral"
#pragma GCC diagnostic warning "-Wformat-security"
// <rdar://problem/14178260>
extern void test_format_security_extra_args(const char*, int, ...)
    __attribute__((__format__(__printf__, 1, 3)));
void test_format_security_pos(char* string) {
  test_format_security_extra_args(string, 5); // expected-warning {{format string is not a string literal (potentially insecure)}}
  // expected-note@-1{{treat the string as an argument to avoid this}}
}
#pragma GCC diagnostic warning "-Wformat-nonliteral"

<<<<<<< HEAD
void test_os_log_format(char c, const char *pc, int i, int *pi, void *p, void *buf) {
  __builtin_os_log_format(buf, "");
  __builtin_os_log_format(buf, "%d"); // expected-warning {{more '%' conversions than data arguments}}
  __builtin_os_log_format(buf, "%d", i);
  __builtin_os_log_format(buf, "%P", p); // expected-warning {{using '%P' format specifier without precision}}
  __builtin_os_log_format(buf, "%.10P", p);
  __builtin_os_log_format(buf, "%.*P", p); // expected-warning {{field precision should have type 'int', but argument has type 'void *'}}
  __builtin_os_log_format(buf, "%.*P", i, p);
  __builtin_os_log_format(buf, "%.*P", i, i); // expected-warning {{format specifies type 'void *' but the argument has type 'int'}}
  __builtin_os_log_format(buf, pc); // expected-error {{os_log() format argument is not a string constant}}

  printf("%{private}s", pc); // expected-warning {{using 'private' format specifier annotation outside of os_log()/os_trace()}}
  __builtin_os_log_format(buf, "%{private}s", pc);

  // <rdar://problem/23835805>
  __builtin_os_log_format_buffer_size("no-args");
  __builtin_os_log_format(buf, "%s", "hi");

  // <rdar://problem/24828090>
  wchar_t wc = 'a';
  __builtin_os_log_format(buf, "%C", wc);
  printf("%C", wc);
  wchar_t wcs[] = {'a', 0};
  __builtin_os_log_format(buf, "%S", wcs);
  printf("%S", wcs);
=======
void test_char_pointer_arithmetic(int b) {
  const char s1[] = "string";
  const char s2[] = "%s string";

  printf(s1 - 1);  // expected-warning {{format string is not a string literal (potentially insecure)}}
  // expected-note@-1{{treat the string as an argument to avoid this}}

  printf(s1 + 2);  // no-warning
  printf(s2 + 2);  // no-warning

  const char s3[] = "%s string";
  printf((s3 + 2) - 2);  // expected-warning{{more '%' conversions than data arguments}}
  // expected-note@-2{{format string is defined here}}
  printf(2 + s2);             // no-warning
  printf(6 + s2 - 2);         // no-warning
  printf(2 + (b ? s1 : s2));  // no-warning

  const char s5[] = "string %s";
  printf(2 + (b ? s2 : s5));  // expected-warning{{more '%' conversions than data arguments}}
  // expected-note@-2{{format string is defined here}}
  printf(2 + (b ? s2 : s5), "");      // no-warning
  printf(2 + (b ? s1 : s2 - 2), "");  // no-warning

  const char s6[] = "%s string";
  printf(2 + (b ? s1 : s6 - 2));  // expected-warning{{more '%' conversions than data arguments}}
  // expected-note@-2{{format string is defined here}}
  printf(1 ? s2 + 2 : s2);  // no-warning
  printf(0 ? s2 : s2 + 2);  // no-warning
  printf(2 + s2 + 5 * 3 - 16, "");  // expected-warning{{data argument not used}}

  const char s7[] = "%s string %s %s";
  printf(s7 + 3, "");  // expected-warning{{more '%' conversions than data arguments}}
  // expected-note@-2{{format string is defined here}}
>>>>>>> 09183879
}<|MERGE_RESOLUTION|>--- conflicted
+++ resolved
@@ -653,7 +653,6 @@
 }
 #pragma GCC diagnostic warning "-Wformat-nonliteral"
 
-<<<<<<< HEAD
 void test_os_log_format(char c, const char *pc, int i, int *pi, void *p, void *buf) {
   __builtin_os_log_format(buf, "");
   __builtin_os_log_format(buf, "%d"); // expected-warning {{more '%' conversions than data arguments}}
@@ -679,7 +678,8 @@
   wchar_t wcs[] = {'a', 0};
   __builtin_os_log_format(buf, "%S", wcs);
   printf("%S", wcs);
-=======
+}
+
 void test_char_pointer_arithmetic(int b) {
   const char s1[] = "string";
   const char s2[] = "%s string";
@@ -713,5 +713,4 @@
   const char s7[] = "%s string %s %s";
   printf(s7 + 3, "");  // expected-warning{{more '%' conversions than data arguments}}
   // expected-note@-2{{format string is defined here}}
->>>>>>> 09183879
 }