--- conflicted
+++ resolved
@@ -60,11 +60,6 @@
 // CLWB: "-target-feature" "+clwb"
 // NO-CLWB: "-target-feature" "-clwb"
 
-// RUN: %clang -target i386-unknown-linux-gnu -march=i386 -mwbnoinvd %s -### -o %t.o 2>&1 | FileCheck -check-prefix=WBNOINVD %s
-// RUN: %clang -target i386-unknown-linux-gnu -march=i386 -mno-wbnoinvd %s -### -o %t.o 2>&1 | FileCheck -check-prefix=NO-WBNOINVD %s
-// WBNOINVD: "-target-feature" "+wbnoinvd"
-// NO-WBNOINVD: "-target-feature" "-wbnoinvd"
-
 // RUN: %clang -target i386-unknown-linux-gnu -march=i386 -mmovbe %s -### -o %t.o 2>&1 | FileCheck -check-prefix=MOVBE %s
 // RUN: %clang -target i386-unknown-linux-gnu -march=i386 -mno-movbe %s -### -o %t.o 2>&1 | FileCheck -check-prefix=NO-MOVBE %s
 // MOVBE: "-target-feature" "+movbe"
@@ -79,6 +74,11 @@
 // RUN: %clang -target i386-unknown-linux-gnu -march=i386 -mno-shstk %s -### -o %t.o 2>&1 | FileCheck -check-prefix=NO-CETSS %s
 // CETSS: "-target-feature" "+shstk"
 // NO-CETSS: "-target-feature" "-shstk"
+
+// RUN: %clang -target i386-unknown-linux-gnu -march=i386 -mibt %s -### -o %t.o 2>&1 | FileCheck -check-prefix=CETIBT %s
+// RUN: %clang -target i386-unknown-linux-gnu -march=i386 -mno-ibt %s -### -o %t.o 2>&1 | FileCheck -check-prefix=NO-CETIBT %s
+// CETIBT: "-target-feature" "+ibt"
+// NO-CETIBT: "-target-feature" "-ibt"
 
 // RUN: %clang -target i386-unknown-linux-gnu -march=i386 -msgx %s -### -o %t.o 2>&1 | FileCheck -check-prefix=SGX %s
 // RUN: %clang -target i386-unknown-linux-gnu -march=i386 -mno-sgx %s -### -o %t.o 2>&1 | FileCheck -check-prefix=NO-SGX %s
@@ -125,14 +125,6 @@
 // VBMI2: "-target-feature" "+avx512vbmi2"
 // NO-VBMI2: "-target-feature" "-avx512vbmi2"
 
-<<<<<<< HEAD
-// RUN: %clang -target i386-unknown-linux-gnu -march=i386 -mrdpid %s -### -o %t.o 2>&1 | FileCheck -check-prefix=RDPID %s
-// RUN: %clang -target i386-unknown-linux-gnu -march=i386 -mno-rdpid %s -### -o %t.o 2>&1 | FileCheck -check-prefix=NO-RDPID %s
-// RDPID: "-target-feature" "+rdpid"
-// NO-RDPID: "-target-feature" "-rdpid"
-
-=======
->>>>>>> 793912eb
 // RUN: %clang -target i386-linux-gnu -mretpoline %s -### -o %t.o 2>&1 | FileCheck -check-prefix=RETPOLINE %s
 // RUN: %clang -target i386-linux-gnu -mno-retpoline %s -### -o %t.o 2>&1 | FileCheck -check-prefix=NO-RETPOLINE %s
 // RETPOLINE: "-target-feature" "+retpoline"
@@ -141,38 +133,4 @@
 // RUN: %clang -target i386-linux-gnu -mretpoline -mretpoline-external-thunk %s -### -o %t.o 2>&1 | FileCheck -check-prefix=RETPOLINE-EXTERNAL-THUNK %s
 // RUN: %clang -target i386-linux-gnu -mretpoline -mno-retpoline-external-thunk %s -### -o %t.o 2>&1 | FileCheck -check-prefix=NO-RETPOLINE-EXTERNAL-THUNK %s
 // RETPOLINE-EXTERNAL-THUNK: "-target-feature" "+retpoline-external-thunk"
-<<<<<<< HEAD
-// NO-RETPOLINE-EXTERNAL-THUNK: "-target-feature" "-retpoline-external-thunk"
-
-// RUN: %clang -target i386-linux-gnu -mwaitpkg %s -### -o %t.o 2>&1 | FileCheck -check-prefix=WAITPKG %s
-// RUN: %clang -target i386-linux-gnu -mno-waitpkg %s -### -o %t.o 2>&1 | FileCheck -check-prefix=NO-WAITPKG %s
-// WAITPKG: "-target-feature" "+waitpkg"
-// NO-WAITPKG: "-target-feature" "-waitpkg"
-
-// RUN: %clang -target i386-unknown-linux-gnu -march=i386 -mmovdiri %s -### -o %t.o 2>&1 | FileCheck -check-prefix=MOVDIRI %s
-// RUN: %clang -target i386-unknown-linux-gnu -march=i386 -mno-movdiri %s -### -o %t.o 2>&1 | FileCheck -check-prefix=NO-MOVDIRI %s
-// MOVDIRI: "-target-feature" "+movdiri"
-// NO-MOVDIRI: "-target-feature" "-movdiri"
-
-// RUN: %clang -target i386-unknown-linux-gnu -march=i386 -mmovdir64b %s -### -o %t.o 2>&1 | FileCheck -check-prefix=MOVDIR64B %s
-// RUN: %clang -target i386-unknown-linux-gnu -march=i386 -mno-movdir64b %s -### -o %t.o 2>&1 | FileCheck -check-prefix=NO-MOVDIR64B %s
-// MOVDIR64B: "-target-feature" "+movdir64b"
-// NO-MOVDIR64B: "-target-feature" "-movdir64b"
-
-// RUN: %clang -target i386-unknown-linux-gnu -march=i386 -mpconfig %s -### -o %t.o 2>&1 | FileCheck -check-prefix=PCONFIG %s
-// RUN: %clang -target i386-unknown-linux-gnu -march=i386 -mno-pconfig %s -### -o %t.o 2>&1 | FileCheck -check-prefix=NO-PCONFIG %s
-// PCONFIG: "-target-feature" "+pconfig"
-// NO-PCONFIG: "-target-feature" "-pconfig"
-
-// RUN: %clang -target i386-unknown-linux-gnu -march=i386 -mptwrite %s -### -o %t.o 2>&1 | FileCheck -check-prefix=PTWRITE %s
-// RUN: %clang -target i386-unknown-linux-gnu -march=i386 -mno-ptwrite %s -### -o %t.o 2>&1 | FileCheck -check-prefix=NO-PTWRITE %s
-// PTWRITE: "-target-feature" "+ptwrite"
-// NO-PTWRITE: "-target-feature" "-ptwrite"
-
-// RUN: %clang -target i386-unknown-linux-gnu -march=i386 -minvpcid %s -### -o %t.o 2>&1 | FileCheck -check-prefix=INVPCID %s
-// RUN: %clang -target i386-unknown-linux-gnu -march=i386 -mno-invpcid %s -### -o %t.o 2>&1 | FileCheck -check-prefix=NO-INVPCID %s
-// INVPCID: "-target-feature" "+invpcid"
-// NO-INVPCID: "-target-feature" "-invpcid"
-=======
-// NO-RETPOLINE-EXTERNAL-THUNK: "-target-feature" "-retpoline-external-thunk"
->>>>>>> 793912eb
+// NO-RETPOLINE-EXTERNAL-THUNK: "-target-feature" "-retpoline-external-thunk"