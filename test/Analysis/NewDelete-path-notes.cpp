--- conflicted
+++ resolved
@@ -1,10 +1,6 @@
 // RUN: %clang_analyze_cc1 -analyzer-checker=cplusplus.NewDelete,unix.Malloc -analyzer-output=text -verify %s
 // RUN: %clang_analyze_cc1 -analyzer-checker=cplusplus.NewDelete,unix.Malloc -analyzer-output=text -analyzer-config c++-allocator-inlining=true -verify %s
-<<<<<<< HEAD
-// RUN: %clang_analyze_cc1 -analyzer-checker=cplusplus.NewDelete,unix.Malloc -analyzer-output=plist %s -o %t.plist
-=======
 // RUN: %clang_analyze_cc1 -analyzer-checker=cplusplus.NewDelete,unix.Malloc -analyzer-output=plist -analyzer-config path-diagnostics-alternate=false %s -o %t.plist
->>>>>>> 793912eb
 // RUN: FileCheck --input-file=%t.plist %s
 
 void test() {
@@ -38,8 +34,6 @@
 // CHECK-NEXT:    <key>path</key>
 // CHECK-NEXT:    <array>
 // CHECK-NEXT:     <dict>
-<<<<<<< HEAD
-=======
 // CHECK-NEXT:      <key>kind</key><string>control</string>
 // CHECK-NEXT:      <key>edges</key>
 // CHECK-NEXT:       <array>
@@ -74,7 +68,6 @@
 // CHECK-NEXT:       </array>
 // CHECK-NEXT:     </dict>
 // CHECK-NEXT:     <dict>
->>>>>>> 793912eb
 // CHECK-NEXT:      <key>kind</key><string>event</string>
 // CHECK-NEXT:      <key>location</key>
 // CHECK-NEXT:      <dict>
@@ -112,20 +105,12 @@
 // CHECK-NEXT:          <array>
 // CHECK-NEXT:           <dict>
 // CHECK-NEXT:            <key>line</key><integer>7</integer>
-<<<<<<< HEAD
-// CHECK-NEXT:            <key>col</key><integer>3</integer>
-=======
 // CHECK-NEXT:            <key>col</key><integer>12</integer>
->>>>>>> 793912eb
-// CHECK-NEXT:            <key>file</key><integer>0</integer>
-// CHECK-NEXT:           </dict>
-// CHECK-NEXT:           <dict>
-// CHECK-NEXT:            <key>line</key><integer>7</integer>
-<<<<<<< HEAD
-// CHECK-NEXT:            <key>col</key><integer>5</integer>
-=======
+// CHECK-NEXT:            <key>file</key><integer>0</integer>
+// CHECK-NEXT:           </dict>
+// CHECK-NEXT:           <dict>
+// CHECK-NEXT:            <key>line</key><integer>7</integer>
 // CHECK-NEXT:            <key>col</key><integer>14</integer>
->>>>>>> 793912eb
 // CHECK-NEXT:            <key>file</key><integer>0</integer>
 // CHECK-NEXT:           </dict>
 // CHECK-NEXT:          </array>
