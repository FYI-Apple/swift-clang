--- conflicted
+++ resolved
@@ -1,17 +1,7 @@
 // RUN: %clang_analyze_cc1 -Wno-unused -std=c++11 -analyzer-checker=core,debug.ExprInspection -analyzer-config cfg-temporary-dtors=false -verify %s
 // RUN: %clang_analyze_cc1 -Wno-unused -std=c++11 -analyzer-checker=core,debug.ExprInspection -analyzer-config cfg-temporary-dtors=true,c++-temp-dtor-inlining=true -DTEMPORARIES -verify %s
-<<<<<<< HEAD
-// RUN: %clang_analyze_cc1 -Wno-unused -std=c++17 -analyzer-checker=core,debug.ExprInspection -analyzer-config cfg-temporary-dtors=true,c++-temp-dtor-inlining=true -DTEMPORARIES %s
-// RUN: %clang_analyze_cc1 -Wno-unused -std=c++11 -analyzer-checker=core,debug.ExprInspection -analyzer-config cfg-temporary-dtors=false -DMOVES -verify %s
-// RUN: %clang_analyze_cc1 -Wno-unused -std=c++11 -analyzer-checker=core,debug.ExprInspection -analyzer-config cfg-temporary-dtors=true,c++-temp-dtor-inlining=true -DTEMPORARIES -DMOVES -verify %s
-// RUN: %clang_analyze_cc1 -Wno-unused -std=c++17 -analyzer-checker=core,debug.ExprInspection -analyzer-config cfg-temporary-dtors=true,c++-temp-dtor-inlining=true -DTEMPORARIES -DMOVES %s
-
-// Note: The C++17 run-lines don't -verify yet - it is a no-crash test.
-=======
->>>>>>> 793912eb
 
 void clang_analyzer_eval(bool);
-void clang_analyzer_checkInlined(bool);
 
 namespace pr17001_call_wrong_destructor {
 bool x;
@@ -49,294 +39,11 @@
   const int &y = A().j[1]; // no-crash
   const int &z = (A().j[1], A().j[0]); // no-crash
 
-  clang_analyzer_eval(x == 1);
-  clang_analyzer_eval(y == 3);
-  clang_analyzer_eval(z == 2);
-#ifdef TEMPORARIES
-  // expected-warning@-4{{TRUE}}
-  // expected-warning@-4{{TRUE}}
-  // expected-warning@-4{{TRUE}}
-#else
-  // expected-warning@-8{{UNKNOWN}}
-  // expected-warning@-8{{UNKNOWN}}
-  // expected-warning@-8{{UNKNOWN}}
-#endif
+  // FIXME: All of these should be TRUE, but constructors aren't inlined.
+  clang_analyzer_eval(x == 1); // expected-warning{{UNKNOWN}}
+  clang_analyzer_eval(y == 3); // expected-warning{{UNKNOWN}}
+  clang_analyzer_eval(z == 2); // expected-warning{{UNKNOWN}}
 }
-} // end namespace pr19539_crash_on_destroying_an_integer
-
-namespace maintain_original_object_address_on_lifetime_extension {
-class C {
-  C **after, **before;
-
-public:
-  bool x;
-
-  C(bool x, C **after, C **before) : x(x), after(after), before(before) {
-    *before = this;
-  }
-
-  // Don't track copies in our tests.
-  C(const C &c) : x(c.x), after(nullptr), before(nullptr) {}
-
-  ~C() { if (after) *after = this; }
-
-  operator bool() const { return x; }
-
-  static C make(C **after, C **before) { return C(false, after, before); }
-};
-
-void f1() {
-  C *after, *before;
-  {
-    const C &c = C(true, &after, &before);
-  }
-  clang_analyzer_eval(after == before);
-#ifdef TEMPORARIES
-  // expected-warning@-2{{TRUE}}
-#else
-  // expected-warning@-4{{UNKNOWN}}
-#endif
-}
-
-void f2() {
-  C *after, *before;
-  {
-    C c = C(1, &after, &before);
-  }
-  clang_analyzer_eval(after == before); // expected-warning{{TRUE}}
-}
-
-void f3(bool coin) {
-  C *after, *before;
-  {
-    const C &c = coin ? C(true, &after, &before) : C(false, &after, &before);
-  }
-  clang_analyzer_eval(after == before);
-#ifdef TEMPORARIES
-  // expected-warning@-2{{TRUE}}
-#else
-  // expected-warning@-4{{UNKNOWN}}
-#endif
-}
-
-void f4(bool coin) {
-  C *after, *before;
-  {
-    // no-crash
-    const C &c = C(coin, &after, &before) ?: C(false, &after, &before);
-  }
-  // FIXME: Add support for lifetime extension through binary conditional
-  // operator. Ideally also add support for the binary conditional operator in
-  // C++. Because for now it calls the constructor for the condition twice.
-  if (coin) {
-    // FIXME: Should not warn.
-    clang_analyzer_eval(after == before);
-#ifdef TEMPORARIES
-  // expected-warning@-2{{The left operand of '==' is a garbage value}}
-#else
-  // expected-warning@-4{{UNKNOWN}}
-#endif
-  } else {
-    // FIXME: Should be TRUE.
-    clang_analyzer_eval(after == before);
-#ifdef TEMPORARIES
-  // expected-warning@-2{{FALSE}}
-#else
-  // expected-warning@-4{{UNKNOWN}}
-#endif
-  }
-}
-
-void f5() {
-  C *after, *before;
-  {
-    const bool &x = C(true, &after, &before).x; // no-crash
-  }
-  clang_analyzer_eval(after == before);
-#ifdef TEMPORARIES
-  // expected-warning@-2{{TRUE}}
-#else
-  // expected-warning@-4{{UNKNOWN}}
-#endif
-}
-
-struct A { // A is an aggregate.
-  const C &c;
-};
-
-void f6() {
-  C *after, *before;
-  {
-    A a{C(true, &after, &before)};
-  }
-  // FIXME: Should be TRUE. Should not warn about garbage value.
-  clang_analyzer_eval(after == before); // expected-warning{{UNKNOWN}}
-}
-
-void f7() {
-  C *after, *before;
-  {
-    A a = {C(true, &after, &before)};
-  }
-  // FIXME: Should be TRUE. Should not warn about garbage value.
-  clang_analyzer_eval(after == before); // expected-warning{{UNKNOWN}}
-}
-
-void f8() {
-  C *after, *before;
-  {
-    A a[2] = {C(false, nullptr, nullptr), C(true, &after, &before)};
-  }
-  // FIXME: Should be TRUE. Should not warn about garbage value.
-  clang_analyzer_eval(after == before); // expected-warning{{UNKNOWN}}
-}
-} // end namespace maintain_original_object_address_on_lifetime_extension
-
-namespace maintain_original_object_address_on_move {
-class C {
-  int *x;
-
-public:
-  C() : x(nullptr) {}
-  C(int *x) : x(x) {}
-  C(const C &c) = delete;
-  C(C &&c) : x(c.x) { c.x = nullptr; }
-  C &operator=(C &&c) {
-    x = c.x;
-    c.x = nullptr;
-    return *this;
-  }
-  ~C() {
-    // This was triggering the division by zero warning in f1() and f2():
-    // Because move-elision materialization was incorrectly causing the object
-    // to be relocated from one address to another before move, but destructor
-    // was operating on the old address, it was still thinking that 'x' is set.
-    if (x)
-      *x = 0;
-  }
-};
-
-void f1() {
-  int x = 1;
-  // &x is replaced with nullptr in move-constructor before the temporary dies.
-  C c = C(&x);
-  // Hence x was not set to 0 yet.
-  1 / x; // no-warning
-}
-void f2() {
-  int x = 1;
-  C c;
-  // &x is replaced with nullptr in move-assignment before the temporary dies.
-  c = C(&x);
-  // Hence x was not set to 0 yet.
-  1 / x; // no-warning
-}
-} // end namespace maintain_original_object_address_on_move
-
-namespace maintain_address_of_copies {
-class C;
-
-struct AddressVector {
-  C *buf[10];
-  int len;
-
-  AddressVector() : len(0) {}
-
-  void push(C *c) {
-    buf[len] = c;
-    ++len;
-  }
-};
-
-class C {
-  AddressVector &v;
-
-public:
-  C(AddressVector &v) : v(v) { v.push(this); }
-  ~C() { v.push(this); }
-
-#ifdef MOVES
-  C(C &&c) : v(c.v) { v.push(this); }
-#endif
-
-  // Note how return-statements prefer move-constructors when available.
-  C(const C &c) : v(c.v) {
-#ifdef MOVES
-    clang_analyzer_checkInlined(false); // no-warning
-#else
-    v.push(this);
-#endif
-  } // no-warning
-
-  static C make(AddressVector &v) { return C(v); }
-};
-
-void f1() {
-  AddressVector v;
-  {
-    C c = C(v);
-  }
-  // 0. Construct variable 'c' (copy/move elided).
-  // 1. Destroy variable 'c'.
-  clang_analyzer_eval(v.len == 2); // expected-warning{{TRUE}}
-  clang_analyzer_eval(v.buf[0] == v.buf[1]); // expected-warning{{TRUE}}
-}
-
-void f2() {
-  AddressVector v;
-  {
-    const C &c = C::make(v);
-  }
-  // 0. Construct the return value of make() (copy/move elided) and
-  //    lifetime-extend it directly via reference 'c',
-  // 1. Destroy the temporary lifetime-extended by 'c'.
-  clang_analyzer_eval(v.len == 2);
-  clang_analyzer_eval(v.buf[0] == v.buf[1]);
-#ifdef TEMPORARIES
-  // expected-warning@-3{{TRUE}}
-  // expected-warning@-3{{TRUE}}
-#else
-  // expected-warning@-6{{UNKNOWN}}
-  // expected-warning@-6{{UNKNOWN}}
-#endif
-}
-
-void f3() {
-  AddressVector v;
-  {
-    C &&c = C::make(v);
-  }
-  // 0. Construct the return value of make() (copy/move elided) and
-  //    lifetime-extend it directly via reference 'c',
-  // 1. Destroy the temporary lifetime-extended by 'c'.
-  clang_analyzer_eval(v.len == 2);
-  clang_analyzer_eval(v.buf[0] == v.buf[1]);
-#ifdef TEMPORARIES
-  // expected-warning@-3{{TRUE}}
-  // expected-warning@-3{{TRUE}}
-#else
-  // expected-warning@-6{{UNKNOWN}}
-  // expected-warning@-6{{UNKNOWN}}
-#endif
-}
-
-C doubleMake(AddressVector &v) {
-  return C::make(v);
-}
-
-void f4() {
-  AddressVector v;
-  {
-    C c = doubleMake(v);
-  }
-  // 0. Construct variable 'c' (all copies/moves elided),
-  // 1. Destroy variable 'c'.
-  clang_analyzer_eval(v.len == 2); // expected-warning{{TRUE}}
-  clang_analyzer_eval(v.buf[0] == v.buf[1]); // expected-warning{{TRUE}}
-}
-<<<<<<< HEAD
-} // end namespace maintain_address_of_copies
-=======
 } // end namespace pr19539_crash_on_destroying_an_integer
 
 namespace maintain_original_object_address_on_lifetime_extension {
@@ -472,5 +179,4 @@
   // Hence x was not set to 0 yet.
   1 / x; // no-warning
 }
-} // end namespace maintain_original_object_address_on_move
->>>>>>> 793912eb
+} // end namespace maintain_original_object_address_on_move