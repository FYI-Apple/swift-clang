// RUN: %clang_analyze_cc1 -triple x86_64-apple-darwin10 %s -o /dev/null -analyzer-checker=core,osx.cocoa,debug.ConfigDumper -analyzer-max-loop 34 > %t 2>&1
// RUN: FileCheck --input-file=%t %s --match-full-lines

void bar() {}
void foo() {
  // Call bar 33 times so max-times-inline-large is met and
  // min-blocks-for-inline-large is checked
  for (int i = 0; i < 34; ++i) {
    bar();
  }
}

// CHECK: [config]
// CHECK-NEXT: cfg-conditional-static-initializers = true
// CHECK-NEXT: cfg-implicit-dtors = true
// CHECK-NEXT: cfg-lifetime = false
// CHECK-NEXT: cfg-loopexit = false
// CHECK-NEXT: cfg-rich-constructors = true
<<<<<<< HEAD
// CHECK-NEXT: cfg-scopes = false
// CHECK-NEXT: cfg-temporary-dtors = true
// CHECK-NEXT: elide-constructors = true
=======
// CHECK-NEXT: cfg-temporary-dtors = true
>>>>>>> 793912eb
// CHECK-NEXT: exploration_strategy = unexplored_first_queue
// CHECK-NEXT: faux-bodies = true
// CHECK-NEXT: graph-trim-interval = 1000
// CHECK-NEXT: inline-lambdas = true
// CHECK-NEXT: ipa = dynamic-bifurcate
// CHECK-NEXT: ipa-always-inline-size = 3
// CHECK-NEXT: max-inlinable-size = 100
// CHECK-NEXT: max-nodes = 225000
// CHECK-NEXT: max-times-inline-large = 32
// CHECK-NEXT: min-cfg-size-treat-functions-as-large = 14
// CHECK-NEXT: mode = deep
// CHECK-NEXT: region-store-small-struct-limit = 2
// CHECK-NEXT: serialize-stats = false
// CHECK-NEXT: unroll-loops = false
// CHECK-NEXT: widen-loops = false
// CHECK-NEXT: [stats]
<<<<<<< HEAD
// CHECK-NEXT: num-entries = 23
=======
// CHECK-NEXT: num-entries = 22
>>>>>>> 793912eb
<|MERGE_RESOLUTION|>--- conflicted
+++ resolved
@@ -16,19 +16,14 @@
 // CHECK-NEXT: cfg-lifetime = false
 // CHECK-NEXT: cfg-loopexit = false
 // CHECK-NEXT: cfg-rich-constructors = true
-<<<<<<< HEAD
-// CHECK-NEXT: cfg-scopes = false
 // CHECK-NEXT: cfg-temporary-dtors = true
-// CHECK-NEXT: elide-constructors = true
-=======
-// CHECK-NEXT: cfg-temporary-dtors = true
->>>>>>> 793912eb
 // CHECK-NEXT: exploration_strategy = unexplored_first_queue
 // CHECK-NEXT: faux-bodies = true
 // CHECK-NEXT: graph-trim-interval = 1000
 // CHECK-NEXT: inline-lambdas = true
 // CHECK-NEXT: ipa = dynamic-bifurcate
 // CHECK-NEXT: ipa-always-inline-size = 3
+// CHECK-NEXT: leak-diagnostics-reference-allocation = false
 // CHECK-NEXT: max-inlinable-size = 100
 // CHECK-NEXT: max-nodes = 225000
 // CHECK-NEXT: max-times-inline-large = 32
@@ -39,8 +34,4 @@
 // CHECK-NEXT: unroll-loops = false
 // CHECK-NEXT: widen-loops = false
 // CHECK-NEXT: [stats]
-<<<<<<< HEAD
-// CHECK-NEXT: num-entries = 23
-=======
-// CHECK-NEXT: num-entries = 22
->>>>>>> 793912eb
+// CHECK-NEXT: num-entries = 22