// RUN: %clang_analyze_cc1 -triple x86_64-apple-darwin10 %s -o /dev/null -analyzer-checker=core,osx.cocoa,debug.ConfigDumper -analyzer-max-loop 34 > %t 2>&1
// RUN: FileCheck --input-file=%t %s --match-full-lines

void bar() {}
void foo() {
  // Call bar 33 times so max-times-inline-large is met and
  // min-blocks-for-inline-large is checked
  for (int i = 0; i < 34; ++i) {
    bar();
  }
}

class Foo {
public:
  ~Foo() {}
  void baz() { Foo(); }
	void bar() { const Foo &f = Foo(); }
	void foo() { bar(); }
};

// CHECK: [config]
// CHECK-NEXT: c++-container-inlining = false
// CHECK-NEXT: c++-inlining = destructors
// CHECK-NEXT: c++-shared_ptr-inlining = false
// CHECK-NEXT: c++-stdlib-inlining = true
<<<<<<< HEAD
// CHECK-NEXT: c++-temp-dtor-inlining = true
=======
// CHECK-NEXT: c++-temp-dtor-inlining = false
>>>>>>> 793912eb
// CHECK-NEXT: c++-template-inlining = true
// CHECK-NEXT: cfg-conditional-static-initializers = true
// CHECK-NEXT: cfg-implicit-dtors = true
// CHECK-NEXT: cfg-lifetime = false
// CHECK-NEXT: cfg-loopexit = false
// CHECK-NEXT: cfg-rich-constructors = true
<<<<<<< HEAD
// CHECK-NEXT: cfg-scopes = false
// CHECK-NEXT: cfg-temporary-dtors = true
// CHECK-NEXT: elide-constructors = true
=======
// CHECK-NEXT: cfg-temporary-dtors = true
>>>>>>> 793912eb
// CHECK-NEXT: experimental-enable-naive-ctu-analysis = false
// CHECK-NEXT: exploration_strategy = unexplored_first_queue
// CHECK-NEXT: faux-bodies = true
// CHECK-NEXT: graph-trim-interval = 1000
// CHECK-NEXT: inline-lambdas = true
// CHECK-NEXT: ipa = dynamic-bifurcate
// CHECK-NEXT: ipa-always-inline-size = 3
// CHECK-NEXT: max-inlinable-size = 100
// CHECK-NEXT: max-nodes = 225000
// CHECK-NEXT: max-times-inline-large = 32
// CHECK-NEXT: min-cfg-size-treat-functions-as-large = 14
// CHECK-NEXT: mode = deep
// CHECK-NEXT: region-store-small-struct-limit = 2
// CHECK-NEXT: serialize-stats = false
// CHECK-NEXT: unroll-loops = false
// CHECK-NEXT: widen-loops = false
// CHECK-NEXT: [stats]
<<<<<<< HEAD
// CHECK-NEXT: num-entries = 30
=======
// CHECK-NEXT: num-entries = 29
>>>>>>> 793912eb
<|MERGE_RESOLUTION|>--- conflicted
+++ resolved
@@ -23,24 +23,14 @@
 // CHECK-NEXT: c++-inlining = destructors
 // CHECK-NEXT: c++-shared_ptr-inlining = false
 // CHECK-NEXT: c++-stdlib-inlining = true
-<<<<<<< HEAD
-// CHECK-NEXT: c++-temp-dtor-inlining = true
-=======
 // CHECK-NEXT: c++-temp-dtor-inlining = false
->>>>>>> 793912eb
 // CHECK-NEXT: c++-template-inlining = true
 // CHECK-NEXT: cfg-conditional-static-initializers = true
 // CHECK-NEXT: cfg-implicit-dtors = true
 // CHECK-NEXT: cfg-lifetime = false
 // CHECK-NEXT: cfg-loopexit = false
 // CHECK-NEXT: cfg-rich-constructors = true
-<<<<<<< HEAD
-// CHECK-NEXT: cfg-scopes = false
 // CHECK-NEXT: cfg-temporary-dtors = true
-// CHECK-NEXT: elide-constructors = true
-=======
-// CHECK-NEXT: cfg-temporary-dtors = true
->>>>>>> 793912eb
 // CHECK-NEXT: experimental-enable-naive-ctu-analysis = false
 // CHECK-NEXT: exploration_strategy = unexplored_first_queue
 // CHECK-NEXT: faux-bodies = true
@@ -48,6 +38,7 @@
 // CHECK-NEXT: inline-lambdas = true
 // CHECK-NEXT: ipa = dynamic-bifurcate
 // CHECK-NEXT: ipa-always-inline-size = 3
+// CHECK-NEXT: leak-diagnostics-reference-allocation = false
 // CHECK-NEXT: max-inlinable-size = 100
 // CHECK-NEXT: max-nodes = 225000
 // CHECK-NEXT: max-times-inline-large = 32
@@ -58,8 +49,4 @@
 // CHECK-NEXT: unroll-loops = false
 // CHECK-NEXT: widen-loops = false
 // CHECK-NEXT: [stats]
-<<<<<<< HEAD
-// CHECK-NEXT: num-entries = 30
-=======
-// CHECK-NEXT: num-entries = 29
->>>>>>> 793912eb
+// CHECK-NEXT: num-entries = 29