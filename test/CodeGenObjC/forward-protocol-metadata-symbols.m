--- conflicted
+++ resolved
@@ -18,14 +18,9 @@
   return 0;
 }
 
-<<<<<<< HEAD
-// CHECK: @"\01l_OBJC_PROTOCOL_$_P0" = weak hidden global
-=======
 // CHECK: @"_OBJC_PROTOCOL_$_P0" = weak hidden global
+// CHECK: @"\01l_OBJC_CLASS_PROTOCOLS_$_A" = private global
 // CHECK: @"_OBJC_LABEL_PROTOCOL_$_P0" = weak hidden global
->>>>>>> a751cfc2
-// CHECK: @"\01l_OBJC_CLASS_PROTOCOLS_$_A" = private global
-// CHECK: @"\01l_OBJC_LABEL_PROTOCOL_$_P0" = weak hidden global
 // CHECK: @"\01l_OBJC_PROTOCOL_REFERENCE_$_P0" = weak hidden global
 
 // CHECK: llvm.used = appending global [3 x i8*]
