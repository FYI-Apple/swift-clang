--- conflicted
+++ resolved
@@ -56,7 +56,7 @@
 <h2 id="cxx11">C++11 implementation status</h2>
 
 <p>Clang 3.3 and later implement all of the <a
-  href="http://www.iso.org/standard/50372.html">ISO
+  href="http://www.iso.org/iso/catalogue_detail.htm?csnumber=50372">ISO
   C++ 2011 standard</a>.
 
 <p>By default, Clang builds C++ code according to the C++98 standard, with many
@@ -134,15 +134,10 @@
       <td class="full" align="center">Clang 2.9</td>
     </tr>
     <tr>
-      <td rowspan="2">Lambda expressions</td>
+      <td>Lambda expressions</td>
       <td><a href="http://www.open-std.org/JTC1/SC22/WG21/docs/papers/2009/n2927.pdf">N2927</a></td>
       <td class="full" align="center">Clang 3.1</td>
     </tr>
-      <tr>
-        <!-- from Albuquerque 2017 -->
-        <td><a href="http://wg21.link/p0588r1">P0588R1</a> (<a href="#dr">DR</a>)</td>
-        <td class="none" align="center">No</td>
-      </tr>
     <tr>
       <td>Declared type of an expression</td>
       <td><a href="http://www.open-std.org/jtc1/sc22/wg21/docs/papers/2007/n2343.pdf">N2343</a></td>
@@ -200,15 +195,10 @@
       <td class="full" align="center">Clang 3.3 <a href="#n2761">(1)</a></td>
     </tr>
     <tr>
-      <td rowspan="2">Generalized constant expressions</td>
+      <td>Generalized constant expressions</td>
       <td><a href="http://www.open-std.org/jtc1/sc22/wg21/docs/papers/2007/n2235.pdf">N2235</a></td>
       <td class="full" align="center">Clang 3.1</td>
     </tr>
-      <tr>
-        <!-- from Albuquerque 2017 -->
-        <td><a href="http://wg21.link/p0859r0">P0859R0</a> (<a href="#dr">DR</a>)</td>
-        <td class="none" align="center">No</td>
-      </tr>
     <tr>
       <td>Alignment support</td>
       <td><a href="http://www.open-std.org/jtc1/sc22/wg21/docs/papers/2007/n2341.pdf">N2341</a></td>
@@ -230,15 +220,10 @@
       <td class="full" align="center">Clang 3.0</td>
     </tr>
     <tr>
-      <td rowspan="2">Inheriting constructors</td>
+      <td>Inheriting constructors</td>
       <td><a href="http://www.open-std.org/jtc1/sc22/wg21/docs/papers/2008/n2540.htm">N2540</a></td>
       <td class="full" align="center">Clang 3.3</td>
     </tr>
-      <tr>
-        <!-- from Kona 2015 -->
-        <td><a href="http://www.open-std.org/jtc1/sc22/wg21/docs/papers/2015/p0136r1.html">P0136R1</a> (<a href="#dr">DR</a>)</td>
-        <td class="full" align="center">Clang 3.9</td>
-      </tr>
     <tr>
       <td>Explicit conversion operators</td>
       <td><a href="http://www.open-std.org/jtc1/sc22/wg21/docs/papers/2007/n2437.pdf">N2437</a></td>
@@ -311,15 +296,10 @@
       <td class="full" align="center">Clang 2.9</td>
     </tr>
     <tr>
-      <td rowspan="2">Range-based for</td>
+      <td>Range-based for</td>
       <td><a href="http://www.open-std.org/JTC1/SC22/WG21/docs/papers/2009/n2930.html">N2930</a></td>
       <td class="full" align="center">Clang 3.0</td>
     </tr>
-      <tr>
-        <!-- from Jacksonville 2018 -->
-        <td><a href="http://wg21.link/p0962r1">P0962R1</a> (<a href="#dr">DR</a>)</td>
-        <td class="none" align="center">No</td>
-      </tr>
     <tr>
       <td>Explicit virtual overrides</td>
       <td><a href="http://www.open-std.org/JTC1/SC22/WG21/docs/papers/2009/n2928.htm">N2928</a>
@@ -447,7 +427,7 @@
 <h2 id="cxx14">C++14 implementation status</h2>
 
 <p>Clang 3.4 and later implement all of the <a
-    href="http://www.iso.org/standard/64029.html">ISO
+    href="http://www.iso.org/iso/catalogue_detail.htm?csnumber=64029">ISO
     C++ 2014 standard</a>.
 
 <p>You can use Clang in C++14 mode with the <code>-std=c++14</code> option
@@ -541,8 +521,8 @@
 
 <h2 id="cxx17">C++17 implementation status</h2>
 
-<p>Clang 5 and later implement all the features of the
-<a href="https://www.iso.org/standard/68564.html">ISO C++ 2017 standard</a>.
+<p>Clang 5 and later implement all the features
+of the C++ 2017 Draft International Standard.
 
 <p>You can use Clang in C++17 mode with the <code>-std=c++17</code> option
 (use <code>-std=c++1z</code> in Clang 4 and earlier).</p>
@@ -639,6 +619,11 @@
       <td><a href="http://www.open-std.org/jtc1/sc22/wg21/docs/papers/2015/p0061.html">P0061R1</a></td>
       <td class="full" align="center">Yes</td>
     </tr>
+    <tr>
+      <td>New specification for inheriting constructors (<a href="cxx_dr_status.html#1941">DR1941</a> et al)</td>
+      <td><a href="http://www.open-std.org/jtc1/sc22/wg21/docs/papers/2015/p0136r1.html">P0136R1</a></td>
+      <td class="full" align="center">Clang 3.9 <a href="#p0136">(9)</a></td>
+    </tr>
     <!-- Jacksonville papers -->
     <tr>
       <td><tt>[[fallthrough]]</tt> attribute</td>
@@ -697,23 +682,13 @@
       <td class="full" align="center">Clang 4</td>
     </tr>
     <tr>
-      <td rowspan="4">Template argument deduction for class templates</td>
+      <td rowspan="2">Template argument deduction for class templates</td>
       <td><a href="http://wg21.link/p0091r3">P0091R3</a></td>
       <td rowspan="2" class="full" align="center">Clang 5</td>
     </tr>
       <tr> <!-- from Issaquah -->
         <td><a href="http://wg21.link/p0512r0">P0512R0</a></td>
       </tr>
-      <tr>
-        <!-- from Kona 2017 -->
-        <td><a href="http://wg21.link/p0620r1">P0620R0</a> (<a href="#dr">DR</a>)</td>
-        <td class="svn" align="center">SVN</td>
-      </tr>
-      <tr>
-        <!-- from Toronto 2017 -->
-        <td><a href="http://wg21.link/p0702r1">P0702R1</a> (<a href="#dr">DR</a>)</td>
-        <td class="full" align="center">Clang 6</td>
-      </tr>
     <tr>
       <td>Non-type template parameters with <tt>auto</tt> type</td>
       <td><a href="http://wg21.link/p0127r2">P0127R2</a></td>
@@ -727,7 +702,7 @@
     <tr>
       <td rowspan=2>Stricter expression evaluation order</td>
       <td><a href="http://wg21.link/p0145r3">P0145R3</a></td>
-      <td class="full" align="center" rowspan=2>Clang 4 <a href="#p0145">(9)</a></td>
+      <td class="full" align="center" rowspan=2>Clang 4 <a href="#p0145">(10)</a></td>
     </tr>
     <tr>
       <td><a href="http://wg21.link/p0400r0">P0400R0</a></td>
@@ -748,20 +723,10 @@
       <td class="full" align="center">Clang 3.9</td>
     </tr>
     <tr>
-      <td rowspan="3">Structured bindings</td>
+      <td>Structured bindings</td>
       <td><a href="http://wg21.link/p0217r3">P0217R3</a></td>
       <td class="full" align="center">Clang 4</td>
     </tr>
-      <tr>
-        <!-- from Jacksonville 2018 -->
-        <td><a href="http://wg21.link/p0961r1">P0961R1</a> (<a href="#dr">DR</a>)</td>
-        <td class="none" align="center">No</td>
-      </tr>
-      <tr>
-        <!-- from Jacksonville 2018 -->
-        <td><a href="http://wg21.link/p0969r0">P0969R0</a> (<a href="#dr">DR</a>)</td>
-        <td class="none" align="center">No</td>
-      </tr>
     <tr>
       <td>Separate variable and condition for <tt>if</tt> and <tt>switch</tt></td>
       <td><a href="http://wg21.link/p0305r1">P0305R1</a></td>
@@ -771,7 +736,7 @@
     <tr>
       <td>Matching template template parameters to compatible arguments</td>
       <td><a href="http://wg21.link/p0522r0">P0522R0</a></td>
-      <td class="partial" align="center">Partial <a href="#p0522">(10)</a></td>
+      <td class="partial" align="center">Partial <a href="#p0522">(12)</a></td>
     </tr>
     <tr>
       <td>Removing deprecated dynamic exception specifications</td>
@@ -791,18 +756,17 @@
 (per the request of the C++ committee).
 In Clang 3.7, a warning is emitted for all cases that would change meaning.
 </span><br>
-<span id="p0145">(9): Under the MS ABI, function parameters are destroyed from
+<span id="p0136">(9): This is the resolution to a Defect Report, so is applied
+to all language versions supporting inheriting constructors.
+</span><br>
+<span id="p0145">(10): Under the MS ABI, function parameters are destroyed from
 left to right in the callee. As a result, function parameters in calls to
 <tt>operator&lt;&lt;</tt>, <tt>operator&gt;&gt;</tt>, <tt>operator-&gt;*</tt>,
 <tt>operator&amp;&amp;</tt>, <tt>operator||</tt>, and <tt>operator,</tt>
 functions using expression syntax are no longer guaranteed to be destroyed in
 reverse construction order in that ABI.
 </span><br>
-<<<<<<< HEAD
-<span id="p0522">(10): Despite being the resolution to a Defect Report, this
-=======
 <span id="p0522">(12): Despite being the resolution to a Defect Report, this
->>>>>>> 793912eb
 feature is disabled by default in all language versions, and can be enabled
 explicitly with the flag <tt>-frelaxed-template-template-args</tt> in Clang 4
 onwards.
@@ -835,27 +799,23 @@
     <tr>
       <td>Default member initializers for bit-fields</td>
       <td><a href="http://wg21.link/p0683r1">P0683R1</a></td>
-      <td class="full" align="center">Clang 6</td>
+      <td class="svn" align="center">SVN</td>
     </tr>
     <tr>
       <td><tt>const&amp;</tt>-qualified pointers to members</td>
       <td><a href="http://wg21.link/p0704r1">P0704R1</a></td>
-      <td class="full" align="center">Clang 6</td>
+      <td class="svn" align="center">SVN</td>
     </tr>
     <tr>
       <td>Allow <i>lambda-capture</i> <tt>[=, this]</tt></td>
       <td><a href="http://wg21.link/p0409r2">P0409R2</a></td>
-      <td class="full" align="center">Clang 6</td>
-    </tr>
-    <tr>
-      <td rowspan="2"><tt>__VA_OPT__</tt> for preprocessor comma elision</td>
+      <td class="svn" align="center">SVN</td>
+    </tr>
+    <tr>
+      <td><tt>__VA_OPT__</tt> for preprocessor comma elision</td>
       <td><a href="http://wg21.link/p0306r4">P0306R4</a></td>
-      <td class="full" align="center">Clang 6</td>
-    </tr>
-      <tr> <!-- from Rapperswil -->
-        <td><a href="http://wg21.link/p1042r1">P1042R1</a></td>
-        <td class="partial" align="center">Partial</td>
-      </tr>
+      <td class="svn" align="center">SVN</td>
+    </tr>
     <tr>
       <td>Designated initializers</td>
       <td><a href="http://wg21.link/p0329r4">P0329R4</a></td>
@@ -865,6 +825,11 @@
       <td><i>template-parameter-list</i> for generic lambdas</td>
       <td><a href="http://wg21.link/p0428r2">P0428R2</a></td>
       <td class="none" align="center">No</td>
+    </tr>
+    <tr>
+      <td>Initializer list constructors in class template argument deduction</td>
+      <td><a href="http://wg21.link/p0702r1">P0702R1</a></td>
+      <td class="svn" align="center">SVN <a href="#p0702">(13)</a></td>
     </tr>
     <tr id="p0734">
       <td rowspan="2">Concepts</td>
@@ -881,6 +846,11 @@
       <td class="none" align="center">No</td>
     </tr>
     <tr>
+      <td>Simplifying implicit lambda capture</td>
+      <td><a href="http://wg21.link/p0588r1">P0588R1</a></td>
+      <td class="none" align="center">No <a href="#p0588">(14)</a></td>
+    </tr>
+    <tr>
       <td>ADL and function templates that are not visible</td>
       <td><a href="http://wg21.link/p0846r0">P0846R0</a></td>
       <td class="none" align="center">No</td>
@@ -891,16 +861,15 @@
       <td class="none" align="center">No</td>
     </tr>
     <tr>
-      <td rowspan="3">Consistent comparison (<tt>operator&lt;=&gt;</tt>)</td>
+      <td>Less eager instantiation of <tt>constexpr</tt> functions</td>
+      <td><a href="http://wg21.link/p0859r0">P0859R0</a></td>
+      <td class="none" align="center">No <a href="#p0859">(15)</a></td>
+    </tr>
+    <tr>
+      <td>Consistent comparison (<tt>operator&lt;=&gt;</tt>)</td>
       <td><a href="http://wg21.link/p0515r3">P0515R3</a></td>
-      <td rowspan="3" class="partial" align="center">Partial</td>
-    </tr>
-      <tr> <!-- from Jacksonville -->
-        <td><a href="http://wg21.link/p0905r1">P0905R1</a></td>
-      </tr>
-      <tr> <!-- from Rapperswil -->
-        <td><a href="http://wg21.link/p1120r0">P1120R0</a></td>
-      </tr>
+      <td class="none" align="center">No</td>
+    </tr>
     <tr>
       <td>Access checking on specializations</td>
       <td><a href="http://wg21.link/p0692r1">P0692R1</a></td>
@@ -916,79 +885,20 @@
       <td><a href="http://wg21.link/p0315r4">P0315R4</a></td>
       <td class="none" align="center">No</td>
     </tr>
-    <!-- Jacksonville papers -->
-    <tr>
-      <td><tt>[[no_unique_address]]</tt> attribute</td>
-      <td><a href="http://wg21.link/p0840r2">P0840R2</a></td>
-      <td class="none" align="center">No</td>
-    </tr>
-    <tr>
-      <td><tt>[[likely]]</tt> and <tt>[[unlikely]]</tt> attributes</td>
-      <td><a href="http://wg21.link/p0479r5">P0479R5</a></td>
-      <td class="none" align="center">No</td>
-    </tr>
-    <tr>
-      <td><tt>typename</tt> optional in more contexts</td>
-      <td><a href="http://wg21.link/p0634r3">P0634R3</a></td>
-      <td class="none" align="center">No</td>
-    </tr>
-    <tr>
-      <td>Pack expansion in lambda <i>init-capture</i></td>
-      <td><a href="http://wg21.link/p0780r2">P0780R2</a></td>
-      <td class="none" align="center">No</td>
-    </tr>
-    <!-- Rapperswil papers -->
-    <tr>
-      <td>Class types as non-type template parameters</td>
-      <td><a href="http://wg21.link/p0732r2">P0732R2</a></td>
-      <td class="none" align="center">No</td>
-    </tr>
-    <tr>
-      <td>Destroying operator delete</td>
-      <td><a href="http://wg21.link/p0722r3">P0722R3</a></td>
-      <td class="full" align="center">Clang 6</td>
-    </tr>
-    <tr>
-      <td>Virtual function calls in constant expressions</td>
-      <td><a href="http://wg21.link/p1064r0">P1064R0</a></td>
-      <td class="none" align="center">No</td>
-    </tr>
-    <tr>
-      <td>Prohibit aggregates with user-declared constructors</td>
-      <td><a href="http://wg21.link/p1008r1">P1008R1</a></td>
-      <td class="none" align="center">No</td>
-    </tr>
-    <tr>
-      <td>Contracts</td>
-      <td><a href="http://wg21.link/p0542r5">P0542R5</a></td>
-      <td class="none" align="center">No</td>
-    </tr>
-    <tr>
-      <td>Feature test macros</td>
-      <td><a href="http://wg21.link/p0941r2">P0941R2</a></td>
-      <td class="full" align="center"><a href="#sd6">(see below)</a></td>
-    </tr>
-    <tr>
-      <td><tt>explicit(bool)</tt></td>
-      <td><a href="http://wg21.link/p0892r2">P0892R2</a></td>
-      <td class="none" align="center">No</td>
-    </tr>
 </table>
 </details>
 
-<h2 id="dr">Defect reports</h2>
-
-<p>Clang generally aims to implement resolutions to Defect Reports (bug fixes
-against prior standards) retroactively, in all prior standard versions where
-the fix is meaningful. Significant Defect Report changes to language features
-after the publication of the relevant standard are marked (DR) in the above
-table.</p>
-
-<p>Clang also has a test suite for conformance to resolutions for issues on the
-<a href="http://www.open-std.org/jtc1/sc22/wg21/docs/cwg_toc.html">C++ core issues list</a>,
-most of which are considered Defect Reports.
-<a href="cxx_dr_status.html">Implementation status for C++ core issues</a> based on
-that test suite is tracked on a separate page.</p>
+<p>
+<span id="p0702">(13): This is the resolution to a Defect Report, so is applied
+to all language versions supporting class template argument deduction.
+</span><br>
+<span id="p0588">(14): This is the resolution to a Defect Report, so will be applied
+to all language versions supporting lamba expressions.
+</span><br>
+<span id="p0859">(15): This is the resolution to a Defect Report, so will be applied
+to all language versions supporting <tt>constexpr</tt>.
+</span>
+</p>
 
 <h2 id="ts">Technical specifications and standing documents</h2>
 
@@ -1005,10 +915,10 @@
     <th>Compiler flag</th>
     <th>Available in Clang?</th>
  </tr>
-    <tr id="sd6">
-      <td rowspan="5">SD-6: SG10 feature test recommendations</td>
-      <td rowspan="5"><a href="http://isocpp.org/std/standing-documents/sd-6-sg10-feature-test-recommendations">SD-6</a></td>
-      <td rowspan="5">N/A</td>
+    <tr>
+      <td rowspan="4">SD-6: SG10 feature test recommendations</td>
+      <td rowspan="4"><a href="http://isocpp.org/std/standing-documents/sd-6-sg10-feature-test-recommendations">SD-6</a></td>
+      <td rowspan="4">N/A</td>
       <td class="full" align="center">
         Clang 3.4 (<a href="http://www.open-std.org/jtc1/sc22/wg21/docs/papers/2013/n3745">N3745</a>)</br>
       </td>
@@ -1028,11 +938,6 @@
         Clang 5 (<a href="http://wg21.link/p0096r4">P0096R4</a>)</a>
       </td>
     </tr>
-    <tr>
-      <td class="svn" align="center">
-        SVN (<a href="http://wg21.link/p0096r5">P0096R5</a>)</a>
-      </td>
-    </tr>
     <!-- FIXME: Implement latest recommendations.
     <tr>
       <td class="svn" align="center">
@@ -1042,7 +947,7 @@
     -->
     <!-- No compiler support is known to be needed for:
            * Concurrency TS
-           * Parallelism TS (v1, v2)
+           * Parallelism TS
            * Ranges TS
            * Networking TS
            * File System TS
@@ -1054,7 +959,6 @@
       <td class="na" align="center">Superseded by <a href="#p0734">P0734R0</a></td>
     </tr>
     <tr>
-      <!-- track unimplemented Coroutines features: p0913r1 p0914r1 -->
       <td>[DRAFT TS] Coroutines</td>
       <td><a href="https://isocpp.org/files/papers/N4663.pdf">N4663</a></td>
       <td><tt>-fcoroutines-ts<br>-stdlib=libc++</tt></td>
@@ -1067,22 +971,16 @@
       <td class="none" align="center">No</td>
     </tr>
     <tr>
-      <td>[TS] Library Fundamentals, Version 2 (<tt>source_location</tt>)</td>
-     <td><a href="http://wg21.link/n4617">N4617</a></td>
+      <td>[DRAFT TS] Library Fundamentals, Version 2 (<tt>source_location</tt>)</td>
+     <td><a href="http://wg21.link/n4600">N4600</a></td>
       <td>N/A</td>
       <td class="none" align="center">No</td>
     </tr>
     <tr>
-      <td>[TS] Modules</td>
-      <td><a href="http://wg21.link/n4720">N4720</a></td>
+      <td>[DRAFT TS] Modules</td>
+      <td><a href="http://wg21.link/n4667">N4667</a></td>
       <td><tt>-fmodules-ts</tt></td>
       <td class="none" align="center">WIP</td>
-    </tr>
-    <tr>
-      <td>[DRAFT TS] Reflection</td>
-      <td><a href="http://wg21.link/n4746">N4746</a></td>
-      <td></td>
-      <td class="none" align="center">No</td>
     </tr>
     <tr>
       <td>[TS] Transactional Memory</td>
