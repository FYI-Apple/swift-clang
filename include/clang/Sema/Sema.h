--- conflicted
+++ resolved
@@ -2117,17 +2117,14 @@
                                 unsigned AttrSpellingListIndex);
   OptimizeNoneAttr *mergeOptimizeNoneAttr(Decl *D, SourceRange Range,
                                           unsigned AttrSpellingListIndex);
-<<<<<<< HEAD
   SwiftNameAttr *mergeSwiftNameAttr(Decl *D, SourceRange Range,
                                     StringRef Name, bool Override,
                                     unsigned AttrSpellingListIndex);
-=======
   InternalLinkageAttr *mergeInternalLinkageAttr(Decl *D, SourceRange Range,
                                                 IdentifierInfo *Ident,
                                                 unsigned AttrSpellingListIndex);
   CommonAttr *mergeCommonAttr(Decl *D, SourceRange Range, IdentifierInfo *Ident,
                               unsigned AttrSpellingListIndex);
->>>>>>> b5960617
 
   void mergeDeclAttributes(NamedDecl *New, Decl *Old,
                            AvailabilityMergeKind AMK = AMK_Redeclaration);
