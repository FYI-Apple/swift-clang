module Clang_Analysis {
  requires cplusplus
  umbrella "Analysis"

  textual header "Analysis/Analyses/ThreadSafetyOps.def"

  module * { export * }
}

module Clang_AST {
  requires cplusplus
  umbrella "AST"

  textual header "AST/BuiltinTypes.def"
  textual header "AST/OperationKinds.def"
  textual header "AST/TypeLocNodes.def"
  textual header "AST/TypeNodes.def"

  module * { export * }
}

module Clang_ASTMatchers { requires cplusplus umbrella "ASTMatchers" module * { export * } }

module Clang_Basic {
  requires cplusplus
  umbrella "Basic"

  textual header "Basic/BuiltinsAArch64.def"
  textual header "Basic/BuiltinsAMDGPU.def"
  textual header "Basic/BuiltinsARM.def"
  textual header "Basic/Builtins.def"
  textual header "Basic/BuiltinsHexagon.def"
  textual header "Basic/BuiltinsLe64.def"
  textual header "Basic/BuiltinsMips.def"
  textual header "Basic/BuiltinsNEON.def"
  textual header "Basic/BuiltinsNios2.def"
  textual header "Basic/BuiltinsNVPTX.def"
  textual header "Basic/BuiltinsPPC.def"
  textual header "Basic/BuiltinsSystemZ.def"
  textual header "Basic/BuiltinsWebAssembly.def"
  textual header "Basic/BuiltinsX86.def"
  textual header "Basic/BuiltinsX86_64.def"
  textual header "Basic/BuiltinsXCore.def"
  textual header "Basic/DiagnosticOptions.def"
  textual header "Basic/LangOptions.def"
  textual header "Basic/OpenCLExtensions.def"
  textual header "Basic/OpenCLImageTypes.def"
  textual header "Basic/OpenMPKinds.def"
  textual header "Basic/OperatorKinds.def"
  textual header "Basic/Sanitizers.def"
  textual header "Basic/TokenKinds.def"

  module * { export * }
}

module Clang_CodeGen { requires cplusplus umbrella "CodeGen" module * { export * } }
module Clang_Config { requires cplusplus umbrella "Config" module * { export * } }

// Files for diagnostic groups are spread all over the include/clang/ tree, but
// logically form a single module.
module Clang_Diagnostics {
  requires cplusplus

  module All { header "Basic/AllDiagnostics.h" export * }
  module Analysis { header "Analysis/AnalysisDiagnostic.h" export * }
  module AST { header "AST/ASTDiagnostic.h" export * }
  module Comment { header "AST/CommentDiagnostic.h" export * }
  module Driver { header "Driver/DriverDiagnostic.h" export * }
  module Frontend { header "Frontend/FrontendDiagnostic.h" export * }
  module Lex { header "Lex/LexDiagnostic.h" export * }
  module Parse { header "Parse/ParseDiagnostic.h" export * }
  module Sema { header "Sema/SemaDiagnostic.h" export * }
  module Serialization { header "Serialization/SerializationDiagnostic.h" export * }
}

module Clang_Driver {
  requires cplusplus
  umbrella "Driver"

  textual header "Driver/Types.def"

  module * { export * }
}

module Clang_Edit { requires cplusplus umbrella "Edit" module * { export * } }
module Clang_Format { requires cplusplus umbrella "Format" module * { export * } }

module Clang_Frontend {
  requires cplusplus
  umbrella "Frontend"

  textual header "Frontend/CodeGenOptions.def"
  textual header "Frontend/LangStandards.def"

  module * { export * }

  // FIXME: This violates layers.
  exclude header "Frontend/PCHContainerOperations.h"
}

module Clang_FrontendTool { requires cplusplus umbrella "FrontendTool" module * { export * } }
module Clang_Index { requires cplusplus umbrella "Index" module * { export * } }
module Clang_Lex { requires cplusplus umbrella "Lex" module * { export * } }
module Clang_Parse { requires cplusplus umbrella "Parse" module * { export * } }
module Clang_Rewrite { requires cplusplus umbrella "Rewrite/Core" module * { export * } }
module Clang_RewriteFrontend { requires cplusplus umbrella "Rewrite/Frontend" module * { export * } }
module Clang_Sema { requires cplusplus umbrella "Sema" module * { export * } }
module Clang_Serialization { requires cplusplus umbrella "Serialization" module * { export * } }

module Clang_StaticAnalyzer_Core {
  requires cplusplus
  umbrella "StaticAnalyzer/Core"

  textual header "StaticAnalyzer/Core/Analyses.def"
  textual header "StaticAnalyzer/Core/PathSensitive/SVals.def"
  textual header "StaticAnalyzer/Core/PathSensitive/Symbols.def"
  textual header "StaticAnalyzer/Core/PathSensitive/Regions.def"

  module * { export * }
}

module Clang_StaticAnalyzer_Checkers {
  requires cplusplus
  umbrella "StaticAnalyzer/Checkers"
  module * { export * }
}

module Clang_StaticAnalyzer_Frontend {
  requires cplusplus
  umbrella "StaticAnalyzer/Frontend"
  module * { export * }
}

module Clang_Tooling {
  requires cplusplus umbrella "Tooling" module * { export * }
  // FIXME: Exclude these headers to avoid pulling all of the AST matchers
  // library into clang-format. Due to inline key functions in the headers,
  // importing the AST matchers library gives a link dependency on the AST
  // matchers (and thus the AST), which clang-format should not have.
  exclude header "Tooling/RefactoringCallbacks.h"
<<<<<<< HEAD
  exclude header "Tooling/Refactor/USRFinder.h"

  textual header "Tooling/Refactor/RefactoringActions.def"
=======

  textual header "Tooling/Refactoring/RefactoringActionRegistry.def"
>>>>>>> 661ccda7
}

module Clang_ToolingCore {
  requires cplusplus
  umbrella "Tooling/Core" module * { export * }
}<|MERGE_RESOLUTION|>--- conflicted
+++ resolved
@@ -138,14 +138,10 @@
   // importing the AST matchers library gives a link dependency on the AST
   // matchers (and thus the AST), which clang-format should not have.
   exclude header "Tooling/RefactoringCallbacks.h"
-<<<<<<< HEAD
   exclude header "Tooling/Refactor/USRFinder.h"
 
   textual header "Tooling/Refactor/RefactoringActions.def"
-=======
-
   textual header "Tooling/Refactoring/RefactoringActionRegistry.def"
->>>>>>> 661ccda7
 }
 
 module Clang_ToolingCore {
