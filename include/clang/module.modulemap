module Clang_Analysis {
  requires cplusplus
  umbrella "Analysis"

  textual header "Analysis/Analyses/ThreadSafetyOps.def"

  module * { export * }
}

module Clang_AST {
  requires cplusplus
  umbrella "AST"

  textual header "AST/BuiltinTypes.def"
  textual header "AST/OperationKinds.def"
  textual header "AST/TypeLocNodes.def"
  textual header "AST/TypeNodes.def"

  module * { export * }
}

module Clang_ASTMatchers { requires cplusplus umbrella "ASTMatchers" module * { export * } }

module Clang_Basic {
  requires cplusplus
  umbrella "Basic"

  textual header "Basic/BuiltinsAArch64.def"
  textual header "Basic/BuiltinsAMDGPU.def"
  textual header "Basic/BuiltinsARM.def"
  textual header "Basic/Builtins.def"
  textual header "Basic/BuiltinsHexagon.def"
  textual header "Basic/BuiltinsLe64.def"
  textual header "Basic/BuiltinsMips.def"
  textual header "Basic/BuiltinsNEON.def"
  textual header "Basic/BuiltinsNios2.def"
  textual header "Basic/BuiltinsNVPTX.def"
  textual header "Basic/BuiltinsPPC.def"
  textual header "Basic/BuiltinsSystemZ.def"
  textual header "Basic/BuiltinsWebAssembly.def"
  textual header "Basic/BuiltinsX86.def"
  textual header "Basic/BuiltinsX86_64.def"
  textual header "Basic/BuiltinsXCore.def"
  textual header "Basic/DiagnosticOptions.def"
  textual header "Basic/LangOptions.def"
  textual header "Basic/OpenCLExtensions.def"
  textual header "Basic/OpenCLImageTypes.def"
  textual header "Basic/OpenMPKinds.def"
  textual header "Basic/OperatorKinds.def"
  textual header "Basic/Sanitizers.def"
  textual header "Basic/TokenKinds.def"

  module * { export * }
}

module Clang_CodeGen { requires cplusplus umbrella "CodeGen" module * { export * } }
module Clang_Config { requires cplusplus umbrella "Config" module * { export * } }

// Files for diagnostic groups are spread all over the include/clang/ tree, but
// logically form a single module.
module Clang_Diagnostics {
  requires cplusplus

  module All { header "Basic/AllDiagnostics.h" export * }
  module Analysis { header "Analysis/AnalysisDiagnostic.h" export * }
  module AST { header "AST/ASTDiagnostic.h" export * }
  module Comment { header "AST/CommentDiagnostic.h" export * }
  module Driver { header "Driver/DriverDiagnostic.h" export * }
  module Frontend { header "Frontend/FrontendDiagnostic.h" export * }
  module Lex { header "Lex/LexDiagnostic.h" export * }
  module Parse { header "Parse/ParseDiagnostic.h" export * }
  module Sema { header "Sema/SemaDiagnostic.h" export * }
  module Serialization { header "Serialization/SerializationDiagnostic.h" export * }
}

module Clang_Driver {
  requires cplusplus
  umbrella "Driver"

  textual header "Driver/Types.def"

  module * { export * }
}

module Clang_Edit { requires cplusplus umbrella "Edit" module * { export * } }
module Clang_Format { requires cplusplus umbrella "Format" module * { export * } }

module Clang_Frontend {
  requires cplusplus
  umbrella "Frontend"

  textual header "Frontend/CodeGenOptions.def"
  textual header "Frontend/LangStandards.def"

  module * { export * }

  // FIXME: This violates layers.
  exclude header "Frontend/PCHContainerOperations.h"
}

module Clang_FrontendTool { requires cplusplus umbrella "FrontendTool" module * { export * } }
module Clang_Index { requires cplusplus umbrella "Index" module * { export * } }
module Clang_Lex { requires cplusplus umbrella "Lex" module * { export * } }
module Clang_Parse { requires cplusplus umbrella "Parse" module * { export * } }
module Clang_Rewrite { requires cplusplus umbrella "Rewrite/Core" module * { export * } }
module Clang_RewriteFrontend { requires cplusplus umbrella "Rewrite/Frontend" module * { export * } }
module Clang_Sema { requires cplusplus umbrella "Sema" module * { export * } }
module Clang_Serialization { requires cplusplus umbrella "Serialization" module * { export * } }

module Clang_StaticAnalyzer_Core {
  requires cplusplus
  umbrella "StaticAnalyzer/Core"

  textual header "StaticAnalyzer/Core/Analyses.def"
  textual header "StaticAnalyzer/Core/PathSensitive/SVals.def"
  textual header "StaticAnalyzer/Core/PathSensitive/Symbols.def"
  textual header "StaticAnalyzer/Core/PathSensitive/Regions.def"

  module * { export * }
}

module Clang_StaticAnalyzer_Checkers {
  requires cplusplus
  umbrella "StaticAnalyzer/Checkers"
  module * { export * }
}

module Clang_StaticAnalyzer_Frontend {
  requires cplusplus
  umbrella "StaticAnalyzer/Frontend"
  module * { export * }
}

module Clang_Tooling {
  requires cplusplus umbrella "Tooling" module * { export * }
  // FIXME: Exclude these headers to avoid pulling all of the AST matchers
  // library into clang-format. Due to inline key functions in the headers,
  // importing the AST matchers library gives a link dependency on the AST
  // matchers (and thus the AST), which clang-format should not have.
  exclude header "Tooling/RefactoringCallbacks.h"
<<<<<<< HEAD
  exclude header "Tooling/Refactor/USRFinder.h"

  textual header "Tooling/Refactor/RefactoringActions.def"
=======
}

module Clang_ToolingCore {
  requires cplusplus
  umbrella "Tooling/Core" module * { export * }
>>>>>>> d335cdfa
}<|MERGE_RESOLUTION|>--- conflicted
+++ resolved
@@ -138,15 +138,12 @@
   // importing the AST matchers library gives a link dependency on the AST
   // matchers (and thus the AST), which clang-format should not have.
   exclude header "Tooling/RefactoringCallbacks.h"
-<<<<<<< HEAD
   exclude header "Tooling/Refactor/USRFinder.h"
 
   textual header "Tooling/Refactor/RefactoringActions.def"
-=======
 }
 
 module Clang_ToolingCore {
   requires cplusplus
   umbrella "Tooling/Core" module * { export * }
->>>>>>> d335cdfa
 }