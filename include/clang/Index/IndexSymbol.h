//===--- IndexSymbol.h - Types and functions for indexing symbols ---------===//
//
//                     The LLVM Compiler Infrastructure
//
// This file is distributed under the University of Illinois Open Source
// License. See LICENSE.TXT for details.
//
//===----------------------------------------------------------------------===//

#ifndef LLVM_CLANG_INDEX_INDEXSYMBOL_H
#define LLVM_CLANG_INDEX_INDEXSYMBOL_H

#include "clang/Basic/LLVM.h"
#include "llvm/ADT/STLExtras.h"
#include "llvm/Support/DataTypes.h"

namespace clang {
  class Decl;
  class LangOptions;

namespace index {

enum class SymbolKind : uint8_t {
  Unknown,

  Module,
  Namespace,
  NamespaceAlias,
  Macro,

  Enum,
  Struct,
  Class,
  Protocol,
  Extension,
  Union,
  TypeAlias,

  Function,
  Variable,
  Field,
  EnumConstant,

  InstanceMethod,
  ClassMethod,
  StaticMethod,
  InstanceProperty,
  ClassProperty,
  StaticProperty,

  Constructor,
  Destructor,
  ConversionFunction,

  Parameter,
<<<<<<< HEAD
  CommentTag,
=======
  Using,
>>>>>>> 1cfec5f6
};

enum class SymbolLanguage {
  C,
  ObjC,
  CXX,
  Swift,
};

/// Language specific sub-kinds.
enum class SymbolSubKind {
  None,
  CXXCopyConstructor,
  CXXMoveConstructor,
  AccessorGetter,
  AccessorSetter,
<<<<<<< HEAD

  // Swift sub-kinds

  SwiftAccessorWillSet,
  SwiftAccessorDidSet,
  SwiftAccessorAddressor,
  SwiftAccessorMutableAddressor,

  SwiftExtensionOfStruct,
  SwiftExtensionOfClass,
  SwiftExtensionOfEnum,
  SwiftExtensionOfProtocol,

  SwiftPrefixOperator,
  SwiftPostfixOperator,
  SwiftInfixOperator,

  SwiftSubscript,
  SwiftAssociatedType,
  SwiftGenericTypeParam,
=======
  UsingTypename,
  UsingValue,
>>>>>>> 1cfec5f6
};

/// Set of properties that provide additional info about a symbol.
enum class SymbolProperty : uint8_t {
  Generic                       = 1 << 0,
  TemplatePartialSpecialization = 1 << 1,
  TemplateSpecialization        = 1 << 2,
  UnitTest                      = 1 << 3,
  IBAnnotated                   = 1 << 4,
  IBOutletCollection            = 1 << 5,
  GKInspectable                 = 1 << 6,
  Local                         = 1 << 7,
};
static const unsigned SymbolPropertyBitNum = 8;
typedef unsigned SymbolPropertySet;

/// Set of roles that are attributed to symbol occurrences.
enum class SymbolRole : uint32_t {
  Declaration = 1 << 0,
  Definition  = 1 << 1,
  Reference   = 1 << 2,
  Read        = 1 << 3,
  Write       = 1 << 4,
  Call        = 1 << 5,
  Dynamic     = 1 << 6,
  AddressOf   = 1 << 7,
  Implicit    = 1 << 8,

  // Relation roles.
  RelationChildOf     = 1 << 9,
  RelationBaseOf      = 1 << 10,
  RelationOverrideOf  = 1 << 11,
  RelationReceivedBy  = 1 << 12,
  RelationCalledBy    = 1 << 13,
  RelationExtendedBy  = 1 << 14,
  RelationAccessorOf  = 1 << 15,
  RelationContainedBy = 1 << 16,
  RelationIBTypeOf    = 1 << 17,
  RelationSpecializationOf = 1 << 18,
};
static const unsigned SymbolRoleBitNum = 19;
typedef unsigned SymbolRoleSet;

/// Represents a relation to another symbol for a symbol occurrence.
struct SymbolRelation {
  SymbolRoleSet Roles;
  const Decl *RelatedSymbol;

  SymbolRelation(SymbolRoleSet Roles, const Decl *Sym)
    : Roles(Roles), RelatedSymbol(Sym) {}
};

struct SymbolInfo {
  SymbolKind Kind;
  SymbolSubKind SubKind;
  SymbolPropertySet Properties;
  SymbolLanguage Lang;
};

SymbolInfo getSymbolInfo(const Decl *D);

bool isFunctionLocalSymbol(const Decl *D);

void applyForEachSymbolRole(SymbolRoleSet Roles,
                            llvm::function_ref<void(SymbolRole)> Fn);
bool applyForEachSymbolRoleInterruptible(SymbolRoleSet Roles,
                            llvm::function_ref<bool(SymbolRole)> Fn);
void printSymbolRoles(SymbolRoleSet Roles, raw_ostream &OS);

/// \returns true if no name was printed, false otherwise.
bool printSymbolName(const Decl *D, const LangOptions &LO, raw_ostream &OS);

StringRef getSymbolKindString(SymbolKind K);
StringRef getSymbolSubKindString(SymbolSubKind K);
StringRef getSymbolLanguageString(SymbolLanguage K);

void applyForEachSymbolProperty(SymbolPropertySet Props,
                            llvm::function_ref<void(SymbolProperty)> Fn);
void printSymbolProperties(SymbolPropertySet Props, raw_ostream &OS);

} // namespace index
} // namespace clang

#endif<|MERGE_RESOLUTION|>--- conflicted
+++ resolved
@@ -53,11 +53,9 @@
   ConversionFunction,
 
   Parameter,
-<<<<<<< HEAD
+  Using,
+
   CommentTag,
-=======
-  Using,
->>>>>>> 1cfec5f6
 };
 
 enum class SymbolLanguage {
@@ -74,7 +72,8 @@
   CXXMoveConstructor,
   AccessorGetter,
   AccessorSetter,
-<<<<<<< HEAD
+  UsingTypename,
+  UsingValue,
 
   // Swift sub-kinds
 
@@ -95,10 +94,6 @@
   SwiftSubscript,
   SwiftAssociatedType,
   SwiftGenericTypeParam,
-=======
-  UsingTypename,
-  UsingValue,
->>>>>>> 1cfec5f6
 };
 
 /// Set of properties that provide additional info about a symbol.
