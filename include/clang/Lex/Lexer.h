--- conflicted
+++ resolved
@@ -519,7 +519,6 @@
                                          const LangOptions &LangOpts,
                                          bool SkipTrailingWhitespaceAndNewLine);
 
-<<<<<<< HEAD
   /// \brief Returns the source location of the token that comes after the
   /// token located at the given location \p Loc (excluding any comments and
   /// whitespace). The returned source location will be invalid if the location
@@ -528,10 +527,7 @@
   findNextTokenLocationAfterTokenAt(SourceLocation Loc, const SourceManager &SM,
                                     const LangOptions &LangOpts);
 
-  /// \brief Returns true if the given character could appear in an identifier.
-=======
   /// Returns true if the given character could appear in an identifier.
->>>>>>> ee2737c9
   static bool isIdentifierBodyChar(char c, const LangOptions &LangOpts);
 
   /// Checks whether new line pointed by Str is preceded by escape
