--- conflicted
+++ resolved
@@ -96,11 +96,7 @@
   /// transferred if/when we create an enclosing module.
   std::unique_ptr<Module> PendingGlobalModule;
 
-<<<<<<< HEAD
-  /// \brief The unshadowed top-level modules that are known.
-=======
   /// The top-level modules that are known.
->>>>>>> ee2737c9
   llvm::StringMap<Module *> Modules;
 
   /// Shadow modules created while building this module map.
@@ -235,14 +231,10 @@
     /// Whether this is an exhaustive set of configuration macros.
     unsigned IsExhaustive : 1;
 
-<<<<<<< HEAD
     /// \brief Whether this is a module who has its swift_names inferred.
     unsigned IsSwiftInferImportAsMember : 1;
 
-    /// \brief Whether files in this module can only include non-modular headers
-=======
     /// Whether files in this module can only include non-modular headers
->>>>>>> ee2737c9
     /// and headers from used modules.
     unsigned NoUndeclaredIncludes : 1;
 
