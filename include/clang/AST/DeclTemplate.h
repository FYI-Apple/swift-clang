--- conflicted
+++ resolved
@@ -176,20 +176,10 @@
     return SourceRange(TemplateLoc, RAngleLoc);
   }
 
-<<<<<<< HEAD
-  void print(llvm::raw_ostream &Out, const PrintingPolicy &Policy,
-             const ASTContext &Context, unsigned Indentation = 0) const;
-
-  friend TrailingObjects;
-
-  template <size_t N, bool HasRequiresClause>
-  friend class FixedSizeTemplateParameterListStorage;
-=======
   void print(raw_ostream &Out, const ASTContext &Context,
              bool OmitTemplateKW = false) const;
   void print(raw_ostream &Out, const ASTContext &Context,
              const PrintingPolicy &Policy, bool OmitTemplateKW = false) const;
->>>>>>> 1c40858f
 
 public:
   // FIXME: workaround for MSVC 2013; remove when no longer needed
