--- conflicted
+++ resolved
@@ -23,14 +23,10 @@
 #include "clang/Basic/OpenMPKinds.h"
 #include "clang/Basic/Sanitizers.h"
 #include "clang/Basic/SourceLocation.h"
-<<<<<<< HEAD
-=======
 #include "clang/Basic/VersionTuple.h"
->>>>>>> 793912eb
 #include "llvm/ADT/PointerEmbeddedInt.h"
 #include "llvm/ADT/StringSwitch.h"
 #include "llvm/Support/ErrorHandling.h"
-#include "llvm/Support/VersionTuple.h"
 #include "llvm/Support/raw_ostream.h"
 #include <algorithm>
 #include <cassert>
@@ -57,10 +53,8 @@
   unsigned Inherited : 1;
   unsigned IsPackExpansion : 1;
   unsigned Implicit : 1;
-  // FIXME: These are properties of the attribute kind, not state for this
-  // instance of the attribute.
   unsigned IsLateParsed : 1;
-  unsigned InheritEvenIfAlreadyPresent : 1;
+  unsigned DuplicatesAllowed : 1;
 
   void *operator new(size_t bytes) noexcept {
     llvm_unreachable("Attrs cannot be allocated with regular 'new'.");
@@ -81,10 +75,10 @@
 
 protected:
   Attr(attr::Kind AK, SourceRange R, unsigned SpellingListIndex,
-       bool IsLateParsed)
+       bool IsLateParsed, bool DuplicatesAllowed)
     : Range(R), AttrKind(AK), SpellingListIndex(SpellingListIndex),
       Inherited(false), IsPackExpansion(false), Implicit(false),
-      IsLateParsed(IsLateParsed), InheritEvenIfAlreadyPresent(false) {}
+      IsLateParsed(IsLateParsed), DuplicatesAllowed(DuplicatesAllowed) {}
 
 public:
 
@@ -101,7 +95,7 @@
 
   bool isInherited() const { return Inherited; }
 
-  /// Returns true if the attribute has been implicitly created instead
+  /// \brief Returns true if the attribute has been implicitly created instead
   /// of explicitly written by the user.
   bool isImplicit() const { return Implicit; }
   void setImplicit(bool I) { Implicit = I; }
@@ -116,13 +110,18 @@
 
   // Pretty print this attribute.
   void printPretty(raw_ostream &OS, const PrintingPolicy &Policy) const;
+
+  /// \brief By default, attributes cannot be duplicated when being merged;
+  /// however, an attribute can override this. Returns true if the attribute
+  /// can be duplicated when merging.
+  bool duplicatesAllowed() const { return DuplicatesAllowed; }
 };
 
 class StmtAttr : public Attr {
 protected:
   StmtAttr(attr::Kind AK, SourceRange R, unsigned SpellingListIndex,
-                  bool IsLateParsed)
-      : Attr(AK, R, SpellingListIndex, IsLateParsed) {}
+                  bool IsLateParsed, bool DuplicatesAllowed)
+      : Attr(AK, R, SpellingListIndex, IsLateParsed, DuplicatesAllowed) {}
 
 public:
   static bool classof(const Attr *A) {
@@ -134,19 +133,11 @@
 class InheritableAttr : public Attr {
 protected:
   InheritableAttr(attr::Kind AK, SourceRange R, unsigned SpellingListIndex,
-                  bool IsLateParsed, bool InheritEvenIfAlreadyPresent)
-      : Attr(AK, R, SpellingListIndex, IsLateParsed) {
-    this->InheritEvenIfAlreadyPresent = InheritEvenIfAlreadyPresent;
-  }
+                  bool IsLateParsed, bool DuplicatesAllowed)
+      : Attr(AK, R, SpellingListIndex, IsLateParsed, DuplicatesAllowed) {}
 
 public:
   void setInherited(bool I) { Inherited = I; }
-
-  /// Should this attribute be inherited from a prior declaration even if it's
-  /// explicitly provided in the current declaration?
-  bool shouldInheritEvenIfAlreadyPresent() const {
-    return InheritEvenIfAlreadyPresent;
-  }
 
   // Implement isa/cast/dyncast/etc.
   static bool classof(const Attr *A) {
@@ -158,9 +149,9 @@
 class InheritableParamAttr : public InheritableAttr {
 protected:
   InheritableParamAttr(attr::Kind AK, SourceRange R, unsigned SpellingListIndex,
-                       bool IsLateParsed, bool InheritEvenIfAlreadyPresent)
+                       bool IsLateParsed, bool DuplicatesAllowed)
       : InheritableAttr(AK, R, SpellingListIndex, IsLateParsed,
-                        InheritEvenIfAlreadyPresent) {}
+                        DuplicatesAllowed) {}
 
 public:
   // Implement isa/cast/dyncast/etc.
@@ -176,9 +167,9 @@
 protected:
   ParameterABIAttr(attr::Kind AK, SourceRange R,
                    unsigned SpellingListIndex, bool IsLateParsed,
-                   bool InheritEvenIfAlreadyPresent)
+                   bool DuplicatesAllowed)
     : InheritableParamAttr(AK, R, SpellingListIndex, IsLateParsed,
-                           InheritEvenIfAlreadyPresent) {}
+                           DuplicatesAllowed) {}
 
 public:
   ParameterABI getABI() const {
@@ -200,128 +191,6 @@
    }
 };
 
-/// A single parameter index whose accessors require each use to make explicit
-/// the parameter index encoding needed.
-class ParamIdx {
-  // Idx is exposed only via accessors that specify specific encodings.
-  unsigned Idx : 30;
-  unsigned HasThis : 1;
-  unsigned IsValid : 1;
-
-  void assertComparable(const ParamIdx &I) const {
-    assert(isValid() && I.isValid() &&
-           "ParamIdx must be valid to be compared");
-    // It's possible to compare indices from separate functions, but so far
-    // it's not proven useful.  Moreover, it might be confusing because a
-    // comparison on the results of getASTIndex might be inconsistent with a
-    // comparison on the ParamIdx objects themselves.
-    assert(HasThis == I.HasThis &&
-           "ParamIdx must be for the same function to be compared");
-  }
-
-public:
-  /// Construct an invalid parameter index (\c isValid returns false and
-  /// accessors fail an assert).
-  ParamIdx() : Idx(0), HasThis(false), IsValid(false) {}
-
-  /// \param Idx is the parameter index as it is normally specified in
-  /// attributes in the source: one-origin including any C++ implicit this
-  /// parameter.
-  ///
-  /// \param D is the declaration containing the parameters.  It is used to
-  /// determine if there is a C++ implicit this parameter.
-  ParamIdx(unsigned Idx, const Decl *D)
-      : Idx(Idx), HasThis(false), IsValid(true) {
-    assert(Idx >= 1 && "Idx must be one-origin");
-    if (const auto *FD = dyn_cast<FunctionDecl>(D))
-      HasThis = FD->isCXXInstanceMember();
-  }
-
-  /// A type into which \c ParamIdx can be serialized.
-  ///
-  /// A static assertion that it's of the correct size follows the \c ParamIdx
-  /// class definition.
-  typedef uint32_t SerialType;
-
-  /// Produce a representation that can later be passed to \c deserialize to
-  /// construct an equivalent \c ParamIdx.
-  SerialType serialize() const {
-    return *reinterpret_cast<const SerialType *>(this);
-  }
-
-  /// Construct from a result from \c serialize.
-  static ParamIdx deserialize(SerialType S) {
-    ParamIdx P(*reinterpret_cast<ParamIdx *>(&S));
-    assert((!P.IsValid || P.Idx >= 1) && "valid Idx must be one-origin");
-    return P;
-  }
-
-  /// Is this parameter index valid?
-  bool isValid() const { return IsValid; }
-
-  /// Get the parameter index as it would normally be encoded for attributes at
-  /// the source level of representation: one-origin including any C++ implicit
-  /// this parameter.
-  ///
-  /// This encoding thus makes sense for diagnostics, pretty printing, and
-  /// constructing new attributes from a source-like specification.
-  unsigned getSourceIndex() const {
-    assert(isValid() && "ParamIdx must be valid");
-    return Idx;
-  }
-
-  /// Get the parameter index as it would normally be encoded at the AST level
-  /// of representation: zero-origin not including any C++ implicit this
-  /// parameter.
-  ///
-  /// This is the encoding primarily used in Sema.  However, in diagnostics,
-  /// Sema uses \c getSourceIndex instead.
-  unsigned getASTIndex() const {
-    assert(isValid() && "ParamIdx must be valid");
-    assert(Idx >= 1 + HasThis &&
-           "stored index must be base-1 and not specify C++ implicit this");
-    return Idx - 1 - HasThis;
-  }
-
-  /// Get the parameter index as it would normally be encoded at the LLVM level
-  /// of representation: zero-origin including any C++ implicit this parameter.
-  ///
-  /// This is the encoding primarily used in CodeGen.
-  unsigned getLLVMIndex() const {
-    assert(isValid() && "ParamIdx must be valid");
-    assert(Idx >= 1 && "stored index must be base-1");
-    return Idx - 1;
-  }
-
-  bool operator==(const ParamIdx &I) const {
-    assertComparable(I);
-    return Idx == I.Idx;
-  }
-  bool operator!=(const ParamIdx &I) const {
-    assertComparable(I);
-    return Idx != I.Idx;
-  }
-  bool operator<(const ParamIdx &I) const {
-    assertComparable(I);
-    return Idx < I.Idx;
-  }
-  bool operator>(const ParamIdx &I) const {
-    assertComparable(I);
-    return Idx > I.Idx;
-  }
-  bool operator<=(const ParamIdx &I) const {
-    assertComparable(I);
-    return Idx <= I.Idx;
-  }
-  bool operator>=(const ParamIdx &I) const {
-    assertComparable(I);
-    return Idx >= I.Idx;
-  }
-};
-
-static_assert(sizeof(ParamIdx) == sizeof(ParamIdx::SerialType),
-              "ParamIdx does not fit its serialization type");
-
 #include "clang/AST/Attrs.inc"
 
 inline const DiagnosticBuilder &operator<<(const DiagnosticBuilder &DB,
