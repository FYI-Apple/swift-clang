--- conflicted
+++ resolved
@@ -38,24 +38,6 @@
 struct PrintingPolicy {
   /// Create a default printing policy for the specified language.
   PrintingPolicy(const LangOptions &LO)
-<<<<<<< HEAD
-    : Indentation(2), SuppressSpecifiers(false),
-      SupressStorageClassSpecifiers(false), SuppressTagKeyword(LO.CPlusPlus),
-      IncludeTagDefinition(false), SuppressScope(false),
-      SuppressUnwrittenScope(false), SuppressInitializers(false),
-      ConstantArraySizeAsWritten(false), AnonymousTagLocations(true),
-      SuppressStrongLifetime(false), SuppressLifetimeQualifiers(false),
-      SuppressTemplateArgsInCXXConstructors(false),
-      Bool(LO.Bool), Restrict(LO.C99),
-      Alignof(LO.CPlusPlus11), UnderscoreAlignof(LO.C11),
-      UseVoidForZeroParams(!LO.CPlusPlus),
-      TerseOutput(false), PolishForDeclaration(false),
-      Half(LO.Half), MSWChar(LO.MicrosoftExt && !LO.WChar),
-      IncludeNewlines(true), MSVCFormatting(false),
-      ConstantsAsWritten(false), SuppressImplicitBase(false),
-      UseStdFunctionForLambda(false),
-      FullyQualifiedName(false) { }
-=======
       : Indentation(2), SuppressSpecifiers(false),
         SuppressTagKeyword(LO.CPlusPlus), IncludeTagDefinition(false),
         SuppressScope(false), SuppressUnwrittenScope(false),
@@ -70,7 +52,6 @@
         MSVCFormatting(false), ConstantsAsWritten(false),
         SuppressImplicitBase(false), FullyQualifiedName(false),
         RemapFilePaths(false) {}
->>>>>>> 44951dc4
 
   /// Adjust this printing policy for cases where it's known that we're
   /// printing C++ code (for instance, if AST dumping reaches a C++-only
