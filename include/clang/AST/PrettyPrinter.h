--- conflicted
+++ resolved
@@ -51,11 +51,8 @@
       TerseOutput(false), PolishForDeclaration(false),
       Half(LO.Half), MSWChar(LO.MicrosoftExt && !LO.WChar),
       IncludeNewlines(true), MSVCFormatting(false),
-<<<<<<< HEAD
-      ConstantsAsWritten(false), UseStdFunctionForLambda(false) { }
-=======
-      ConstantsAsWritten(false), SuppressImplicitBase(false) { }
->>>>>>> f19ada14
+      ConstantsAsWritten(false), SuppressImplicitBase(false),
+      UseStdFunctionForLambda(false) { }
 
   /// \brief Adjust this printing policy for cases where it's known that
   /// we're printing C++ code (for instance, if AST dumping reaches a
@@ -226,17 +223,13 @@
   /// 0x10
   /// 2.5e3
   /// \endcode
-<<<<<<< HEAD
-  bool ConstantsAsWritten;
+  bool ConstantsAsWritten : 1;
+
+  /// \brief When true, don't print the implicit 'self' or 'this' expressions.
+  bool SuppressImplicitBase : 1;
 
   /// \brief Whether we should use std::function<...> for lambda record types.
   bool UseStdFunctionForLambda : 1;
-=======
-  bool ConstantsAsWritten : 1;
-
-  /// \brief When true, don't print the implicit 'self' or 'this' expressions.
-  bool SuppressImplicitBase : 1;
->>>>>>> f19ada14
 };
 
 } // end namespace clang
