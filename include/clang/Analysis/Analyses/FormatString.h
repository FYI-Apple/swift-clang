//= FormatString.h - Analysis of printf/fprintf format strings --*- C++ -*-===//
//
//                     The LLVM Compiler Infrastructure
//
// This file is distributed under the University of Illinois Open Source
// License. See LICENSE.TXT for details.
//
//===----------------------------------------------------------------------===//
//
// This file defines APIs for analyzing the format strings of printf, fscanf,
// and friends.
//
// The structure of format strings for fprintf are described in C99 7.19.6.1.
//
// The structure of format strings for fscanf are described in C99 7.19.6.2.
//
//===----------------------------------------------------------------------===//

#ifndef LLVM_CLANG_ANALYSIS_ANALYSES_FORMATSTRING_H
#define LLVM_CLANG_ANALYSIS_ANALYSES_FORMATSTRING_H

#include "clang/AST/CanonicalType.h"

namespace clang {

class TargetInfo;

//===----------------------------------------------------------------------===//
/// Common components of both fprintf and fscanf format strings.
namespace analyze_format_string {

/// Class representing optional flags with location and representation
/// information.
class OptionalFlag {
public:
  OptionalFlag(const char *Representation)
      : representation(Representation), flag(false) {}
  bool isSet() const { return flag; }
  void set() { flag = true; }
  void clear() { flag = false; }
  void setPosition(const char *position) {
    assert(position);
    flag = true;
    this->position = position;
  }
  const char *getPosition() const {
    assert(position);
    return position;
  }
  const char *toString() const { return representation; }

  // Overloaded operators for bool like qualities
  explicit operator bool() const { return flag; }
  OptionalFlag& operator=(const bool &rhs) {
    flag = rhs;
    return *this;  // Return a reference to myself.
  }
private:
  const char *representation;
  const char *position;
  bool flag;
};

/// Represents the length modifier in a format string in scanf/printf.
class LengthModifier {
public:
  enum Kind {
    None,
    AsChar,       // 'hh'
    AsShort,      // 'h'
    AsLong,       // 'l'
    AsLongLong,   // 'll'
    AsQuad,       // 'q' (BSD, deprecated, for 64-bit integer types)
    AsIntMax,     // 'j'
    AsSizeT,      // 'z'
    AsPtrDiff,    // 't'
    AsInt32,      // 'I32' (MSVCRT, like __int32)
    AsInt3264,    // 'I'   (MSVCRT, like __int3264 from MIDL)
    AsInt64,      // 'I64' (MSVCRT, like __int64)
    AsLongDouble, // 'L'
    AsAllocate,   // for '%as', GNU extension to C90 scanf
    AsMAllocate,  // for '%ms', GNU extension to scanf
    AsWide,       // 'w' (MSVCRT, like l but only for c, C, s, S, or Z
    AsWideChar = AsLong // for '%ls', only makes sense for printf
  };

  LengthModifier()
    : Position(nullptr), kind(None) {}
  LengthModifier(const char *pos, Kind k)
    : Position(pos), kind(k) {}

  const char *getStart() const {
    return Position;
  }

  unsigned getLength() const {
    switch (kind) {
      default:
        return 1;
      case AsLongLong:
      case AsChar:
        return 2;
      case AsInt32:
      case AsInt64:
        return 3;
      case None:
        return 0;
    }
  }

  Kind getKind() const { return kind; }
  void setKind(Kind k) { kind = k; }

  const char *toString() const;

private:
  const char *Position;
  Kind kind;
};

class ConversionSpecifier {
public:
  enum Kind {
    InvalidSpecifier = 0,
    // C99 conversion specifiers.
    cArg,
    dArg,
    DArg, // Apple extension
    iArg,
    IntArgBeg = dArg,
    IntArgEnd = iArg,

    oArg,
    OArg, // Apple extension
    uArg,
    UArg, // Apple extension
    xArg,
    XArg,
    UIntArgBeg = oArg,
    UIntArgEnd = XArg,

    fArg,
    FArg,
    eArg,
    EArg,
    gArg,
    GArg,
    aArg,
    AArg,
    DoubleArgBeg = fArg,
    DoubleArgEnd = AArg,

    sArg,
    pArg,
    nArg,
    PercentArg,
    CArg,
    SArg,

    // Apple extension: P specifies to os_log that the data being pointed to is
    // to be copied by os_log. The precision indicates the number of bytes to
    // copy.
    PArg,

    // ** Printf-specific **

    ZArg, // MS extension

    // Objective-C specific specifiers.
    ObjCObjArg, // '@'
    ObjCBeg = ObjCObjArg,
    ObjCEnd = ObjCObjArg,

    // FreeBSD kernel specific specifiers.
    FreeBSDbArg,
    FreeBSDDArg,
    FreeBSDrArg,
    FreeBSDyArg,

    // GlibC specific specifiers.
    PrintErrno, // 'm'

    PrintfConvBeg = ObjCObjArg,
    PrintfConvEnd = PrintErrno,

    // ** Scanf-specific **
    ScanListArg, // '['
    ScanfConvBeg = ScanListArg,
    ScanfConvEnd = ScanListArg
  };

  ConversionSpecifier(bool isPrintf = true)
    : IsPrintf(isPrintf), Position(nullptr), EndScanList(nullptr),
      kind(InvalidSpecifier) {}

  ConversionSpecifier(bool isPrintf, const char *pos, Kind k)
    : IsPrintf(isPrintf), Position(pos), EndScanList(nullptr), kind(k) {}

  const char *getStart() const {
    return Position;
  }

  StringRef getCharacters() const {
    return StringRef(getStart(), getLength());
  }

  bool consumesDataArgument() const {
    switch (kind) {
      case PrintErrno:
        assert(IsPrintf);
        return false;
      case PercentArg:
        return false;
      default:
        return true;
    }
  }

  Kind getKind() const { return kind; }
  void setKind(Kind k) { kind = k; }
  unsigned getLength() const {
    return EndScanList ? EndScanList - Position : 1;
  }
  void setEndScanList(const char *pos) { EndScanList = pos; }

  bool isIntArg() const { return (kind >= IntArgBeg && kind <= IntArgEnd) ||
    kind == FreeBSDrArg || kind == FreeBSDyArg; }
  bool isUIntArg() const { return kind >= UIntArgBeg && kind <= UIntArgEnd; }
  bool isAnyIntArg() const { return kind >= IntArgBeg && kind <= UIntArgEnd; }
  bool isDoubleArg() const {
    return kind >= DoubleArgBeg && kind <= DoubleArgEnd;
  }

  const char *toString() const;

  bool isPrintfKind() const { return IsPrintf; }
  
  Optional<ConversionSpecifier> getStandardSpecifier() const;

protected:
  bool IsPrintf;
  const char *Position;
  const char *EndScanList;
  Kind kind;
};

class ArgType {
public:
  enum Kind { UnknownTy, InvalidTy, SpecificTy, ObjCPointerTy, CPointerTy,
              AnyCharTy, CStrTy, WCStrTy, WIntTy };

  enum MatchKind { NoMatch = 0, Match = 1, NoMatchPedantic };

private:
  const Kind K;
  QualType T;
  const char *Name;
  bool Ptr;
public:
  ArgType(Kind k = UnknownTy, const char *n = nullptr)
      : K(k), Name(n), Ptr(false) {}
  ArgType(QualType t, const char *n = nullptr)
      : K(SpecificTy), T(t), Name(n), Ptr(false) {}
  ArgType(CanQualType t) : K(SpecificTy), T(t), Name(nullptr), Ptr(false) {}

  static ArgType Invalid() { return ArgType(InvalidTy); }
  bool isValid() const { return K != InvalidTy; }

  /// Create an ArgType which corresponds to the type pointer to A.
  static ArgType PtrTo(const ArgType& A) {
    assert(A.K >= InvalidTy && "ArgType cannot be pointer to invalid/unknown");
    ArgType Res = A;
    Res.Ptr = true;
    return Res;
  }

  MatchKind matchesType(ASTContext &C, QualType argTy) const;

  QualType getRepresentativeType(ASTContext &C) const;

  std::string getRepresentativeTypeName(ASTContext &C) const;
};

class OptionalAmount {
public:
  enum HowSpecified { NotSpecified, Constant, Arg, Invalid };

  OptionalAmount(HowSpecified howSpecified,
                 unsigned amount,
                 const char *amountStart,
                 unsigned amountLength,
                 bool usesPositionalArg)
  : start(amountStart), length(amountLength), hs(howSpecified), amt(amount),
  UsesPositionalArg(usesPositionalArg), UsesDotPrefix(0) {}

  OptionalAmount(bool valid = true)
  : start(nullptr),length(0), hs(valid ? NotSpecified : Invalid), amt(0),
  UsesPositionalArg(0), UsesDotPrefix(0) {}

  bool isInvalid() const {
    return hs == Invalid;
  }

  HowSpecified getHowSpecified() const { return hs; }
  void setHowSpecified(HowSpecified h) { hs = h; }

  bool hasDataArgument() const { return hs == Arg; }

  unsigned getArgIndex() const {
    assert(hasDataArgument());
    return amt;
  }

  unsigned getConstantAmount() const {
    assert(hs == Constant);
    return amt;
  }

  const char *getStart() const {
      // We include the . character if it is given.
    return start - UsesDotPrefix;
  }

  unsigned getConstantLength() const {
    assert(hs == Constant);
    return length + UsesDotPrefix;
  }

  ArgType getArgType(ASTContext &Ctx) const;

  void toString(raw_ostream &os) const;

  bool usesPositionalArg() const { return (bool) UsesPositionalArg; }
  unsigned getPositionalArgIndex() const {
    assert(hasDataArgument());
    return amt + 1;
  }

  bool usesDotPrefix() const { return UsesDotPrefix; }
  void setUsesDotPrefix() { UsesDotPrefix = true; }

private:
  const char *start;
  unsigned length;
  HowSpecified hs;
  unsigned amt;
  bool UsesPositionalArg : 1;
  bool UsesDotPrefix;
};


class FormatSpecifier {
protected:
  LengthModifier LM;
  OptionalAmount FieldWidth;
  ConversionSpecifier CS;
  /// Positional arguments, an IEEE extension:
  ///  IEEE Std 1003.1, 2004 Edition
  ///  http://www.opengroup.org/onlinepubs/009695399/functions/printf.html
  bool UsesPositionalArg;
  unsigned argIndex;
public:
  FormatSpecifier(bool isPrintf)
    : CS(isPrintf), UsesPositionalArg(false), argIndex(0) {}

  void setLengthModifier(LengthModifier lm) {
    LM = lm;
  }

  void setUsesPositionalArg() { UsesPositionalArg = true; }

  void setArgIndex(unsigned i) {
    argIndex = i;
  }

  unsigned getArgIndex() const {
    return argIndex;
  }

  unsigned getPositionalArgIndex() const {
    return argIndex + 1;
  }

  const LengthModifier &getLengthModifier() const {
    return LM;
  }

  const OptionalAmount &getFieldWidth() const {
    return FieldWidth;
  }

  void setFieldWidth(const OptionalAmount &Amt) {
    FieldWidth = Amt;
  }

  bool usesPositionalArg() const { return UsesPositionalArg; }

  bool hasValidLengthModifier(const TargetInfo &Target) const;

  bool hasStandardLengthModifier() const;

  Optional<LengthModifier> getCorrectedLengthModifier() const;

  bool hasStandardConversionSpecifier(const LangOptions &LangOpt) const;

  bool hasStandardLengthConversionCombination() const;

  /// For a TypedefType QT, if it is a named integer type such as size_t,
  /// assign the appropriate value to LM and return true.
  static bool namedTypeToLengthModifier(QualType QT, LengthModifier &LM);
};

} // end analyze_format_string namespace

//===----------------------------------------------------------------------===//
/// Pieces specific to fprintf format strings.

namespace analyze_printf {

class PrintfConversionSpecifier :
  public analyze_format_string::ConversionSpecifier  {
public:
  PrintfConversionSpecifier()
    : ConversionSpecifier(true, nullptr, InvalidSpecifier) {}

  PrintfConversionSpecifier(const char *pos, Kind k)
    : ConversionSpecifier(true, pos, k) {}

  bool isObjCArg() const { return kind >= ObjCBeg && kind <= ObjCEnd; }
  bool isDoubleArg() const { return kind >= DoubleArgBeg &&
                                    kind <= DoubleArgEnd; }

  static bool classof(const analyze_format_string::ConversionSpecifier *CS) {
    return CS->isPrintfKind();
  }
};

using analyze_format_string::ArgType;
using analyze_format_string::LengthModifier;
using analyze_format_string::OptionalAmount;
using analyze_format_string::OptionalFlag;

class PrintfSpecifier : public analyze_format_string::FormatSpecifier {
  OptionalFlag HasThousandsGrouping; // ''', POSIX extension.
  OptionalFlag IsLeftJustified; // '-'
  OptionalFlag HasPlusPrefix; // '+'
  OptionalFlag HasSpacePrefix; // ' '
  OptionalFlag HasAlternativeForm; // '#'
  OptionalFlag HasLeadingZeroes; // '0'
  OptionalFlag HasObjCTechnicalTerm; // '[tt]'
<<<<<<< HEAD
  OptionalFlag IsPrivate; // '{private}'
  OptionalFlag IsPublic; // '{public}'
  OptionalAmount Precision;
public:
  PrintfSpecifier() :
    FormatSpecifier(/* isPrintf = */ true),
    HasThousandsGrouping("'"), IsLeftJustified("-"), HasPlusPrefix("+"),
    HasSpacePrefix(" "), HasAlternativeForm("#"), HasLeadingZeroes("0"),
    HasObjCTechnicalTerm("tt"), IsPrivate("private"), IsPublic("public") {}
=======
  OptionalFlag IsPrivate;            // '{private}'
  OptionalFlag IsPublic;             // '{public}'
  OptionalAmount Precision;
public:
  PrintfSpecifier()
      : FormatSpecifier(/* isPrintf = */ true), HasThousandsGrouping("'"),
        IsLeftJustified("-"), HasPlusPrefix("+"), HasSpacePrefix(" "),
        HasAlternativeForm("#"), HasLeadingZeroes("0"),
        HasObjCTechnicalTerm("tt"), IsPrivate("private"), IsPublic("public") {}
>>>>>>> 27310e29

  static PrintfSpecifier Parse(const char *beg, const char *end);

    // Methods for incrementally constructing the PrintfSpecifier.
  void setConversionSpecifier(const PrintfConversionSpecifier &cs) {
    CS = cs;
  }
  void setHasThousandsGrouping(const char *position) {
    HasThousandsGrouping.setPosition(position);
  }
  void setIsLeftJustified(const char *position) {
    IsLeftJustified.setPosition(position);
  }
  void setHasPlusPrefix(const char *position) {
    HasPlusPrefix.setPosition(position);
  }
  void setHasSpacePrefix(const char *position) {
    HasSpacePrefix.setPosition(position);
  }
  void setHasAlternativeForm(const char *position) {
    HasAlternativeForm.setPosition(position);
  }
  void setHasLeadingZeros(const char *position) {
    HasLeadingZeroes.setPosition(position);
  }
  void setHasObjCTechnicalTerm(const char *position) {
    HasObjCTechnicalTerm.setPosition(position);
  }
<<<<<<< HEAD
  void setIsPrivate(const char *position) {
    IsPrivate.setPosition(position);
  }
  void setIsPublic(const char *position) {
    IsPublic.setPosition(position);
  }
=======
  void setIsPrivate(const char *position) { IsPrivate.setPosition(position); }
  void setIsPublic(const char *position) { IsPublic.setPosition(position); }
>>>>>>> 27310e29
  void setUsesPositionalArg() { UsesPositionalArg = true; }

    // Methods for querying the format specifier.

  const PrintfConversionSpecifier &getConversionSpecifier() const {
    return cast<PrintfConversionSpecifier>(CS);
  }

  void setPrecision(const OptionalAmount &Amt) {
    Precision = Amt;
    Precision.setUsesDotPrefix();
  }

  const OptionalAmount &getPrecision() const {
    return Precision;
  }

  bool consumesDataArgument() const {
    return getConversionSpecifier().consumesDataArgument();
  }

  /// \brief Returns the builtin type that a data argument
  /// paired with this format specifier should have.  This method
  /// will return null if the format specifier does not have
  /// a matching data argument or the matching argument matches
  /// more than one type.
  ArgType getArgType(ASTContext &Ctx, bool IsObjCLiteral) const;

  const OptionalFlag &hasThousandsGrouping() const {
      return HasThousandsGrouping;
  }
  const OptionalFlag &isLeftJustified() const { return IsLeftJustified; }
  const OptionalFlag &hasPlusPrefix() const { return HasPlusPrefix; }
  const OptionalFlag &hasAlternativeForm() const { return HasAlternativeForm; }
  const OptionalFlag &hasLeadingZeros() const { return HasLeadingZeroes; }
  const OptionalFlag &hasSpacePrefix() const { return HasSpacePrefix; }
  const OptionalFlag &hasObjCTechnicalTerm() const { return HasObjCTechnicalTerm; }
  const OptionalFlag &isPrivate() const { return IsPrivate; }
  const OptionalFlag &isPublic() const { return IsPublic; }
  bool usesPositionalArg() const { return UsesPositionalArg; }

  /// Changes the specifier and length according to a QualType, retaining any
  /// flags or options. Returns true on success, or false when a conversion
  /// was not successful.
  bool fixType(QualType QT, const LangOptions &LangOpt, ASTContext &Ctx,
               bool IsObjCLiteral);

  void toString(raw_ostream &os) const;

  // Validation methods - to check if any element results in undefined behavior
  bool hasValidPlusPrefix() const;
  bool hasValidAlternativeForm() const;
  bool hasValidLeadingZeros() const;
  bool hasValidSpacePrefix() const;
  bool hasValidLeftJustified() const;
  bool hasValidThousandsGroupingPrefix() const;

  bool hasValidPrecision() const;
  bool hasValidFieldWidth() const;
};
}  // end analyze_printf namespace

//===----------------------------------------------------------------------===//
/// Pieces specific to fscanf format strings.

namespace analyze_scanf {

class ScanfConversionSpecifier :
    public analyze_format_string::ConversionSpecifier  {
public:
  ScanfConversionSpecifier()
    : ConversionSpecifier(false, nullptr, InvalidSpecifier) {}

  ScanfConversionSpecifier(const char *pos, Kind k)
    : ConversionSpecifier(false, pos, k) {}

  static bool classof(const analyze_format_string::ConversionSpecifier *CS) {
    return !CS->isPrintfKind();
  }
};

using analyze_format_string::ArgType;
using analyze_format_string::LengthModifier;
using analyze_format_string::OptionalAmount;
using analyze_format_string::OptionalFlag;

class ScanfSpecifier : public analyze_format_string::FormatSpecifier {
  OptionalFlag SuppressAssignment; // '*'
public:
  ScanfSpecifier() :
    FormatSpecifier(/* isPrintf = */ false),
    SuppressAssignment("*") {}

  void setSuppressAssignment(const char *position) {
    SuppressAssignment.setPosition(position);
  }

  const OptionalFlag &getSuppressAssignment() const {
    return SuppressAssignment;
  }

  void setConversionSpecifier(const ScanfConversionSpecifier &cs) {
    CS = cs;
  }

  const ScanfConversionSpecifier &getConversionSpecifier() const {
    return cast<ScanfConversionSpecifier>(CS);
  }

  bool consumesDataArgument() const {
    return CS.consumesDataArgument() && !SuppressAssignment;
  }

  ArgType getArgType(ASTContext &Ctx) const;

  bool fixType(QualType QT, QualType RawQT, const LangOptions &LangOpt,
               ASTContext &Ctx);

  void toString(raw_ostream &os) const;

  static ScanfSpecifier Parse(const char *beg, const char *end);
};

} // end analyze_scanf namespace

//===----------------------------------------------------------------------===//
// Parsing and processing of format strings (both fprintf and fscanf).

namespace analyze_format_string {

enum PositionContext { FieldWidthPos = 0, PrecisionPos = 1 };

class FormatStringHandler {
public:
  FormatStringHandler() {}
  virtual ~FormatStringHandler();

  virtual void HandleNullChar(const char *nullCharacter) {}

  virtual void HandlePosition(const char *startPos, unsigned posLen) {}

  virtual void HandleInvalidPosition(const char *startPos, unsigned posLen,
                                     PositionContext p) {}

  virtual void HandleZeroPosition(const char *startPos, unsigned posLen) {}

  virtual void HandleIncompleteSpecifier(const char *startSpecifier,
                                         unsigned specifierLen) {}

  virtual void HandleEmptyObjCModifierFlag(const char *startFlags,
                                           unsigned flagsLen) {}

  virtual void HandleInvalidObjCModifierFlag(const char *startFlag,
                                             unsigned flagLen) {}

  virtual void HandleObjCFlagsWithNonObjCConversion(const char *flagsStart,
                                            const char *flagsEnd,
                                            const char *conversionPosition) {}
  // Printf-specific handlers.

  virtual bool HandleInvalidPrintfConversionSpecifier(
                                      const analyze_printf::PrintfSpecifier &FS,
                                      const char *startSpecifier,
                                      unsigned specifierLen) {
    return true;
  }

  virtual bool HandlePrintfSpecifier(const analyze_printf::PrintfSpecifier &FS,
                                     const char *startSpecifier,
                                     unsigned specifierLen) {
    return true;
  }

    // Scanf-specific handlers.

  virtual bool HandleInvalidScanfConversionSpecifier(
                                        const analyze_scanf::ScanfSpecifier &FS,
                                        const char *startSpecifier,
                                        unsigned specifierLen) {
    return true;
  }

  virtual bool HandleScanfSpecifier(const analyze_scanf::ScanfSpecifier &FS,
                                    const char *startSpecifier,
                                    unsigned specifierLen) {
    return true;
  }

  virtual void HandleIncompleteScanList(const char *start, const char *end) {}
};

bool ParsePrintfString(FormatStringHandler &H,
                       const char *beg, const char *end, const LangOptions &LO,
                       const TargetInfo &Target, bool isFreeBSDKPrintf);

bool ParseFormatStringHasSArg(const char *beg, const char *end,
                              const LangOptions &LO, const TargetInfo &Target);

bool ParseScanfString(FormatStringHandler &H,
                      const char *beg, const char *end, const LangOptions &LO,
                      const TargetInfo &Target);

} // end analyze_format_string namespace
} // end clang namespace
#endif<|MERGE_RESOLUTION|>--- conflicted
+++ resolved
@@ -448,17 +448,6 @@
   OptionalFlag HasAlternativeForm; // '#'
   OptionalFlag HasLeadingZeroes; // '0'
   OptionalFlag HasObjCTechnicalTerm; // '[tt]'
-<<<<<<< HEAD
-  OptionalFlag IsPrivate; // '{private}'
-  OptionalFlag IsPublic; // '{public}'
-  OptionalAmount Precision;
-public:
-  PrintfSpecifier() :
-    FormatSpecifier(/* isPrintf = */ true),
-    HasThousandsGrouping("'"), IsLeftJustified("-"), HasPlusPrefix("+"),
-    HasSpacePrefix(" "), HasAlternativeForm("#"), HasLeadingZeroes("0"),
-    HasObjCTechnicalTerm("tt"), IsPrivate("private"), IsPublic("public") {}
-=======
   OptionalFlag IsPrivate;            // '{private}'
   OptionalFlag IsPublic;             // '{public}'
   OptionalAmount Precision;
@@ -468,7 +457,6 @@
         IsLeftJustified("-"), HasPlusPrefix("+"), HasSpacePrefix(" "),
         HasAlternativeForm("#"), HasLeadingZeroes("0"),
         HasObjCTechnicalTerm("tt"), IsPrivate("private"), IsPublic("public") {}
->>>>>>> 27310e29
 
   static PrintfSpecifier Parse(const char *beg, const char *end);
 
@@ -497,17 +485,8 @@
   void setHasObjCTechnicalTerm(const char *position) {
     HasObjCTechnicalTerm.setPosition(position);
   }
-<<<<<<< HEAD
-  void setIsPrivate(const char *position) {
-    IsPrivate.setPosition(position);
-  }
-  void setIsPublic(const char *position) {
-    IsPublic.setPosition(position);
-  }
-=======
   void setIsPrivate(const char *position) { IsPrivate.setPosition(position); }
   void setIsPublic(const char *position) { IsPublic.setPosition(position); }
->>>>>>> 27310e29
   void setUsesPositionalArg() { UsesPositionalArg = true; }
 
     // Methods for querying the format specifier.
