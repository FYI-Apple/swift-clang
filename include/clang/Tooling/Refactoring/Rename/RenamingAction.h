//===--- RenamingAction.h - Clang refactoring library ---------------------===//
//
//                     The LLVM Compiler Infrastructure
//
// This file is distributed under the University of Illinois Open Source
// License. See LICENSE.TXT for details.
//
//===----------------------------------------------------------------------===//
///
/// \file
/// Provides an action to rename every symbol at a point.
///
//===----------------------------------------------------------------------===//

#ifndef LLVM_CLANG_TOOLING_REFACTOR_RENAME_RENAMING_ACTION_H
#define LLVM_CLANG_TOOLING_REFACTOR_RENAME_RENAMING_ACTION_H

#include "clang/Tooling/Refactoring.h"
#include "clang/Tooling/Refactoring/AtomicChange.h"
#include "clang/Tooling/Refactoring/RefactoringActionRules.h"
#include "clang/Tooling/Refactoring/RefactoringOptions.h"
#include "clang/Tooling/Refactoring/Rename/SymbolOccurrences.h"
#include "llvm/Support/Error.h"

namespace clang {
class ASTConsumer;
class CompilerInstance;

namespace tooling {

class RenamingAction {
public:
  RenamingAction(const std::vector<std::string> &NewNames,
                 const std::vector<std::string> &PrevNames,
                 const std::vector<std::vector<std::string>> &USRList,
                 std::map<std::string, tooling::Replacements> &FileToReplaces,
                 bool PrintLocations = false)
      : NewNames(NewNames), PrevNames(PrevNames), USRList(USRList),
        FileToReplaces(FileToReplaces), PrintLocations(PrintLocations) {}

  std::unique_ptr<ASTConsumer> newASTConsumer();

private:
  const std::vector<std::string> &NewNames, &PrevNames;
  const std::vector<std::vector<std::string>> &USRList;
  std::map<std::string, tooling::Replacements> &FileToReplaces;
  bool PrintLocations;
};

class RenameOccurrences final : public SourceChangeRefactoringRule {
public:
  static Expected<RenameOccurrences> initiate(RefactoringRuleContext &Context,
                                              SourceRange SelectionRange,
                                              std::string NewName);

  static const RefactoringDescriptor &describe();

private:
  RenameOccurrences(const NamedDecl *ND, std::string NewName)
      : ND(ND), NewName(std::move(NewName)) {}

  Expected<AtomicChanges>
  createSourceReplacements(RefactoringRuleContext &Context) override;

  const NamedDecl *ND;
  std::string NewName;
};

class QualifiedRenameRule final : public SourceChangeRefactoringRule {
public:
  static Expected<QualifiedRenameRule> initiate(RefactoringRuleContext &Context,
                                                std::string OldQualifiedName,
                                                std::string NewQualifiedName);

  static const RefactoringDescriptor &describe();

private:
  QualifiedRenameRule(const NamedDecl *ND,
                      std::string NewQualifiedName)
      : ND(ND), NewQualifiedName(std::move(NewQualifiedName)) {}

  Expected<AtomicChanges>
  createSourceReplacements(RefactoringRuleContext &Context) override;

<<<<<<< HEAD
  // A NamedDecl which identifies the symbol being renamed.
=======
  // A NamedDecl which indentifies the symbol being renamed.
>>>>>>> 793912eb
  const NamedDecl *ND;
  // The new qualified name to change the symbol to.
  std::string NewQualifiedName;
};

/// Returns source replacements that correspond to the rename of the given
/// symbol occurrences.
llvm::Expected<std::vector<AtomicChange>>
createRenameReplacements(const SymbolOccurrences &Occurrences,
                         const SourceManager &SM, const SymbolName &NewName);

/// Rename all symbols identified by the given USRs.
class QualifiedRenamingAction {
public:
  QualifiedRenamingAction(
      const std::vector<std::string> &NewNames,
      const std::vector<std::vector<std::string>> &USRList,
      std::map<std::string, tooling::Replacements> &FileToReplaces)
      : NewNames(NewNames), USRList(USRList), FileToReplaces(FileToReplaces) {}

  std::unique_ptr<ASTConsumer> newASTConsumer();

private:
  /// New symbol names.
  const std::vector<std::string> &NewNames;

  /// A list of USRs. Each element represents USRs of a symbol being renamed.
  const std::vector<std::vector<std::string>> &USRList;

  /// A file path to replacements map.
  std::map<std::string, tooling::Replacements> &FileToReplaces;
};

} // end namespace tooling
} // end namespace clang

#endif // LLVM_CLANG_TOOLING_REFACTOR_RENAME_RENAMING_ACTION_H<|MERGE_RESOLUTION|>--- conflicted
+++ resolved
@@ -8,7 +8,7 @@
 //===----------------------------------------------------------------------===//
 ///
 /// \file
-/// Provides an action to rename every symbol at a point.
+/// \brief Provides an action to rename every symbol at a point.
 ///
 //===----------------------------------------------------------------------===//
 
@@ -82,11 +82,7 @@
   Expected<AtomicChanges>
   createSourceReplacements(RefactoringRuleContext &Context) override;
 
-<<<<<<< HEAD
-  // A NamedDecl which identifies the symbol being renamed.
-=======
   // A NamedDecl which indentifies the symbol being renamed.
->>>>>>> 793912eb
   const NamedDecl *ND;
   // The new qualified name to change the symbol to.
   std::string NewQualifiedName;
