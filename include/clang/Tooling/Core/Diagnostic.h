--- conflicted
+++ resolved
@@ -27,16 +27,12 @@
 namespace clang {
 namespace tooling {
 
-/// Represents the diagnostic message with the error message associated
+/// \brief Represents the diagnostic message with the error message associated
 /// and the information on the location of the problem.
 struct DiagnosticMessage {
   DiagnosticMessage(llvm::StringRef Message = "");
 
-<<<<<<< HEAD
-  /// Constructs a diagnostic message with anoffset to the diagnostic
-=======
   /// \brief Constructs a diagnostic message with anoffset to the diagnostic
->>>>>>> 793912eb
   /// within the file where the problem occurred.
   ///
   /// \param Loc Should be a file location, it is not meaningful for a macro
@@ -49,7 +45,7 @@
   unsigned FileOffset;
 };
 
-/// Represents the diagnostic with the level of severity and possible
+/// \brief Represents the diagnostic with the level of severity and possible
 /// fixes to be applied.
 struct Diagnostic {
   enum Level {
@@ -67,22 +63,22 @@
              const SmallVector<DiagnosticMessage, 1> &Notes, Level DiagLevel,
              llvm::StringRef BuildDirectory);
 
-  /// Name identifying the Diagnostic.
+  /// \brief Name identifying the Diagnostic.
   std::string DiagnosticName;
 
-  /// Message associated to the diagnostic.
+  /// \brief Message associated to the diagnostic.
   DiagnosticMessage Message;
 
-  /// Fixes to apply, grouped by file path.
+  /// \brief Fixes to apply, grouped by file path.
   llvm::StringMap<Replacements> Fix;
 
-  /// Potential notes about the diagnostic.
+  /// \brief Potential notes about the diagnostic.
   SmallVector<DiagnosticMessage, 1> Notes;
 
-  /// Diagnostic level. Can indicate either an error or a warning.
+  /// \brief Diagnostic level. Can indicate either an error or a warning.
   Level DiagLevel;
 
-  /// A build directory of the diagnostic source file.
+  /// \brief A build directory of the diagnostic source file.
   ///
   /// It's an absolute path which is `directory` field of the source file in
   /// compilation database. If users don't specify the compilation database
@@ -92,7 +88,7 @@
   std::string BuildDirectory;
 };
 
-/// Collection of Diagnostics generated from a single translation unit.
+/// \brief Collection of Diagnostics generated from a single translation unit.
 struct TranslationUnitDiagnostics {
   /// Name of the main source for the translation unit.
   std::string MainSourceFile;
