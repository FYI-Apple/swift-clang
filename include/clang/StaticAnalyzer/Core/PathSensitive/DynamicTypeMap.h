//===- DynamicTypeMap.h - Dynamic type map ----------------------*- C++ -*-===//
//
//                     The LLVM Compiler Infrastructure
//
// This file is distributed under the University of Illinois Open Source
// License. See LICENSE.TXT for details.
//
//===----------------------------------------------------------------------===//
//
//  This file provides APIs for tracking dynamic type information.
//
//===----------------------------------------------------------------------===//

#ifndef LLVM_CLANG_STATICANALYZER_CORE_PATHSENSITIVE_DYNAMICTYPEMAP_H
#define LLVM_CLANG_STATICANALYZER_CORE_PATHSENSITIVE_DYNAMICTYPEMAP_H

#include "clang/StaticAnalyzer/Core/PathSensitive/DynamicTypeInfo.h"
#include "clang/StaticAnalyzer/Core/PathSensitive/ProgramState.h"
#include "clang/StaticAnalyzer/Core/PathSensitive/ProgramState_Fwd.h"
#include "clang/StaticAnalyzer/Core/PathSensitive/ProgramStateTrait.h"
#include "llvm/ADT/ImmutableMap.h"
#include "clang/AST/Type.h"

namespace clang {
namespace ento {

class MemRegion;

/// The GDM component containing the dynamic type info. This is a map from a
/// symbol to its most likely type.
struct DynamicTypeMap {};

using DynamicTypeMapImpl =
    llvm::ImmutableMap<const MemRegion *, DynamicTypeInfo>;

template <>
struct ProgramStateTrait<DynamicTypeMap>
    : public ProgramStatePartialTrait<DynamicTypeMapImpl> {
  static void *GDMIndex() {
    static int index = 0;
    return &index;
  }
};

/// Get dynamic type information for a region.
DynamicTypeInfo getDynamicTypeInfo(ProgramStateRef State,
                                   const MemRegion *Reg);

/// Set dynamic type information of the region; return the new state.
ProgramStateRef setDynamicTypeInfo(ProgramStateRef State, const MemRegion *Reg,
                                   DynamicTypeInfo NewTy);

/// Set dynamic type information of the region; return the new state.
inline ProgramStateRef setDynamicTypeInfo(ProgramStateRef State,
                                          const MemRegion *Reg, QualType NewTy,
                                          bool CanBeSubClassed = true) {
  return setDynamicTypeInfo(State, Reg,
                            DynamicTypeInfo(NewTy, CanBeSubClassed));
}

void printDynamicTypeInfo(ProgramStateRef State, raw_ostream &Out,
                          const char *NL, const char *Sep);

<<<<<<< HEAD
} // namespace ento
} // namespace clang
=======
} // ento
} // clang
>>>>>>> 793912eb

#endif // LLVM_CLANG_STATICANALYZER_CORE_PATHSENSITIVE_DYNAMICTYPEMAP_H<|MERGE_RESOLUTION|>--- conflicted
+++ resolved
@@ -1,4 +1,4 @@
-//===- DynamicTypeMap.h - Dynamic type map ----------------------*- C++ -*-===//
+//== DynamicTypeMap.h - Dynamic type map ----------------------- -*- C++ -*--=//
 //
 //                     The LLVM Compiler Infrastructure
 //
@@ -13,26 +13,19 @@
 
 #ifndef LLVM_CLANG_STATICANALYZER_CORE_PATHSENSITIVE_DYNAMICTYPEMAP_H
 #define LLVM_CLANG_STATICANALYZER_CORE_PATHSENSITIVE_DYNAMICTYPEMAP_H
-
-#include "clang/StaticAnalyzer/Core/PathSensitive/DynamicTypeInfo.h"
+#include "clang/StaticAnalyzer/Core/BugReporter/PathDiagnostic.h"
 #include "clang/StaticAnalyzer/Core/PathSensitive/ProgramState.h"
-#include "clang/StaticAnalyzer/Core/PathSensitive/ProgramState_Fwd.h"
 #include "clang/StaticAnalyzer/Core/PathSensitive/ProgramStateTrait.h"
 #include "llvm/ADT/ImmutableMap.h"
-#include "clang/AST/Type.h"
 
 namespace clang {
 namespace ento {
 
-class MemRegion;
-
 /// The GDM component containing the dynamic type info. This is a map from a
 /// symbol to its most likely type.
 struct DynamicTypeMap {};
-
-using DynamicTypeMapImpl =
-    llvm::ImmutableMap<const MemRegion *, DynamicTypeInfo>;
-
+typedef llvm::ImmutableMap<const MemRegion *, DynamicTypeInfo>
+    DynamicTypeMapImpl;
 template <>
 struct ProgramStateTrait<DynamicTypeMap>
     : public ProgramStatePartialTrait<DynamicTypeMapImpl> {
@@ -42,15 +35,15 @@
   }
 };
 
-/// Get dynamic type information for a region.
+/// \brief Get dynamic type information for a region.
 DynamicTypeInfo getDynamicTypeInfo(ProgramStateRef State,
                                    const MemRegion *Reg);
 
-/// Set dynamic type information of the region; return the new state.
+/// \brief Set dynamic type information of the region; return the new state.
 ProgramStateRef setDynamicTypeInfo(ProgramStateRef State, const MemRegion *Reg,
                                    DynamicTypeInfo NewTy);
 
-/// Set dynamic type information of the region; return the new state.
+/// \brief Set dynamic type information of the region; return the new state.
 inline ProgramStateRef setDynamicTypeInfo(ProgramStateRef State,
                                           const MemRegion *Reg, QualType NewTy,
                                           bool CanBeSubClassed = true) {
@@ -61,12 +54,7 @@
 void printDynamicTypeInfo(ProgramStateRef State, raw_ostream &Out,
                           const char *NL, const char *Sep);
 
-<<<<<<< HEAD
-} // namespace ento
-} // namespace clang
-=======
 } // ento
 } // clang
->>>>>>> 793912eb
 
 #endif // LLVM_CLANG_STATICANALYZER_CORE_PATHSENSITIVE_DYNAMICTYPEMAP_H