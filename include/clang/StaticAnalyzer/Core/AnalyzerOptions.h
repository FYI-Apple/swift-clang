--- conflicted
+++ resolved
@@ -1,4 +1,4 @@
-//===- AnalyzerOptions.h - Analysis Engine Options --------------*- C++ -*-===//
+//===--- AnalyzerOptions.h - Analysis Engine Options ------------*- C++ -*-===//
 //
 //                     The LLVM Compiler Infrastructure
 //
@@ -19,18 +19,18 @@
 #include "llvm/ADT/IntrusiveRefCntPtr.h"
 #include "llvm/ADT/Optional.h"
 #include "llvm/ADT/StringMap.h"
-#include "llvm/ADT/StringRef.h"
 #include <string>
-#include <utility>
 #include <vector>
 
 namespace clang {
+class ASTConsumer;
+class DiagnosticsEngine;
+class Preprocessor;
+class LangOptions;
 
 namespace ento {
-
 class CheckerBase;
-
-} // namespace ento
+}
 
 /// Analysis - Set of available source code analyses.
 enum Analyses {
@@ -76,7 +76,7 @@
 NumInliningModes
 };
 
-/// Describes the different kinds of C++ member functions which can be
+/// \brief Describes the different kinds of C++ member functions which can be
 /// considered for inlining by the analyzer.
 ///
 /// These options are cumulative; enabling one kind of member function will
@@ -100,7 +100,7 @@
   CIMK_Destructors
 };
 
-/// Describes the different modes of inter-procedural analysis.
+/// \brief Describes the different modes of inter-procedural analysis.
 enum IPAKind {
   IPAK_NotSet = 0,
 
@@ -123,20 +123,20 @@
 
 class AnalyzerOptions : public RefCountedBase<AnalyzerOptions> {
 public:
-  using ConfigTable = llvm::StringMap<std::string>;
+  typedef llvm::StringMap<std::string> ConfigTable;
 
   static std::vector<StringRef>
   getRegisteredCheckers(bool IncludeExperimental = false);
 
-  /// Pair of checker name and enable/disable.
-  std::vector<std::pair<std::string, bool>> CheckersControlList;
-  
-  /// A key-value table of use-specified configuration values.
+  /// \brief Pair of checker name and enable/disable.
+  std::vector<std::pair<std::string, bool> > CheckersControlList;
+  
+  /// \brief A key-value table of use-specified configuration values.
   ConfigTable Config;
-  AnalysisStores AnalysisStoreOpt = RegionStoreModel;
-  AnalysisConstraints AnalysisConstraintsOpt = RangeConstraintsModel;
-  AnalysisDiagClients AnalysisDiagOpt = PD_HTML;
-  AnalysisPurgeMode AnalysisPurgeOpt = PurgeStmt;
+  AnalysisStores AnalysisStoreOpt;
+  AnalysisConstraints AnalysisConstraintsOpt;
+  AnalysisDiagClients AnalysisDiagOpt;
+  AnalysisPurgeMode AnalysisPurgeOpt;
   
   std::string AnalyzeSpecificFunction;
 
@@ -144,10 +144,11 @@
   /// generated report.
   std::string FullCompilerInvocation;
   
-  /// The maximum number of times the analyzer visits a block.
+  /// \brief The maximum number of times the analyzer visits a block.
   unsigned maxBlockVisitOnPath;
   
-  /// Disable all analyzer checks.
+  
+  /// \brief Disable all analyzer checks.
   ///
   /// This flag allows one to disable analyzer checks on the code processed by
   /// the given analysis consumer. Note, the code will get parsed and the
@@ -160,7 +161,7 @@
   unsigned AnalyzerDisplayProgress : 1;
   unsigned AnalyzeNestedBlocks : 1;
 
-  /// The flag regulates if we should eagerly assume evaluations of
+  /// \brief The flag regulates if we should eagerly assume evaluations of
   /// conditionals, thus, bifurcating the path.
   ///
   /// This flag indicates how the engine should handle expressions such as: 'x =
@@ -177,16 +178,15 @@
   unsigned UnoptimizedCFG : 1;
   unsigned PrintStats : 1;
   
-  /// Do not re-analyze paths leading to exhausted nodes with a different
+  /// \brief Do not re-analyze paths leading to exhausted nodes with a different
   /// strategy. We get better code coverage when retry is enabled.
   unsigned NoRetryExhausted : 1;
   
-  /// The inlining stack depth limit.
-  // Cap the stack depth at 4 calls (5 stack frames, base + 4 calls).
-  unsigned InlineMaxStackDepth = 5;
-  
-  /// The mode of function selection used during inlining.
-  AnalysisInliningMode InliningMode = NoRedundancy;
+  /// \brief The inlining stack depth limit.
+  unsigned InlineMaxStackDepth;
+  
+  /// \brief The mode of function selection used during inlining.
+  AnalysisInliningMode InliningMode;
 
   enum class ExplorationStrategyKind {
     DFS,
@@ -197,32 +197,15 @@
     NotSet
   };
 
-  enum class ExplorationStrategyKind {
-    DFS,
-    BFS,
-    UnexploredFirst,
-    UnexploredFirstQueue,
-    BFSBlockDFSContents,
-    NotSet
-  };
-
 private:
-<<<<<<< HEAD
-  ExplorationStrategyKind ExplorationStrategy = ExplorationStrategyKind::NotSet;
-
-  /// Describes the kinds for high-level analyzer mode.
-=======
 
   ExplorationStrategyKind ExplorationStrategy;
 
   /// \brief Describes the kinds for high-level analyzer mode.
->>>>>>> 793912eb
   enum UserModeKind {
     UMK_NotSet = 0,
-
     /// Perform shallow but fast analyzes.
     UMK_Shallow = 1,
-
     /// Perform deep analyzes.
     UMK_Deep = 2
   };
@@ -230,10 +213,10 @@
   /// Controls the high-level analyzer mode, which influences the default 
   /// settings for some of the lower-level config options (such as IPAMode).
   /// \sa getUserMode
-  UserModeKind UserMode = UMK_NotSet;
+  UserModeKind UserMode;
 
   /// Controls the mode of inter-procedural analysis.
-  IPAKind IPAMode = IPAK_NotSet;
+  IPAKind IPAMode;
 
   /// Controls which C++ member functions will be considered for inlining.
   CXXInlineableMemberKind CXXMemberInliningMode;
@@ -256,9 +239,6 @@
   /// \sa mayInlineCXXStandardLibrary
   Optional<bool> InlineCXXStandardLibrary;
   
-  /// \sa includeScopesInCFG
-  Optional<bool> IncludeScopesInCFG;
-
   /// \sa mayInlineTemplateFunctions
   Optional<bool> InlineTemplateFunctions;
 
@@ -296,9 +276,6 @@
   /// \sa shouldSuppressFromCXXStandardLibrary
   Optional<bool> SuppressFromCXXStandardLibrary;
 
-  /// \sa shouldCrosscheckWithZ3
-  Optional<bool> CrosscheckWithZ3;
-
   /// \sa reportIssuesInMainSourceFile
   Optional<bool> ReportIssuesInMainSourceFile;
 
@@ -310,9 +287,6 @@
   /// \sa getGraphTrimInterval
   Optional<unsigned> GraphTrimInterval;
 
-  /// \sa getMaxSymbolComplexity
-  Optional<unsigned> MaxSymbolComplexity;
-
   /// \sa getMaxTimesInlineLarge
   Optional<unsigned> MaxTimesInlineLarge;
 
@@ -334,12 +308,6 @@
   /// \sa shouldDisplayNotesAsEvents
   Optional<bool> DisplayNotesAsEvents;
 
-<<<<<<< HEAD
-  /// \sa shouldAggressivelySimplifyRelationalComparison
-  Optional<bool> AggressiveRelationalComparisonSimplification;
-
-=======
->>>>>>> 793912eb
   /// \sa getCTUDir
   Optional<StringRef> CTUDir;
 
@@ -349,12 +317,6 @@
   /// \sa naiveCTUEnabled
   Optional<bool> NaiveCTU;
 
-<<<<<<< HEAD
-  /// \sa shouldElideConstructors
-  Optional<bool> ElideConstructors;
-
-=======
->>>>>>> 793912eb
 
   /// A helper function that retrieves option for a given full-qualified
   /// checker name.
@@ -383,15 +345,6 @@
                              bool SearchInParents = false);
 
 public:
-  AnalyzerOptions()
-      : DisableAllChecks(false), ShowCheckerHelp(false),
-        ShowEnabledCheckerList(false), AnalyzeAll(false),
-        AnalyzerDisplayProgress(false), AnalyzeNestedBlocks(false),
-        eagerlyAssumeBinOpBifurcation(false), TrimGraph(false),
-        visualizeExplodedGraphWithGraphViz(false),
-        visualizeExplodedGraphWithUbiGraph(false), UnoptimizedCFG(false),
-        PrintStats(false), NoRetryExhausted(false), CXXMemberInliningMode() {}
-
   /// Interprets an option's string value as a boolean. The "true" string is
   /// interpreted as true and the "false" string is interpreted as false.
   ///
@@ -401,7 +354,7 @@
   /// specified.
   /// @param [in] C The optional checker parameter that can be used to restrict
   /// the search to the options of this particular checker (and its parents
-  /// depending on search mode).
+  /// dependening on search mode).
   /// @param [in] SearchInParents If set to true and the searched option was not
   /// specified for the given checker the options for the parent packages will
   /// be searched as well. The inner packages take precedence over the outer
@@ -419,7 +372,7 @@
   /// specified.
   /// @param [in] C The optional checker parameter that can be used to restrict
   /// the search to the options of this particular checker (and its parents
-  /// depending on search mode).
+  /// dependening on search mode).
   /// @param [in] SearchInParents If set to true and the searched option was not
   /// specified for the given checker the options for the parent packages will
   /// be searched as well. The inner packages take precedence over the outer
@@ -436,7 +389,7 @@
   /// specified.
   /// @param [in] C The optional checker parameter that can be used to restrict
   /// the search to the options of this particular checker (and its parents
-  /// depending on search mode).
+  /// dependening on search mode).
   /// @param [in] SearchInParents If set to true and the searched option was not
   /// specified for the given checker the options for the parent packages will
   /// be searched as well. The inner packages take precedence over the outer
@@ -453,7 +406,7 @@
   /// specified.
   /// @param [in] C The optional checker parameter that can be used to restrict
   /// the search to the options of this particular checker (and its parents
-  /// depending on search mode).
+  /// dependening on search mode).
   /// @param [in] SearchInParents If set to true and the searched option was not
   /// specified for the given checker the options for the parent packages will
   /// be searched as well. The inner packages take precedence over the outer
@@ -462,18 +415,14 @@
                               const ento::CheckerBase *C = nullptr,
                               bool SearchInParents = false);
 
-  /// Retrieves and sets the UserMode. This is a high-level option,
+  /// \brief Retrieves and sets the UserMode. This is a high-level option,
   /// which is used to set other low-level options. It is not accessible
   /// outside of AnalyzerOptions.
   UserModeKind getUserMode();
 
   ExplorationStrategyKind getExplorationStrategy();
 
-<<<<<<< HEAD
-  /// Returns the inter-procedural analysis mode.
-=======
   /// \brief Returns the inter-procedural analysis mode.
->>>>>>> 793912eb
   IPAKind getIPAMode();
 
   /// Returns the option controlling which C++ member functions will be
@@ -522,15 +471,6 @@
   /// which accepts the values "true" and "false".
   bool includeRichConstructorsInCFG();
 
-<<<<<<< HEAD
-  /// Returns whether or not scope information should be included in the CFG.
-  ///
-  /// This is controlled by the 'cfg-scope-info' config option, which accepts
-  /// the values "true" and "false".
-  bool includeScopesInCFG();
-
-=======
->>>>>>> 793912eb
   /// Returns whether or not C++ standard library functions may be considered
   /// for inlining.
   ///
@@ -612,13 +552,6 @@
   /// This is controlled by the 'suppress-c++-stdlib' config option,
   /// which accepts the values "true" and "false".
   bool shouldSuppressFromCXXStandardLibrary();
-
-  /// Returns whether bug reports should be crosschecked with the Z3
-  /// constraint manager backend.
-  ///
-  /// This is controlled by the 'crosscheck-with-z3' config option,
-  /// which accepts the values "true" and "false".
-  bool shouldCrosscheckWithZ3();
 
   /// Returns whether or not the diagnostic report should be always reported
   /// in the main source file and not the headers.
@@ -675,11 +608,6 @@
   /// node reclamation, set the option to "0".
   unsigned getGraphTrimInterval();
 
-  /// Returns the maximum complexity of symbolic constraint (50 by default).
-  ///
-  /// This is controlled by "-analyzer-config max-symbol-complexity" option.
-  unsigned getMaxSymbolComplexity();
-
   /// Returns the maximum times a large function could be inlined.
   ///
   /// This is controlled by the 'max-times-inline-large' config option.
@@ -719,23 +647,6 @@
   /// to false when unset.
   bool shouldDisplayNotesAsEvents();
 
-<<<<<<< HEAD
-  /// Returns true if SValBuilder should rearrange comparisons of symbolic
-  /// expressions which consist of a sum of a symbol and a concrete integer
-  /// into the format where symbols are on the left-hand side and the integer
-  /// is on the right. This is only done if both symbols and both concrete
-  /// integers are signed, greater than or equal to the quarter of the minimum
-  /// value of the type and less than or equal to the quarter of the maximum
-  /// value of that type.
-  ///
-  /// A + n <REL> B + m becomes A - B <REL> m - n, where A and B symbolic,
-  /// n and m are integers. <REL> is any of '==', '!=', '<', '<=', '>' or '>='.
-  /// The rearrangement also happens with '-' instead of '+' on either or both
-  /// side and also if any or both integers are missing.
-  bool shouldAggressivelySimplifyRelationalComparison();
-
-=======
->>>>>>> 793912eb
   /// Returns the directory containing the CTU related files.
   StringRef getCTUDir();
 
@@ -747,14 +658,6 @@
   /// translation units.
   bool naiveCTUEnabled();
 
-<<<<<<< HEAD
-  /// Returns true if elidable C++ copy-constructors and move-constructors
-  /// should be actually elided during analysis. Both behaviors are allowed
-  /// by the C++ standard, and the analyzer, like CodeGen, defaults to eliding.
-  /// Starting with C++17 some elisions become mandatory, and in these cases
-  /// the option will be ignored.
-  bool shouldElideConstructors();
-=======
 public:
   AnalyzerOptions() :
     AnalysisStoreOpt(RegionStoreModel),
@@ -782,11 +685,10 @@
     IPAMode(IPAK_NotSet),
     CXXMemberInliningMode() {}
 
->>>>>>> 793912eb
-};
-  
-using AnalyzerOptionsRef = IntrusiveRefCntPtr<AnalyzerOptions>;
-  
-} // namespace clang
-
-#endif // LLVM_CLANG_STATICANALYZER_CORE_ANALYZEROPTIONS_H+};
+  
+typedef IntrusiveRefCntPtr<AnalyzerOptions> AnalyzerOptionsRef;
+  
+}
+
+#endif