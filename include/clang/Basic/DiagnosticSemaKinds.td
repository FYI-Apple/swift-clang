--- conflicted
+++ resolved
@@ -2938,14 +2938,11 @@
 def warn_attribute_nonnull_parm_no_args : Warning<
   "'nonnull' attribute when used on parameters takes no arguments">,
   InGroup<IgnoredAttributes>;
-<<<<<<< HEAD
 def warn_attribute_noescape_non_pointer : Warning<
   "'noescape' attribute ignored on parameter of non-pointer type %0">,
   InGroup<IgnoredAttributes>;
-=======
 def note_declared_nonnull : Note<
   "declared %select{'returns_nonnull'|'nonnull'}0 here">;
->>>>>>> 32d787f3
 def warn_attribute_sentinel_named_arguments : Warning<
   "'sentinel' attribute requires named arguments">,
   InGroup<IgnoredAttributes>;
