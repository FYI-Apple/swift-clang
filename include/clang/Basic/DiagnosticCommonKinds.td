--- conflicted
+++ resolved
@@ -90,19 +90,16 @@
   "module '%0' %select{is incompatible with|requires}1 feature '%2'">;
 def err_module_header_missing : Error<
   "%select{|umbrella }0header '%1' not found">;
-<<<<<<< HEAD
+def remark_module_lock_failure : Remark<
+  "could not acquire lock file for module '%0': %1">, InGroup<ModuleBuild>;
+def remark_module_lock_timeout : Remark<
+  "timed out waiting to acquire lock file for module '%0'">, InGroup<ModuleBuild>;
 def err_module_shadowed : Error<
   "import of shadowed module '%0'">;
 def err_module_lock_failure : Error<
   "could not acquire lock file for module '%0': %1">, DefaultFatal;
 def err_module_lock_timeout : Error<
   "timed out waiting to acquire lock file for module '%0'">, DefaultFatal;
-=======
-def remark_module_lock_failure : Remark<
-  "could not acquire lock file for module '%0': %1">, InGroup<ModuleBuild>;
-def remark_module_lock_timeout : Remark<
-  "timed out waiting to acquire lock file for module '%0'">, InGroup<ModuleBuild>;
->>>>>>> 5ab5499a
 def err_module_cycle : Error<"cyclic dependency in module '%0': %1">, 
   DefaultFatal;
 def err_module_prebuilt : Error<
