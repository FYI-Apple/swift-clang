//===- ObjCRuntime.h - Objective-C Runtime Configuration --------*- C++ -*-===//
//
// Part of the LLVM Project, under the Apache License v2.0 with LLVM Exceptions.
// See https://llvm.org/LICENSE.txt for license information.
// SPDX-License-Identifier: Apache-2.0 WITH LLVM-exception
//
//===----------------------------------------------------------------------===//
//
/// \file
/// Defines types useful for describing an Objective-C runtime.
//
//===----------------------------------------------------------------------===//

#ifndef LLVM_CLANG_BASIC_OBJCRUNTIME_H
#define LLVM_CLANG_BASIC_OBJCRUNTIME_H

#include "clang/Basic/LLVM.h"
#include "llvm/ADT/StringRef.h"
#include "llvm/ADT/Triple.h"
#include "llvm/Support/ErrorHandling.h"
#include "llvm/Support/VersionTuple.h"
#include <string>

namespace clang {

/// The basic abstraction for the target Objective-C runtime.
class ObjCRuntime {
public:
  /// The basic Objective-C runtimes that we know about.
  enum Kind {
    /// 'macosx' is the Apple-provided NeXT-derived runtime on Mac OS
    /// X platforms that use the non-fragile ABI; the version is a
    /// release of that OS.
    MacOSX,

    /// 'macosx-fragile' is the Apple-provided NeXT-derived runtime on
    /// Mac OS X platforms that use the fragile ABI; the version is a
    /// release of that OS.
    FragileMacOSX,

    /// 'ios' is the Apple-provided NeXT-derived runtime on iOS or the iOS
    /// simulator;  it is always non-fragile.  The version is a release
    /// version of iOS.
    iOS,

    /// 'watchos' is a variant of iOS for Apple's watchOS. The version
    /// is a release version of watchOS.
    WatchOS,

    /// 'gcc' is the Objective-C runtime shipped with GCC, implementing a
    /// fragile Objective-C ABI
    GCC,

    /// 'gnustep' is the modern non-fragile GNUstep runtime.
    GNUstep,

    /// 'objfw' is the Objective-C runtime included in ObjFW
    ObjFW
  };

private:
  Kind TheKind = MacOSX;
  VersionTuple Version;

public:
  /// A bogus initialization of the runtime.
  ObjCRuntime() = default;
  ObjCRuntime(Kind kind, const VersionTuple &version)
      : TheKind(kind), Version(version) {}

  void set(Kind kind, VersionTuple version) {
    TheKind = kind;
    Version = version;
  }

  Kind getKind() const { return TheKind; }
  const VersionTuple &getVersion() const { return Version; }

  /// Does this runtime follow the set of implied behaviors for a
  /// "non-fragile" ABI?
  bool isNonFragile() const {
    switch (getKind()) {
    case FragileMacOSX: return false;
    case GCC: return false;
    case MacOSX: return true;
    case GNUstep: return true;
    case ObjFW: return true;
    case iOS: return true;
    case WatchOS: return true;
    }
    llvm_unreachable("bad kind");
  }

  /// The inverse of isNonFragile():  does this runtime follow the set of
  /// implied behaviors for a "fragile" ABI?
  bool isFragile() const { return !isNonFragile(); }

  /// The default dispatch mechanism to use for the specified architecture
  bool isLegacyDispatchDefaultForArch(llvm::Triple::ArchType Arch) {
    // The GNUstep runtime uses a newer dispatch method by default from
    // version 1.6 onwards
    if (getKind() == GNUstep && getVersion() >= VersionTuple(1, 6)) {
      if (Arch == llvm::Triple::arm ||
          Arch == llvm::Triple::x86 ||
          Arch == llvm::Triple::x86_64)
        return false;
    }
    else if ((getKind() ==  MacOSX) && isNonFragile() &&
             (getVersion() >= VersionTuple(10, 0)) &&
             (getVersion() < VersionTuple(10, 6)))
        return Arch != llvm::Triple::x86_64;
    // Except for deployment target of 10.5 or less,
    // Mac runtimes use legacy dispatch everywhere now.
    return true;
  }

  /// Is this runtime basically of the GNU family of runtimes?
  bool isGNUFamily() const {
    switch (getKind()) {
    case FragileMacOSX:
    case MacOSX:
    case iOS:
    case WatchOS:
      return false;
    case GCC:
    case GNUstep:
    case ObjFW:
      return true;
    }
    llvm_unreachable("bad kind");
  }

  /// Is this runtime basically of the NeXT family of runtimes?
  bool isNeXTFamily() const {
    // For now, this is just the inverse of isGNUFamily(), but that's
    // not inherently true.
    return !isGNUFamily();
  }

  /// Does this runtime allow ARC at all?
  bool allowsARC() const {
    switch (getKind()) {
    case FragileMacOSX:
      // No stub library for the fragile runtime.
      return getVersion() >= VersionTuple(10, 7);
    case MacOSX: return true;
    case iOS: return true;
    case WatchOS: return true;
    case GCC: return false;
    case GNUstep: return true;
    case ObjFW: return true;
    }
    llvm_unreachable("bad kind");
  }

  /// Does this runtime natively provide the ARC entrypoints?
  ///
  /// ARC cannot be directly supported on a platform that does not provide
  /// these entrypoints, although it may be supportable via a stub
  /// library.
  bool hasNativeARC() const {
    switch (getKind()) {
    case FragileMacOSX: return getVersion() >= VersionTuple(10, 7);
    case MacOSX: return getVersion() >= VersionTuple(10, 7);
    case iOS: return getVersion() >= VersionTuple(5);
    case WatchOS: return true;

    case GCC: return false;
    case GNUstep: return getVersion() >= VersionTuple(1, 6);
    case ObjFW: return true;
    }
    llvm_unreachable("bad kind");
  }

  /// Does this runtime provide ARC entrypoints that are likely to be faster
  /// than an ordinary message send of the appropriate selector?
  ///
  /// The ARC entrypoints are guaranteed to be equivalent to just sending the
  /// corresponding message.  If the entrypoint is implemented naively as just a
  /// message send, using it is a trade-off: it sacrifices a few cycles of
  /// overhead to save a small amount of code.  However, it's possible for
  /// runtimes to detect and special-case classes that use "standard"
  /// retain/release behavior; if that's dynamically a large proportion of all
  /// retained objects, using the entrypoint will also be faster than using a
  /// message send.
  ///
  /// When this method returns true, Clang will turn non-super message sends of
  /// certain selectors into calls to the correspond entrypoint:
  ///   retain => objc_retain
  ///   release => objc_release
  ///   autorelease => objc_autorelease
  bool shouldUseARCFunctionsForRetainRelease() const {
    switch (getKind()) {
    case FragileMacOSX:
      return false;
    case MacOSX:
      return getVersion() >= VersionTuple(10, 10);
    case iOS:
      return getVersion() >= VersionTuple(8);
    case WatchOS:
      return true;
    case GCC:
      return false;
    case GNUstep:
      return false;
    case ObjFW:
      return false;
    }
    llvm_unreachable("bad kind");
  }

  /// Does this runtime provide entrypoints that are likely to be faster
  /// than an ordinary message send of the "alloc" selector?
  ///
  /// The "alloc" entrypoint is guaranteed to be equivalent to just sending the
  /// corresponding message.  If the entrypoint is implemented naively as just a
  /// message send, using it is a trade-off: it sacrifices a few cycles of
  /// overhead to save a small amount of code.  However, it's possible for
  /// runtimes to detect and special-case classes that use "standard"
  /// alloc behavior; if that's dynamically a large proportion of all
  /// objects, using the entrypoint will also be faster than using a message
  /// send.
  ///
  /// When this method returns true, Clang will turn non-super message sends of
  /// certain selectors into calls to the corresponding entrypoint:
  ///   alloc => objc_alloc
  ///   allocWithZone:nil => objc_allocWithZone
  bool shouldUseRuntimeFunctionsForAlloc() const {
    switch (getKind()) {
    case FragileMacOSX:
      return false;
    case MacOSX:
      return getVersion() >= VersionTuple(10, 10);
    case iOS:
      return getVersion() >= VersionTuple(8);
    case WatchOS:
      return true;

    case GCC:
      return false;
    case GNUstep:
      return false;
    case ObjFW:
      return false;
    }
    llvm_unreachable("bad kind");
  }

  /// Does this runtime provide the objc_alloc_init entrypoint? This can apply
  /// the same optimization as objc_alloc, but also sends an -init message,
  /// reducing code size on the caller.
  bool shouldUseRuntimeFunctionForCombinedAllocInit() const {
    switch (getKind()) {
    case MacOSX:
      return getVersion() >= VersionTuple(10, 14, 4);
    case iOS:
      return getVersion() >= VersionTuple(12, 2);
    case WatchOS:
      return getVersion() >= VersionTuple(5, 2);
    default:
      return false;
    }
  }

  /// Does this runtime supports optimized setter entrypoints?
  bool hasOptimizedSetter() const {
    switch (getKind()) {
      case MacOSX:
        return getVersion() >= VersionTuple(10, 8);
      case iOS:
        return (getVersion() >= VersionTuple(6));
      case WatchOS:
        return true;
      case GNUstep:
        return getVersion() >= VersionTuple(1, 7);
      default:
        return false;
    }
  }

  /// Does this runtime allow the use of __weak?
  bool allowsWeak() const {
    return hasNativeWeak();
  }

  /// Does this runtime natively provide ARC-compliant 'weak'
  /// entrypoints?
  bool hasNativeWeak() const {
    // Right now, this is always equivalent to whether the runtime
    // natively supports ARC decision.
    return hasNativeARC();
  }

  /// Does this runtime directly support the subscripting methods?
  ///
  /// This is really a property of the library, not the runtime.
  bool hasSubscripting() const {
    switch (getKind()) {
    case FragileMacOSX: return false;
    case MacOSX: return getVersion() >= VersionTuple(10, 11);
    case iOS: return getVersion() >= VersionTuple(9);
    case WatchOS: return true;

    // This is really a lie, because some implementations and versions
    // of the runtime do not support ARC.  Probably -fgnu-runtime
    // should imply a "maximal" runtime or something?
    case GCC: return true;
    case GNUstep: return true;
    case ObjFW: return true;
    }
    llvm_unreachable("bad kind");
  }

  /// Does this runtime allow sizeof or alignof on object types?
  bool allowsSizeofAlignof() const {
    return isFragile();
  }

  /// Does this runtime allow pointer arithmetic on objects?
  ///
  /// This covers +, -, ++, --, and (if isSubscriptPointerArithmetic()
  /// yields true) [].
  bool allowsPointerArithmetic() const {
    switch (getKind()) {
    case FragileMacOSX:
    case GCC:
      return true;
    case MacOSX:
    case iOS:
    case WatchOS:
    case GNUstep:
    case ObjFW:
      return false;
    }
    llvm_unreachable("bad kind");
  }

  /// Is subscripting pointer arithmetic?
  bool isSubscriptPointerArithmetic() const {
    return allowsPointerArithmetic();
  }

  /// Does this runtime provide an objc_terminate function?
  ///
  /// This is used in handlers for exceptions during the unwind process;
  /// without it, abort() must be used in pure ObjC files.
  bool hasTerminate() const {
    switch (getKind()) {
    case FragileMacOSX: return getVersion() >= VersionTuple(10, 8);
    case MacOSX: return getVersion() >= VersionTuple(10, 8);
    case iOS: return getVersion() >= VersionTuple(5);
    case WatchOS: return true;
    case GCC: return false;
    case GNUstep: return false;
    case ObjFW: return false;
    }
    llvm_unreachable("bad kind");
  }

  /// Does this runtime support weakly importing classes?
  bool hasWeakClassImport() const {
    switch (getKind()) {
    case MacOSX: return true;
    case iOS: return true;
    case WatchOS: return true;
    case FragileMacOSX: return false;
    case GCC: return true;
    case GNUstep: return true;
    case ObjFW: return true;
    }
    llvm_unreachable("bad kind");
  }

  /// Does this runtime use zero-cost exceptions?
  bool hasUnwindExceptions() const {
    switch (getKind()) {
    case MacOSX: return true;
    case iOS: return true;
    case WatchOS: return true;
    case FragileMacOSX: return false;
    case GCC: return true;
    case GNUstep: return true;
    case ObjFW: return true;
    }
    llvm_unreachable("bad kind");
  }

  bool hasAtomicCopyHelper() const {
    switch (getKind()) {
    case FragileMacOSX:
    case MacOSX:
    case iOS:
    case WatchOS:
      return true;
    case GNUstep:
      return getVersion() >= VersionTuple(1, 7);
    default: return false;
    }
  }

  /// Is objc_unsafeClaimAutoreleasedReturnValue available?
  bool hasARCUnsafeClaimAutoreleasedReturnValue() const {
    switch (getKind()) {
    case MacOSX:
    case FragileMacOSX:
      return getVersion() >= VersionTuple(10, 11);
    case iOS:
      return getVersion() >= VersionTuple(9);
    case WatchOS:
      return getVersion() >= VersionTuple(2);
    case GNUstep:
      return false;
    default:
      return false;
    }
  }

  /// Are the empty collection symbols available?
  bool hasEmptyCollections() const {
    switch (getKind()) {
    default:
      return false;
    case MacOSX:
      return getVersion() >= VersionTuple(10, 11);
    case iOS:
      return getVersion() >= VersionTuple(9);
    case WatchOS:
      return getVersion() >= VersionTuple(2);
    }
  }

  /// Returns true if this Objective-C runtime supports Objective-C class
  /// stubs.
  bool allowsClassStubs() const {
    switch (getKind()) {
    case FragileMacOSX:
    case GCC:
    case GNUstep:
    case ObjFW:
      return false;
    case MacOSX:
    case iOS:
    case WatchOS:
      return true;
    }
<<<<<<< HEAD
=======
    llvm_unreachable("bad kind");
>>>>>>> 83048f49
  }

  /// Try to parse an Objective-C runtime specification from the given
  /// string.
  ///
  /// \return true on error.
  bool tryParse(StringRef input);

  std::string getAsString() const;

  friend bool operator==(const ObjCRuntime &left, const ObjCRuntime &right) {
    return left.getKind() == right.getKind() &&
           left.getVersion() == right.getVersion();
  }

  friend bool operator!=(const ObjCRuntime &left, const ObjCRuntime &right) {
    return !(left == right);
  }
};

raw_ostream &operator<<(raw_ostream &out, const ObjCRuntime &value);

} // namespace clang

#endif // LLVM_CLANG_BASIC_OBJCRUNTIME_H<|MERGE_RESOLUTION|>--- conflicted
+++ resolved
@@ -443,10 +443,7 @@
     case WatchOS:
       return true;
     }
-<<<<<<< HEAD
-=======
-    llvm_unreachable("bad kind");
->>>>>>> 83048f49
+    llvm_unreachable("bad kind");
   }
 
   /// Try to parse an Objective-C runtime specification from the given
