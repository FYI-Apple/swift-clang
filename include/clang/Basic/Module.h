//===- Module.h - Describe a module -----------------------------*- C++ -*-===//
//
//                     The LLVM Compiler Infrastructure
//
// This file is distributed under the University of Illinois Open Source
// License. See LICENSE.TXT for details.
//
//===----------------------------------------------------------------------===//
//
/// \file
/// Defines the clang::Module class, which describes a module in the
/// source code.
//
//===----------------------------------------------------------------------===//

#ifndef LLVM_CLANG_BASIC_MODULE_H
#define LLVM_CLANG_BASIC_MODULE_H

#include "clang/Basic/FileManager.h"
#include "clang/Basic/SourceLocation.h"
#include "llvm/ADT/ArrayRef.h"
#include "llvm/ADT/DenseSet.h"
#include "llvm/ADT/Optional.h"
#include "llvm/ADT/PointerIntPair.h"
#include "llvm/ADT/PointerUnion.h"
#include "llvm/ADT/SetVector.h"
#include "llvm/ADT/SmallVector.h"
#include "llvm/ADT/STLExtras.h"
#include "llvm/ADT/StringMap.h"
#include "llvm/ADT/StringRef.h"
#include "llvm/ADT/iterator_range.h"
#include <array>
#include <cassert>
#include <cstdint>
#include <ctime>
#include <string>
#include <utility>
#include <vector>

namespace llvm {

class raw_ostream;

} // namespace llvm

namespace clang {
  
class LangOptions;
class TargetInfo;

/// Describes the name of a module.
using ModuleId = SmallVector<std::pair<std::string, SourceLocation>, 2>;

/// The signature of a module, which is a hash of the AST content.
struct ASTFileSignature : std::array<uint32_t, 5> {
  ASTFileSignature(std::array<uint32_t, 5> S = {{0}})
      : std::array<uint32_t, 5>(std::move(S)) {}

  explicit operator bool() const {
    return *this != std::array<uint32_t, 5>({{0}});
  }
};

/// Describes a module or submodule.
class Module {
public:
  /// The name of this module.
  std::string Name;
  
  /// The location of the module definition.
  SourceLocation DefinitionLoc;

  enum ModuleKind {
    /// This is a module that was defined by a module map and built out
    /// of header files.
    ModuleMapModule,

    /// This is a C++ Modules TS module interface unit.
    ModuleInterfaceUnit,

    /// This is a fragment of the global module within some C++ Modules
    /// TS module.
    GlobalModuleFragment,
  };

  /// The kind of this module.
  ModuleKind Kind = ModuleMapModule;

  /// The parent of this module. This will be NULL for the top-level
  /// module.
  Module *Parent;

  /// The build directory of this module. This is the directory in
  /// which the module is notionally built, and relative to which its headers
  /// are found.
  const DirectoryEntry *Directory = nullptr;

  /// The presumed file name for the module map defining this module.
  /// Only non-empty when building from preprocessed source.
  std::string PresumedModuleMapFile;

  /// The umbrella header or directory.
  llvm::PointerUnion<const DirectoryEntry *, const FileEntry *> Umbrella;

  /// The module signature.
  ASTFileSignature Signature;

  /// The name of the umbrella entry, as written in the module map.
  std::string UmbrellaAsWritten;

  /// The module through which entities defined in this module will
  /// eventually be exposed, for use in "private" modules.
  std::string ExportAsModule;
  
private:
  /// The submodules of this module, indexed by name.
  std::vector<Module *> SubModules;
  
  /// A mapping from the submodule name to the index into the 
  /// \c SubModules vector at which that submodule resides.
  llvm::StringMap<unsigned> SubModuleIndex;

  /// The AST file if this is a top-level module which has a
  /// corresponding serialized AST file, or null otherwise.
  const FileEntry *ASTFile = nullptr;

  /// The top-level headers associated with this module.
  llvm::SmallSetVector<const FileEntry *, 2> TopHeaders;

  /// top-level header filenames that aren't resolved to FileEntries yet.
  std::vector<std::string> TopHeaderNames;

  /// Cache of modules visible to lookup in this module.
  mutable llvm::DenseSet<const Module*> VisibleModulesCache;

  /// The ID used when referencing this module within a VisibleModuleSet.
  unsigned VisibilityID;

public:
  enum HeaderKind {
    HK_Normal,
    HK_Textual,
    HK_Private,
    HK_PrivateTextual,
    HK_Excluded
  };
  static const int NumHeaderKinds = HK_Excluded + 1;

  /// Information about a header directive as found in the module map
  /// file.
  struct Header {
    std::string NameAsWritten;
    const FileEntry *Entry;

    explicit operator bool() { return Entry; }
  };

  /// Information about a directory name as found in the module map
  /// file.
  struct DirectoryName {
    std::string NameAsWritten;
    const DirectoryEntry *Entry;

    explicit operator bool() { return Entry; }
  };

  /// The headers that are part of this module.
  SmallVector<Header, 2> Headers[5];

  /// Stored information about a header directive that was found in the
  /// module map file but has not been resolved to a file.
  struct UnresolvedHeaderDirective {
    HeaderKind Kind = HK_Normal;
    SourceLocation FileNameLoc;
    std::string FileName;
    bool IsUmbrella = false;
    bool HasBuiltinHeader = false;
    Optional<off_t> Size;
    Optional<time_t> ModTime;
  };

  /// Headers that are mentioned in the module map file but that we have not
  /// yet attempted to resolve to a file on the file system.
  SmallVector<UnresolvedHeaderDirective, 1> UnresolvedHeaders;

  /// Headers that are mentioned in the module map file but could not be
  /// found on the file system.
  SmallVector<UnresolvedHeaderDirective, 1> MissingHeaders;

  /// An individual requirement: a feature name and a flag indicating
  /// the required state of that feature.
  using Requirement = std::pair<std::string, bool>;

  /// The set of language features required to use this module.
  ///
  /// If any of these requirements are not available, the \c IsAvailable bit
  /// will be false to indicate that this (sub)module is not available.
  SmallVector<Requirement, 2> Requirements;

  /// A module with the same name that shadows this module.
  Module *ShadowingModule = nullptr;

  /// Whether this module is missing a feature from \c Requirements.
  unsigned IsMissingRequirement : 1;

  /// Whether we tried and failed to load a module file for this module.
  unsigned HasIncompatibleModuleFile : 1;

  /// Whether this module is available in the current translation unit.
  ///
  /// If the module is missing headers or does not meet all requirements then
  /// this bit will be 0.
  unsigned IsAvailable : 1;

  /// Whether this module was loaded from a module file.
  unsigned IsFromModuleFile : 1;
  
  /// Whether this is a framework module.
  unsigned IsFramework : 1;
  
  /// Whether this is an explicit submodule.
  unsigned IsExplicit : 1;
  
  /// Whether this is a "system" module (which assumes that all
  /// headers in it are system headers).
  unsigned IsSystem : 1;

  /// Whether this is an 'extern "C"' module (which implicitly puts all
  /// headers in it within an 'extern "C"' block, and allows the module to be
  /// imported within such a block).
  unsigned IsExternC : 1;

  /// Whether this is an inferred submodule (module * { ... }).
  unsigned IsInferred : 1;

  /// Whether we should infer submodules for this module based on 
  /// the headers.
  ///
  /// Submodules can only be inferred for modules with an umbrella header.
  unsigned InferSubmodules : 1;
  
  /// Whether, when inferring submodules, the inferred submodules
  /// should be explicit.
  unsigned InferExplicitSubmodules : 1;
  
  /// Whether, when inferring submodules, the inferr submodules should
  /// export all modules they import (e.g., the equivalent of "export *").
  unsigned InferExportWildcard : 1;

  /// Whether the set of configuration macros is exhaustive.
  ///
  /// When the set of configuration macros is exhaustive, meaning
  /// that no identifier not in this list should affect how the module is
  /// built.
  unsigned ConfigMacrosExhaustive : 1;

  /// Whether files in this module can only include non-modular headers
  /// and headers from used modules.
  unsigned NoUndeclaredIncludes : 1;

  /// Whether this module came from a "private" module map, found next
  /// to a regular (public) module map.
  unsigned ModuleMapIsPrivate : 1;

<<<<<<< HEAD
  /// \brief Whether this is a module who has its swift_names inferred.
  unsigned IsSwiftInferImportAsMember : 1;

  /// \brief Describes the visibility of the various names within a
=======
  /// Describes the visibility of the various names within a
>>>>>>> ee2737c9
  /// particular module.
  enum NameVisibilityKind {
    /// All of the names in this module are hidden.
    Hidden,
    /// All of the names in this module are visible.
    AllVisible
  };

  /// The visibility of names within this particular module.
  NameVisibilityKind NameVisibility;

  /// The location of the inferred submodule.
  SourceLocation InferredSubmoduleLoc;

  /// The set of modules imported by this module, and on which this
  /// module depends.
  llvm::SmallSetVector<Module *, 2> Imports;
  
  /// Describes an exported module.
  ///
  /// The pointer is the module being re-exported, while the bit will be true
  /// to indicate that this is a wildcard export.
  using ExportDecl = llvm::PointerIntPair<Module *, 1, bool>;
  
  /// The set of export declarations.
  SmallVector<ExportDecl, 2> Exports;
  
  /// Describes an exported module that has not yet been resolved
  /// (perhaps because the module it refers to has not yet been loaded).
  struct UnresolvedExportDecl {
    /// The location of the 'export' keyword in the module map file.
    SourceLocation ExportLoc;
    
    /// The name of the module.
    ModuleId Id;
    
    /// Whether this export declaration ends in a wildcard, indicating
    /// that all of its submodules should be exported (rather than the named
    /// module itself).
    bool Wildcard;
  };
  
  /// The set of export declarations that have yet to be resolved.
  SmallVector<UnresolvedExportDecl, 2> UnresolvedExports;

  /// The directly used modules.
  SmallVector<Module *, 2> DirectUses;

  /// The set of use declarations that have yet to be resolved.
  SmallVector<ModuleId, 2> UnresolvedDirectUses;

  /// A library or framework to link against when an entity from this
  /// module is used.
  struct LinkLibrary {
    LinkLibrary() = default;
    LinkLibrary(const std::string &Library, bool IsFramework)
        : Library(Library), IsFramework(IsFramework) {}
    
    /// The library to link against.
    ///
    /// This will typically be a library or framework name, but can also
    /// be an absolute path to the library or framework.
    std::string Library;

    /// Whether this is a framework rather than a library.
    bool IsFramework = false;
  };

  /// The set of libraries or frameworks to link against when
  /// an entity from this module is used.
  llvm::SmallVector<LinkLibrary, 2> LinkLibraries;

  /// Autolinking uses the framework name for linking purposes
  /// when this is false and the export_as name otherwise.
  bool UseExportAsModuleLinkName = false;

  /// The set of "configuration macros", which are macros that
  /// (intentionally) change how this module is built.
  std::vector<std::string> ConfigMacros;

  /// An unresolved conflict with another module.
  struct UnresolvedConflict {
    /// The (unresolved) module id.
    ModuleId Id;

    /// The message provided to the user when there is a conflict.
    std::string Message;
  };

  /// The list of conflicts for which the module-id has not yet been
  /// resolved.
  std::vector<UnresolvedConflict> UnresolvedConflicts;

  /// A conflict between two modules.
  struct Conflict {
    /// The module that this module conflicts with.
    Module *Other;

    /// The message provided to the user when there is a conflict.
    std::string Message;
  };

  /// The list of conflicts.
  std::vector<Conflict> Conflicts;

  /// Construct a new module or submodule.
  Module(StringRef Name, SourceLocation DefinitionLoc, Module *Parent,
         bool IsFramework, bool IsExplicit, unsigned VisibilityID);
  
  ~Module();
  
  /// Determine whether this module is available for use within the
  /// current translation unit.
  bool isAvailable() const { return IsAvailable; }

  /// Determine whether this module is available for use within the
  /// current translation unit.
  ///
  /// \param LangOpts The language options used for the current
  /// translation unit.
  ///
  /// \param Target The target options used for the current translation unit.
  ///
  /// \param Req If this module is unavailable because of a missing requirement,
  /// this parameter will be set to one of the requirements that is not met for
  /// use of this module.
  ///
  /// \param MissingHeader If this module is unavailable because of a missing
  /// header, this parameter will be set to one of the missing headers.
  ///
  /// \param ShadowingModule If this module is unavailable because it is
  /// shadowed, this parameter will be set to the shadowing module.
  bool isAvailable(const LangOptions &LangOpts, 
                   const TargetInfo &Target,
                   Requirement &Req,
                   UnresolvedHeaderDirective &MissingHeader,
                   Module *&ShadowingModule) const;

  /// Determine whether this module is a submodule.
  bool isSubModule() const { return Parent != nullptr; }
  
  /// Determine whether this module is a submodule of the given other
  /// module.
  bool isSubModuleOf(const Module *Other) const;
  
  /// Determine whether this module is a part of a framework,
  /// either because it is a framework module or because it is a submodule
  /// of a framework module.
  bool isPartOfFramework() const {
    for (const Module *Mod = this; Mod; Mod = Mod->Parent) 
      if (Mod->IsFramework)
        return true;
    
    return false;
  }

  /// Determine whether this module is a subframework of another
  /// framework.
  bool isSubFramework() const {
    return IsFramework && Parent && Parent->isPartOfFramework();
  }

  /// Set the parent of this module. This should only be used if the parent
  /// could not be set during module creation.
  void setParent(Module *M) {
    assert(!Parent);
    Parent = M;
    Parent->SubModuleIndex[Name] = Parent->SubModules.size();
    Parent->SubModules.push_back(this);
  }

  /// Retrieve the full name of this module, including the path from
  /// its top-level module.
  /// \param AllowStringLiterals If \c true, components that might not be
  ///        lexically valid as identifiers will be emitted as string literals.
  std::string getFullModuleName(bool AllowStringLiterals = false) const;

  /// Whether the full name of this module is equal to joining
  /// \p nameParts with "."s.
  ///
  /// This is more efficient than getFullModuleName().
  bool fullModuleNameIs(ArrayRef<StringRef> nameParts) const;

  /// Retrieve the top-level module for this (sub)module, which may
  /// be this module.
  Module *getTopLevelModule() {
    return const_cast<Module *>(
             const_cast<const Module *>(this)->getTopLevelModule());
  }

  /// Retrieve the top-level module for this (sub)module, which may
  /// be this module.
  const Module *getTopLevelModule() const;
  
  /// Retrieve the name of the top-level module.
  StringRef getTopLevelModuleName() const {
    return getTopLevelModule()->Name;
  }

  /// The serialized AST file for this module, if one was created.
  const FileEntry *getASTFile() const {
    return getTopLevelModule()->ASTFile;
  }

  /// Set the serialized AST file for the top-level module of this module.
  void setASTFile(const FileEntry *File) {
    assert((File == nullptr || getASTFile() == nullptr ||
            getASTFile() == File) && "file path changed");
    getTopLevelModule()->ASTFile = File;
  }

  /// Retrieve the directory for which this module serves as the
  /// umbrella.
  DirectoryName getUmbrellaDir() const;

  /// Retrieve the header that serves as the umbrella header for this
  /// module.
  Header getUmbrellaHeader() const {
    if (auto *E = Umbrella.dyn_cast<const FileEntry *>())
      return Header{UmbrellaAsWritten, E};
    return Header{};
  }

  /// Determine whether this module has an umbrella directory that is
  /// not based on an umbrella header.
  bool hasUmbrellaDir() const {
    return Umbrella && Umbrella.is<const DirectoryEntry *>();
  }

  /// Add a top-level header associated with this module.
  void addTopHeader(const FileEntry *File) {
    assert(File);
    TopHeaders.insert(File);
  }

  /// Add a top-level header filename associated with this module.
  void addTopHeaderFilename(StringRef Filename) {
    TopHeaderNames.push_back(Filename);
  }

  /// The top-level headers associated with this module.
  ArrayRef<const FileEntry *> getTopHeaders(FileManager &FileMgr);

  /// Determine whether this module has declared its intention to
  /// directly use another module.
  bool directlyUses(const Module *Requested) const;

  /// Add the given feature requirement to the list of features
  /// required by this module.
  ///
  /// \param Feature The feature that is required by this module (and
  /// its submodules).
  ///
  /// \param RequiredState The required state of this feature: \c true
  /// if it must be present, \c false if it must be absent.
  ///
  /// \param LangOpts The set of language options that will be used to
  /// evaluate the availability of this feature.
  ///
  /// \param Target The target options that will be used to evaluate the
  /// availability of this feature.
  void addRequirement(StringRef Feature, bool RequiredState,
                      const LangOptions &LangOpts,
                      const TargetInfo &Target);

  /// Mark this module and all of its submodules as unavailable.
  void markUnavailable(bool MissingRequirement = false);

  /// Find the submodule with the given name.
  ///
  /// \returns The submodule if found, or NULL otherwise.
  Module *findSubmodule(StringRef Name) const;

  /// Determine whether the specified module would be visible to
  /// a lookup at the end of this module.
  ///
  /// FIXME: This may return incorrect results for (submodules of) the
  /// module currently being built, if it's queried before we see all
  /// of its imports.
  bool isModuleVisible(const Module *M) const {
    if (VisibleModulesCache.empty())
      buildVisibleModulesCache();
    return VisibleModulesCache.count(M);
  }

  unsigned getVisibilityID() const { return VisibilityID; }

  using submodule_iterator = std::vector<Module *>::iterator;
  using submodule_const_iterator = std::vector<Module *>::const_iterator;
  
  submodule_iterator submodule_begin() { return SubModules.begin(); }
  submodule_const_iterator submodule_begin() const {return SubModules.begin();}
  submodule_iterator submodule_end()   { return SubModules.end(); }
  submodule_const_iterator submodule_end() const { return SubModules.end(); }

  llvm::iterator_range<submodule_iterator> submodules() {
    return llvm::make_range(submodule_begin(), submodule_end());
  }
  llvm::iterator_range<submodule_const_iterator> submodules() const {
    return llvm::make_range(submodule_begin(), submodule_end());
  }

  /// Appends this module's list of exported modules to \p Exported.
  ///
  /// This provides a subset of immediately imported modules (the ones that are
  /// directly exported), not the complete set of exported modules.
  void getExportedModules(SmallVectorImpl<Module *> &Exported) const;

  static StringRef getModuleInputBufferName() {
    return "<module-includes>";
  }

  /// Print the module map for this module to the given stream. 
  void print(raw_ostream &OS, unsigned Indent = 0) const;
  
  /// Dump the contents of this module to the given output stream.
  void dump() const;

private:
  void buildVisibleModulesCache() const;
};

/// A set of visible modules.
class VisibleModuleSet {
public:
  VisibleModuleSet() = default;
  VisibleModuleSet(VisibleModuleSet &&O)
      : ImportLocs(std::move(O.ImportLocs)), Generation(O.Generation ? 1 : 0) {
    O.ImportLocs.clear();
    ++O.Generation;
  }

  /// Move from another visible modules set. Guaranteed to leave the source
  /// empty and bump the generation on both.
  VisibleModuleSet &operator=(VisibleModuleSet &&O) {
    ImportLocs = std::move(O.ImportLocs);
    O.ImportLocs.clear();
    ++O.Generation;
    ++Generation;
    return *this;
  }

  /// Get the current visibility generation. Incremented each time the
  /// set of visible modules changes in any way.
  unsigned getGeneration() const { return Generation; }

  /// Determine whether a module is visible.
  bool isVisible(const Module *M) const {
    return getImportLoc(M).isValid();
  }

  /// Get the location at which the import of a module was triggered.
  SourceLocation getImportLoc(const Module *M) const {
    return M->getVisibilityID() < ImportLocs.size()
               ? ImportLocs[M->getVisibilityID()]
               : SourceLocation();
  }

  /// A callback to call when a module is made visible (directly or
  /// indirectly) by a call to \ref setVisible.
  using VisibleCallback = llvm::function_ref<void(Module *M)>;

  /// A callback to call when a module conflict is found. \p Path
  /// consists of a sequence of modules from the conflicting module to the one
  /// made visible, where each was exported by the next.
  using ConflictCallback =
      llvm::function_ref<void(ArrayRef<Module *> Path, Module *Conflict,
                         StringRef Message)>;

  /// Make a specific module visible.
  void setVisible(Module *M, SourceLocation Loc,
                  VisibleCallback Vis = [](Module *) {},
                  ConflictCallback Cb = [](ArrayRef<Module *>, Module *,
                                           StringRef) {});

private:
  /// Import locations for each visible module. Indexed by the module's
  /// VisibilityID.
  std::vector<SourceLocation> ImportLocs;

  /// Visibility generation, bumped every time the visibility state changes.
  unsigned Generation = 0;
};

} // namespace clang

#endif // LLVM_CLANG_BASIC_MODULE_H<|MERGE_RESOLUTION|>--- conflicted
+++ resolved
@@ -262,14 +262,10 @@
   /// to a regular (public) module map.
   unsigned ModuleMapIsPrivate : 1;
 
-<<<<<<< HEAD
   /// \brief Whether this is a module who has its swift_names inferred.
   unsigned IsSwiftInferImportAsMember : 1;
 
-  /// \brief Describes the visibility of the various names within a
-=======
   /// Describes the visibility of the various names within a
->>>>>>> ee2737c9
   /// particular module.
   enum NameVisibilityKind {
     /// All of the names in this module are hidden.
