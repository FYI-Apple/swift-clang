//==--- Attr.td - attribute definitions -----------------------------------===//
//
//                     The LLVM Compiler Infrastructure
//
// This file is distributed under the University of Illinois Open Source
// License. See LICENSE.TXT for details.
//
//===----------------------------------------------------------------------===//

// The documentation is organized by category. Attributes can have category-
// specific documentation that is collated within the larger document.
class DocumentationCategory<string name> {
  string Name = name;
  code Content = [{}];
}
def DocCatFunction : DocumentationCategory<"Function Attributes">;
def DocCatVariable : DocumentationCategory<"Variable Attributes">;
def DocCatType : DocumentationCategory<"Type Attributes">;
def DocCatStmt : DocumentationCategory<"Statement Attributes">;
// Attributes listed under the Undocumented category do not generate any public
// documentation. Ideally, this category should be used for internal-only
// attributes which contain no spellings.
def DocCatUndocumented : DocumentationCategory<"Undocumented">;

class DocDeprecated<string replacement = ""> {
  // If the Replacement field is empty, no replacement will be listed with the
  // documentation. Otherwise, the documentation will specify the attribute has
  // been superseded by this replacement.
  string Replacement = replacement;
}

// Specifies the documentation to be associated with the given category.
class Documentation {
  DocumentationCategory Category;
  code Content;

  // If the heading is empty, one may be picked automatically. If the attribute
  // only has one spelling, no heading is required as the attribute's sole
  // spelling is sufficient. If all spellings are semantically common, the
  // heading will be the semantic spelling. If the spellings are not
  // semantically common and no heading is provided, an error will be emitted.
  string Heading = "";

  // When set, specifies that the attribute is deprecated and can optionally
  // specify a replacement attribute.
  DocDeprecated Deprecated;
}

// Specifies that the attribute is explicitly undocumented. This can be a
// helpful placeholder for the attribute while working on the implementation,
// but should not be used once feature work has been completed.
def Undocumented : Documentation {
  let Category = DocCatUndocumented;
}

include "clang/Basic/AttrDocs.td"

// An attribute's subject is whatever it appertains to. In this file, it is
// more accurately a list of things that an attribute can appertain to. All
// Decls and Stmts are possibly AttrSubjects (even though the syntax may not
// allow attributes on a given Decl or Stmt).
class AttrSubject;

include "clang/Basic/DeclNodes.td"
include "clang/Basic/StmtNodes.td"

// A subset-subject is an AttrSubject constrained to operate only on some subset
// of that subject.
//
// The code fragment is a boolean expression that will confirm that the subject
// meets the requirements; the subject will have the name S, and will have the
// type specified by the base. It should be a simple boolean expression. The
// diagnostic string should be a comma-separated list of subject names.
class SubsetSubject<AttrSubject base, code check, string diag> : AttrSubject {
  AttrSubject Base = base;
  code CheckCode = check;
  string DiagSpelling = diag;
}

def LocalVar : SubsetSubject<Var,
                              [{S->hasLocalStorage() && !isa<ParmVarDecl>(S)}],
                              "local variables">;
def NonParmVar : SubsetSubject<Var,
                               [{S->getKind() != Decl::ParmVar}],
                               "variables">;
def NonLocalVar : SubsetSubject<Var,
                                [{!S->hasLocalStorage()}],
                                "variables with non-local storage">;
def NonBitField : SubsetSubject<Field,
                                [{!S->isBitField()}],
                                "non-bit-field non-static data members">;

<<<<<<< HEAD
def ObjCClassMethod : SubsetSubject<ObjCMethod,
                                    [{!S->isInstanceMethod()}],
                                    "Objective-C class methods">;
=======
def NonStaticNonConstCXXMethod
    : SubsetSubject<CXXMethod,
                    [{!S->isStatic() && !S->isConst()}],
                    "non-static non-const member functions">;
>>>>>>> 73982ed9

def ObjCInstanceMethod : SubsetSubject<ObjCMethod,
                                       [{S->isInstanceMethod()}],
                                       "Objective-C instance methods">;

def ObjCInterfaceDeclInitMethod : SubsetSubject<ObjCMethod,
                               [{S->getMethodFamily() == OMF_init &&
                                 (isa<ObjCInterfaceDecl>(S->getDeclContext()) ||
                                  (isa<ObjCCategoryDecl>(S->getDeclContext()) &&
            cast<ObjCCategoryDecl>(S->getDeclContext())->IsClassExtension()))}],
            "init methods of interface or class extension declarations">;

def Struct : SubsetSubject<Record,
                           [{!S->isUnion()}], "structs">;

def TLSVar : SubsetSubject<Var,
                           [{S->getTLSKind() != 0}], "thread-local variables">;

def SharedVar : SubsetSubject<Var,
                              [{S->hasGlobalStorage() && !S->getTLSKind()}],
                              "global variables">;

def GlobalVar : SubsetSubject<Var,
                             [{S->hasGlobalStorage()}], "global variables">;

def InlineFunction : SubsetSubject<Function,
                             [{S->isInlineSpecified()}], "inline functions">;

// FIXME: this hack is needed because DeclNodes.td defines the base Decl node
// type to be a class, not a definition. This makes it impossible to create an
// attribute subject which accepts a Decl. Normally, this is not a problem,
// because the attribute can have no Subjects clause to accomplish this. But in
// the case of a SubsetSubject, there's no way to express it without this hack.
def DeclBase : AttrSubject;
def FunctionLike : SubsetSubject<DeclBase,
                                 [{S->getFunctionType(false) != nullptr}],
                                 "functions, function pointers">;

def OpenCLKernelFunction
    : SubsetSubject<Function, [{S->hasAttr<OpenCLKernelAttr>()}],
                    "kernel functions">;

// HasFunctionProto is a more strict version of FunctionLike, so it should
// never be specified in a Subjects list along with FunctionLike (due to the
// inclusive nature of subject testing).
def HasFunctionProto : SubsetSubject<DeclBase,
                                     [{(S->getFunctionType(true) != nullptr &&
                              isa<FunctionProtoType>(S->getFunctionType())) ||
                                       isa<ObjCMethodDecl>(S) ||
                                       isa<BlockDecl>(S)}],
                                     "non-K&R-style functions">;

// A subject that matches the implicit object parameter of a non-static member
// function. Accepted as a function type attribute on the type of such a
// member function.
// FIXME: This does not actually ever match currently.
def ImplicitObjectParameter
    : SubsetSubject<Function, [{static_cast<void>(S), false}],
                    "implicit object parameters">;

// A single argument to an attribute
class Argument<string name, bit optional, bit fake = 0> {
  string Name = name;
  bit Optional = optional;

  /// A fake argument is used to store and serialize additional information
  /// in an attribute without actually changing its parsing or pretty-printing.
  bit Fake = fake;
}

class BoolArgument<string name, bit opt = 0, bit fake = 0> : Argument<name, opt,
                                                                      fake>;
class IdentifierArgument<string name, bit opt = 0> : Argument<name, opt>;
class IntArgument<string name, bit opt = 0> : Argument<name, opt>;
class StringArgument<string name, bit opt = 0> : Argument<name, opt>;
class ExprArgument<string name, bit opt = 0> : Argument<name, opt>;
class FunctionArgument<string name, bit opt = 0, bit fake = 0> : Argument<name,
                                                                          opt,
                                                                          fake>;
class NamedArgument<string name, bit opt = 0, bit fake = 0> : Argument<name,
                                                                          opt,
                                                                          fake>;
class TypeArgument<string name, bit opt = 0> : Argument<name, opt>;
class UnsignedArgument<string name, bit opt = 0> : Argument<name, opt>;
class VariadicUnsignedArgument<string name> : Argument<name, 1>;
class VariadicExprArgument<string name> : Argument<name, 1>;
class VariadicStringArgument<string name> : Argument<name, 1>;
class VariadicIdentifierArgument<string name> : Argument<name, 1>;

// Like VariadicUnsignedArgument except values are ParamIdx.
class VariadicParamIdxArgument<string name> : Argument<name, 1>;

// Like VariadicParamIdxArgument but for a single function parameter index.
class ParamIdxArgument<string name, bit opt = 0> : Argument<name, opt>;

// A version of the form major.minor[.subminor].
class VersionArgument<string name, bit opt = 0> : Argument<name, opt>;

// This one's a doozy, so it gets its own special type
// It can be an unsigned integer, or a type. Either can
// be dependent.
class AlignedArgument<string name, bit opt = 0> : Argument<name, opt>;

// A bool argument with a default value
class DefaultBoolArgument<string name, bit default, bit fake = 0>
    : BoolArgument<name, 1, fake> {
  bit Default = default;
}

// An integer argument with a default value
class DefaultIntArgument<string name, int default> : IntArgument<name, 1> {
  int Default = default;
}

// This argument is more complex, it includes the enumerator type name,
// a list of strings to accept, and a list of enumerators to map them to.
class EnumArgument<string name, string type, list<string> values,
                   list<string> enums, bit opt = 0, bit fake = 0>
    : Argument<name, opt, fake> {
  string Type = type;
  list<string> Values = values;
  list<string> Enums = enums;
}

// FIXME: There should be a VariadicArgument type that takes any other type
//        of argument and generates the appropriate type.
class VariadicEnumArgument<string name, string type, list<string> values,
                           list<string> enums> : Argument<name, 1>  {
  string Type = type;
  list<string> Values = values;
  list<string> Enums = enums;
}

// Represents an attribute wrapped by another attribute.
class AttrArgument<string name, bit opt = 0> : Argument<name, opt>;

// This handles one spelling of an attribute.
class Spelling<string name, string variety> {
  string Name = name;
  string Variety = variety;
  bit KnownToGCC;
}

class GNU<string name> : Spelling<name, "GNU">;
class Declspec<string name> : Spelling<name, "Declspec">;
class Microsoft<string name> : Spelling<name, "Microsoft">;
class CXX11<string namespace, string name, int version = 1>
    : Spelling<name, "CXX11"> {
  string Namespace = namespace;
  int Version = version;
}
class C2x<string namespace, string name> : Spelling<name, "C2x"> {
  string Namespace = namespace;
}

class Keyword<string name> : Spelling<name, "Keyword">;
class Pragma<string namespace, string name> : Spelling<name, "Pragma"> {
  string Namespace = namespace;
}

// The GCC spelling implies GNU<name> and CXX11<"gnu", name> and also sets
// KnownToGCC to 1. This spelling should be used for any GCC-compatible
// attributes.
class GCC<string name> : Spelling<name, "GCC"> {
  let KnownToGCC = 1;
}

// The Clang spelling implies GNU<name>, CXX11<"clang", name>, and optionally,
// C2x<"clang", name>. This spelling should be used for any Clang-specific
// attributes.
class Clang<string name, bit allowInC = 1> : Spelling<name, "Clang"> {
  bit AllowInC = allowInC;
}

class Accessor<string name, list<Spelling> spellings> {
  string Name = name;
  list<Spelling> Spellings = spellings;
}

class SubjectDiag<bit warn> {
  bit Warn = warn;
}
def WarnDiag : SubjectDiag<1>;
def ErrorDiag : SubjectDiag<0>;

class SubjectList<list<AttrSubject> subjects, SubjectDiag diag = WarnDiag,
                  string customDiag = ""> {
  list<AttrSubject> Subjects = subjects;
  SubjectDiag Diag = diag;
  string CustomDiag = customDiag;
}

class LangOpt<string name, bit negated = 0> {
  string Name = name;
  bit Negated = negated;
}
def MicrosoftExt : LangOpt<"MicrosoftExt">;
def Borland : LangOpt<"Borland">;
def CUDA : LangOpt<"CUDA">;
def COnly : LangOpt<"CPlusPlus", 1>;
def CPlusPlus : LangOpt<"CPlusPlus">;
def OpenCL : LangOpt<"OpenCL">;
def RenderScript : LangOpt<"RenderScript">;
def ObjC : LangOpt<"ObjC1">;
def BlocksSupported : LangOpt<"Blocks">;

// Defines targets for target-specific attributes. Empty lists are unchecked.
class TargetSpec {
  // Specifies Architectures for which the target applies, based off the
  // ArchType enumeration in Triple.h.
  list<string> Arches = [];
  // Specifies Operating Systems for which the target applies, based off the
  // OSType enumeration in Triple.h
  list<string> OSes;
  // Specifies the C++ ABIs for which the target applies, based off the
  // TargetCXXABI::Kind in TargetCXXABI.h.
  list<string> CXXABIs;
  // Specifies Object Formats for which the target applies, based off the
  // ObjectFormatType enumeration in Triple.h
  list<string> ObjectFormats;
}

class TargetArch<list<string> arches> : TargetSpec {
  let Arches = arches;
}
def TargetARM : TargetArch<["arm", "thumb", "armeb", "thumbeb"]>;
def TargetAVR : TargetArch<["avr"]>;
def TargetMips32 : TargetArch<["mips", "mipsel"]>;
def TargetAnyMips : TargetArch<["mips", "mipsel", "mips64", "mips64el"]>;
def TargetMSP430 : TargetArch<["msp430"]>;
def TargetRISCV : TargetArch<["riscv32", "riscv64"]>;
def TargetX86 : TargetArch<["x86"]>;
def TargetAnyX86 : TargetArch<["x86", "x86_64"]>;
def TargetWindows : TargetArch<["x86", "x86_64", "arm", "thumb", "aarch64"]> {
  let OSes = ["Win32"];
}
def TargetMicrosoftCXXABI : TargetArch<["x86", "x86_64", "arm", "thumb", "aarch64"]> {
  let CXXABIs = ["Microsoft"];
}
def TargetELF : TargetSpec {
  let ObjectFormats = ["ELF"];
}

// Attribute subject match rules that are used for #pragma clang attribute.
//
// A instance of AttrSubjectMatcherRule represents an individual match rule.
// An individual match rule can correspond to a number of different attribute
// subjects, e.g. "record" matching rule corresponds to the Record and
// CXXRecord attribute subjects.
//
// Match rules are used in the subject list of the #pragma clang attribute.
// Match rules can have sub-match rules that are instances of
// AttrSubjectMatcherSubRule. A sub-match rule can correspond to a number
// of different attribute subjects, and it can have a negated spelling as well.
// For example, "variable(unless(is_parameter))" matching rule corresponds to
// the NonParmVar attribute subject.
class AttrSubjectMatcherSubRule<string name, list<AttrSubject> subjects,
                                bit negated = 0> {
  string Name = name;
  list<AttrSubject> Subjects = subjects;
  bit Negated = negated;
  // Lists language options, one of which is required to be true for the
  // attribute to be applicable. If empty, the language options are taken
  // from the parent matcher rule.
  list<LangOpt> LangOpts = [];
}
class AttrSubjectMatcherRule<string name, list<AttrSubject> subjects,
                             list<AttrSubjectMatcherSubRule> subrules = []> {
  string Name = name;
  list<AttrSubject> Subjects = subjects;
  list<AttrSubjectMatcherSubRule> Constraints = subrules;
  // Lists language options, one of which is required to be true for the
  // attribute to be applicable. If empty, no language options are required.
  list<LangOpt> LangOpts = [];
}

// function(is_member)
def SubRuleForCXXMethod : AttrSubjectMatcherSubRule<"is_member", [CXXMethod]> {
  let LangOpts = [CPlusPlus];
}
def SubjectMatcherForFunction : AttrSubjectMatcherRule<"function", [Function], [
  SubRuleForCXXMethod
]>;
// hasType is abstract, it should be used with one of the sub-rules.
def SubjectMatcherForType : AttrSubjectMatcherRule<"hasType", [], [
  AttrSubjectMatcherSubRule<"functionType", [FunctionLike]>

  // FIXME: There's a matcher ambiguity with objc methods and blocks since
  // functionType excludes them but functionProtoType includes them.
  // AttrSubjectMatcherSubRule<"functionProtoType", [HasFunctionProto]>
]>;
def SubjectMatcherForTypedef : AttrSubjectMatcherRule<"type_alias",
                                                      [TypedefName]>;
def SubjectMatcherForRecord : AttrSubjectMatcherRule<"record", [Record,
                                                                CXXRecord], [
  // unless(is_union)
  AttrSubjectMatcherSubRule<"is_union", [Struct], 1>
]>;
def SubjectMatcherForEnum : AttrSubjectMatcherRule<"enum", [Enum]>;
def SubjectMatcherForEnumConstant : AttrSubjectMatcherRule<"enum_constant",
                                                           [EnumConstant]>;
def SubjectMatcherForVar : AttrSubjectMatcherRule<"variable", [Var], [
  AttrSubjectMatcherSubRule<"is_thread_local", [TLSVar]>,
  AttrSubjectMatcherSubRule<"is_global", [GlobalVar]>,
  AttrSubjectMatcherSubRule<"is_parameter", [ParmVar]>,
  // unless(is_parameter)
  AttrSubjectMatcherSubRule<"is_parameter", [NonParmVar], 1>
]>;
def SubjectMatcherForField : AttrSubjectMatcherRule<"field", [Field]>;
def SubjectMatcherForNamespace : AttrSubjectMatcherRule<"namespace",
                                                        [Namespace]> {
  let LangOpts = [CPlusPlus];
}
def SubjectMatcherForObjCInterface : AttrSubjectMatcherRule<"objc_interface",
                                                            [ObjCInterface]> {
  let LangOpts = [ObjC];
}
def SubjectMatcherForObjCProtocol : AttrSubjectMatcherRule<"objc_protocol",
                                                           [ObjCProtocol]> {
  let LangOpts = [ObjC];
}
def SubjectMatcherForObjCCategory : AttrSubjectMatcherRule<"objc_category",
                                                           [ObjCCategory]> {
  let LangOpts = [ObjC];
}
def SubjectMatcherForObjCMethod : AttrSubjectMatcherRule<"objc_method",
                                                         [ObjCMethod], [
  AttrSubjectMatcherSubRule<"is_instance", [ObjCInstanceMethod]>
]> {
  let LangOpts = [ObjC];
}
def SubjectMatcherForObjCProperty : AttrSubjectMatcherRule<"objc_property",
                                                           [ObjCProperty]> {
  let LangOpts = [ObjC];
}
def SubjectMatcherForBlock : AttrSubjectMatcherRule<"block", [Block]> {
  let LangOpts = [BlocksSupported];
}

// Aggregate attribute subject match rules are abstract match rules that can't
// be used directly in #pragma clang attribute. Instead, users have to use
// subject match rules that correspond to attribute subjects that derive from
// the specified subject.
class AttrSubjectMatcherAggregateRule<AttrSubject subject> {
  AttrSubject Subject = subject;
}

def SubjectMatcherForNamed : AttrSubjectMatcherAggregateRule<Named>;

class Attr {
  // The various ways in which an attribute can be spelled in source
  list<Spelling> Spellings;
  // The things to which an attribute can appertain
  SubjectList Subjects;
  // The arguments allowed on an attribute
  list<Argument> Args = [];
  // Accessors which should be generated for the attribute.
  list<Accessor> Accessors = [];
  // Set to true for attributes with arguments which require delayed parsing.
  bit LateParsed = 0;
  // Set to false to prevent an attribute from being propagated from a template
  // to the instantiation.
  bit Clone = 1;
  // Set to true for attributes which must be instantiated within templates
  bit TemplateDependent = 0;
  // Set to true for attributes that have a corresponding AST node.
  bit ASTNode = 1;
  // Set to true for attributes which have handler in Sema.
  bit SemaHandler = 1;
  // Set to true for attributes that are completely ignored.
  bit Ignored = 0;
  // Set to true if the attribute's parsing does not match its semantic
  // content. Eg) It parses 3 args, but semantically takes 4 args.  Opts out of
  // common attribute error checking.
  bit HasCustomParsing = 0;
  // Set to true if all of the attribute's arguments should be parsed in an
  // unevaluated context.
  bit ParseArgumentsAsUnevaluated = 0;
  // Set to true if this attribute meaningful when applied to or inherited
  // in a class template definition.
  bit MeaningfulToClassTemplateDefinition = 0;
  // Set to true if this attribute can be used with '#pragma clang attribute'.
  // By default, when this value is false, an attribute is supported by the
  // '#pragma clang attribute' only when:
  // - It has documentation.
  // - It has a subject list whose subjects can be represented using subject
  //   match rules.
  // - It has GNU/CXX11 spelling and doesn't require delayed parsing.
  bit ForcePragmaAttributeSupport = 0;
  // Lists language options, one of which is required to be true for the
  // attribute to be applicable. If empty, no language options are required.
  list<LangOpt> LangOpts = [];
  // Any additional text that should be included verbatim in the class.
  // Note: Any additional data members will leak and should be constructed
  // externally on the ASTContext.
  code AdditionalMembers = [{}];
  // Any documentation that should be associated with the attribute. Since an
  // attribute may be documented under multiple categories, more than one
  // Documentation entry may be listed.
  list<Documentation> Documentation;
}

/// A type attribute is not processed on a declaration or a statement.
class TypeAttr : Attr {
  // By default, type attributes do not get an AST node.
  let ASTNode = 0;
}

/// A stmt attribute is not processed on a declaration or a type.
class StmtAttr : Attr;

/// An inheritable attribute is inherited by later redeclarations.
class InheritableAttr : Attr {
  // Set to true if this attribute can be duplicated on a subject when inheriting
  // attributes from prior declarations.
  bit InheritEvenIfAlreadyPresent = 0;
}

/// Some attributes, like calling conventions, can appear in either the
/// declaration or the type position. These attributes are morally type
/// attributes, but have historically been written on declarations.
class DeclOrTypeAttr : InheritableAttr;

/// A target-specific attribute.  This class is meant to be used as a mixin
/// with InheritableAttr or Attr depending on the attribute's needs.
class TargetSpecificAttr<TargetSpec target> {
  TargetSpec Target = target;
  // Attributes are generally required to have unique spellings for their names
  // so that the parser can determine what kind of attribute it has parsed.
  // However, target-specific attributes are special in that the attribute only
  // "exists" for a given target. So two target-specific attributes can share
  // the same name when they exist in different targets. To support this, a
  // Kind can be explicitly specified for a target-specific attribute. This
  // corresponds to the ParsedAttr::AT_* enum that is generated and it
  // should contain a shared value between the attributes.
  //
  // Target-specific attributes which use this feature should ensure that the
  // spellings match exactly between the attributes, and if the arguments or
  // subjects differ, should specify HasCustomParsing = 1 and implement their
  // own parsing and semantic handling requirements as-needed.
  string ParseKind;
}

/// An inheritable parameter attribute is inherited by later
/// redeclarations, even when it's written on a parameter.
class InheritableParamAttr : InheritableAttr;

/// An attribute which changes the ABI rules for a specific parameter.
class ParameterABIAttr : InheritableParamAttr {
  let Subjects = SubjectList<[ParmVar]>;
}

/// An ignored attribute, which we parse but discard with no checking.
class IgnoredAttr : Attr {
  let Ignored = 1;
  let ASTNode = 0;
  let SemaHandler = 0;
  let Documentation = [Undocumented];
}

//
// Attributes begin here
//

def AbiTag : Attr {
  let Spellings = [GCC<"abi_tag">];
  let Args = [VariadicStringArgument<"Tags">];
  let Subjects = SubjectList<[Struct, Var, Function, Namespace], ErrorDiag>;
  let MeaningfulToClassTemplateDefinition = 1;
  let Documentation = [AbiTagsDocs];
}

def AddressSpace : TypeAttr {
  let Spellings = [Clang<"address_space">];
  let Args = [IntArgument<"AddressSpace">];
  let Documentation = [Undocumented];
}

def Alias : Attr {
  let Spellings = [GCC<"alias">];
  let Args = [StringArgument<"Aliasee">];
  let Subjects = SubjectList<[Function, GlobalVar], ErrorDiag>;
  let Documentation = [Undocumented];
}

def Aligned : InheritableAttr {
  let Spellings = [GCC<"aligned">, Declspec<"align">, Keyword<"alignas">,
                   Keyword<"_Alignas">];
  let Args = [AlignedArgument<"Alignment", 1>];
  let Accessors = [Accessor<"isGNU", [GCC<"aligned">]>,
                   Accessor<"isC11", [Keyword<"_Alignas">]>,
                   Accessor<"isAlignas", [Keyword<"alignas">,
                                          Keyword<"_Alignas">]>,
                   Accessor<"isDeclspec",[Declspec<"align">]>];
  let Documentation = [Undocumented];
}

def AlignValue : Attr {
  let Spellings = [
    // Unfortunately, this is semantically an assertion, not a directive
    // (something else must ensure the alignment), so aligned_value is a
    // probably a better name. We might want to add an aligned_value spelling in
    // the future (and a corresponding C++ attribute), but this can be done
    // later once we decide if we also want them to have slightly-different
    // semantics than Intel's align_value.
    //
    // Does not get a [[]] spelling because the attribute is not exposed as such
    // by Intel.
    GNU<"align_value">
    // Intel's compiler on Windows also supports:
    // , Declspec<"align_value">
  ];
  let Args = [ExprArgument<"Alignment">];
  let Subjects = SubjectList<[Var, TypedefName]>;
  let Documentation = [AlignValueDocs];
}

def AlignMac68k : InheritableAttr {
  // This attribute has no spellings as it is only ever created implicitly.
  let Spellings = [];
  let SemaHandler = 0;
  let Documentation = [Undocumented];
}

def AlwaysInline : InheritableAttr {
  let Spellings = [GCC<"always_inline">, Keyword<"__forceinline">];
  let Subjects = SubjectList<[Function]>;
  let Documentation = [Undocumented];
}

def Artificial : InheritableAttr {
  let Spellings = [GCC<"artificial">];
  let Subjects = SubjectList<[InlineFunction], WarnDiag>;
  let Documentation = [ArtificialDocs];
}

def XRayInstrument : InheritableAttr {
  let Spellings = [Clang<"xray_always_instrument">,
                   Clang<"xray_never_instrument">];
  let Subjects = SubjectList<[Function, ObjCMethod]>;
  let Accessors = [Accessor<"alwaysXRayInstrument",
                     [Clang<"xray_always_instrument">]>,
                   Accessor<"neverXRayInstrument",
                     [Clang<"xray_never_instrument">]>];
  let Documentation = [XRayDocs];
}

def XRayLogArgs : InheritableAttr {
  let Spellings = [Clang<"xray_log_args">];
  let Subjects = SubjectList<[Function, ObjCMethod]>;
  // This argument is a count not an index, so it has the same encoding (base
  // 1 including C++ implicit this parameter) at the source and LLVM levels of
  // representation, so ParamIdxArgument is inappropriate.  It is never used
  // at the AST level of representation, so it never needs to be adjusted not
  // to include any C++ implicit this parameter.  Thus, we just store it and
  // use it as an unsigned that never needs adjustment.
  let Args = [UnsignedArgument<"ArgumentCount">];
  let Documentation = [XRayDocs];
}

def TLSModel : InheritableAttr {
  let Spellings = [GCC<"tls_model">];
  let Subjects = SubjectList<[TLSVar], ErrorDiag>;
  let Args = [StringArgument<"Model">];
  let Documentation = [TLSModelDocs];
}

def AnalyzerNoReturn : InheritableAttr {
  // TODO: should this attribute be exposed with a [[]] spelling under the clang
  // vendor namespace, or should it use a vendor namespace specific to the
  // analyzer?
  let Spellings = [GNU<"analyzer_noreturn">];
  let Documentation = [Undocumented];
}

def Annotate : InheritableParamAttr {
  let Spellings = [Clang<"annotate">];
  let Args = [StringArgument<"Annotation">];
  // Ensure that the annotate attribute can be used with
  // '#pragma clang attribute' even though it has no subject list.
  let ForcePragmaAttributeSupport = 1;
  let Documentation = [Undocumented];
}

def ARMInterrupt : InheritableAttr, TargetSpecificAttr<TargetARM> {
  // NOTE: If you add any additional spellings, MSP430Interrupt's,
  // MipsInterrupt's and AnyX86Interrupt's spellings must match.
  let Spellings = [GCC<"interrupt">];
  let Args = [EnumArgument<"Interrupt", "InterruptType",
                           ["IRQ", "FIQ", "SWI", "ABORT", "UNDEF", ""],
                           ["IRQ", "FIQ", "SWI", "ABORT", "UNDEF", "Generic"],
                           1>];
  let ParseKind = "Interrupt";
  let HasCustomParsing = 1;
  let Documentation = [ARMInterruptDocs];
}

def AVRInterrupt : InheritableAttr, TargetSpecificAttr<TargetAVR> {
  let Spellings = [GCC<"interrupt">];
  let Subjects = SubjectList<[Function]>;
  let ParseKind = "Interrupt";
  let Documentation = [AVRInterruptDocs];
}

def AVRSignal : InheritableAttr, TargetSpecificAttr<TargetAVR> {
  let Spellings = [GCC<"signal">];
  let Subjects = SubjectList<[Function]>;
  let Documentation = [AVRSignalDocs];
}

def AsmLabel : InheritableAttr {
  let Spellings = [Keyword<"asm">, Keyword<"__asm__">];
  let Args = [StringArgument<"Label">];
  let SemaHandler = 0;
  let Documentation = [Undocumented];
}

def Availability : InheritableAttr {
  let Spellings = [Clang<"availability">];
  let Args = [IdentifierArgument<"platform">, VersionArgument<"introduced">,
              VersionArgument<"deprecated">, VersionArgument<"obsoleted">,
              BoolArgument<"unavailable">, StringArgument<"message">,
              BoolArgument<"strict">, StringArgument<"replacement">];
  let AdditionalMembers =
[{static llvm::StringRef getPrettyPlatformName(llvm::StringRef Platform) {
    return llvm::StringSwitch<llvm::StringRef>(Platform)
             .Case("android", "Android")
             .Case("ios", "iOS")
             .Case("macos", "macOS")
             .Case("tvos", "tvOS")
             .Case("watchos", "watchOS")
             .Case("ios_app_extension", "iOS (App Extension)")
             .Case("macos_app_extension", "macOS (App Extension)")
             .Case("tvos_app_extension", "tvOS (App Extension)")
             .Case("watchos_app_extension", "watchOS (App Extension)")
             .Case("swift", "Swift")
             .Default(llvm::StringRef());
}
static llvm::StringRef getPlatformNameSourceSpelling(llvm::StringRef Platform) {
    return llvm::StringSwitch<llvm::StringRef>(Platform)
             .Case("ios", "iOS")
             .Case("macos", "macOS")
             .Case("tvos", "tvOS")
             .Case("watchos", "watchOS")
             .Case("ios_app_extension", "iOSApplicationExtension")
             .Case("macos_app_extension", "macOSApplicationExtension")
             .Case("tvos_app_extension", "tvOSApplicationExtension")
             .Case("watchos_app_extension", "watchOSApplicationExtension")
             .Default(Platform);
}
static llvm::StringRef canonicalizePlatformName(llvm::StringRef Platform) {
    return llvm::StringSwitch<llvm::StringRef>(Platform)
             .Case("iOS", "ios")
             .Case("macOS", "macos")
             .Case("tvOS", "tvos")
             .Case("watchOS", "watchos")
             .Case("iOSApplicationExtension", "ios_app_extension")
             .Case("macOSApplicationExtension", "macos_app_extension")
             .Case("tvOSApplicationExtension", "tvos_app_extension")
             .Case("watchOSApplicationExtension", "watchos_app_extension")
             .Default(Platform);
} }];
  let HasCustomParsing = 1;
  let InheritEvenIfAlreadyPresent = 1;
  let Subjects = SubjectList<[Named]>;
  let Documentation = [AvailabilityDocs];
}

def ExternalSourceSymbol : InheritableAttr {
  let Spellings = [Clang<"external_source_symbol">];
  let Args = [StringArgument<"language", 1>,
              StringArgument<"definedIn", 1>,
              BoolArgument<"generatedDeclaration", 1>];
  let HasCustomParsing = 1;
  let Subjects = SubjectList<[Named]>;
  let Documentation = [ExternalSourceSymbolDocs];
}

def Blocks : InheritableAttr {
  let Spellings = [Clang<"blocks">];
  let Args = [EnumArgument<"Type", "BlockType", ["byref"], ["ByRef"]>];
  let Documentation = [Undocumented];
}

def Bounded : IgnoredAttr {
  // Does not have a [[]] spelling because the attribute is ignored.
  let Spellings = [GNU<"bounded">];
}

def CarriesDependency : InheritableParamAttr {
  let Spellings = [GNU<"carries_dependency">,
                   CXX11<"","carries_dependency", 200809>];
  let Subjects = SubjectList<[ParmVar, ObjCMethod, Function], ErrorDiag>;
  let Documentation = [CarriesDependencyDocs];
}

def CDecl : DeclOrTypeAttr {
  let Spellings = [GCC<"cdecl">, Keyword<"__cdecl">, Keyword<"_cdecl">];
//  let Subjects = [Function, ObjCMethod];
  let Documentation = [Undocumented];
}

// cf_audited_transfer indicates that the given function has been
// audited and has been marked with the appropriate cf_consumed and
// cf_returns_retained attributes.  It is generally applied by
// '#pragma clang arc_cf_code_audited' rather than explicitly.
def CFAuditedTransfer : InheritableAttr {
  let Spellings = [Clang<"cf_audited_transfer">];
  let Subjects = SubjectList<[Function], ErrorDiag>;
  let Documentation = [Undocumented];
}

// cf_unknown_transfer is an explicit opt-out of cf_audited_transfer.
// It indicates that the function has unknown or unautomatable
// transfer semantics.
def CFUnknownTransfer : InheritableAttr {
  let Spellings = [Clang<"cf_unknown_transfer">];
  let Subjects = SubjectList<[Function], ErrorDiag>;
  let Documentation = [Undocumented];
}

def CFReturnsRetained : InheritableAttr {
  let Spellings = [Clang<"cf_returns_retained">];
//  let Subjects = SubjectList<[ObjCMethod, ObjCProperty, Function]>;
  let Documentation = [Undocumented];
}

def CFReturnsNotRetained : InheritableAttr {
  let Spellings = [Clang<"cf_returns_not_retained">];
//  let Subjects = SubjectList<[ObjCMethod, ObjCProperty, Function]>;
  let Documentation = [Undocumented];
}

def CFConsumed : InheritableParamAttr {
  let Spellings = [Clang<"cf_consumed">];
  let Subjects = SubjectList<[ParmVar]>;
  let Documentation = [Undocumented];
}

def Cleanup : InheritableAttr {
  let Spellings = [GCC<"cleanup">];
  let Args = [FunctionArgument<"FunctionDecl">];
  let Subjects = SubjectList<[LocalVar]>;
  let Documentation = [Undocumented];
}

def Cold : InheritableAttr {
  let Spellings = [GCC<"cold">];
  let Subjects = SubjectList<[Function]>;
  let Documentation = [Undocumented];
}

def Common : InheritableAttr {
  let Spellings = [GCC<"common">];
  let Subjects = SubjectList<[Var]>;
  let Documentation = [Undocumented];
}

def Const : InheritableAttr {
  let Spellings = [GCC<"const">, GCC<"__const">];
  let Documentation = [Undocumented];
}

def Constructor : InheritableAttr {
  let Spellings = [GCC<"constructor">];
  let Args = [DefaultIntArgument<"Priority", 65535>];
  let Subjects = SubjectList<[Function]>;
  let Documentation = [Undocumented];
}

def CPUSpecific : InheritableAttr {
  let Spellings = [Clang<"cpu_specific">];
  let Args = [VariadicIdentifierArgument<"Cpus">];
  let Subjects = SubjectList<[Function]>;
  let Documentation = [CPUSpecificCPUDispatchDocs];
  let AdditionalMembers = [{
    unsigned ActiveArgIndex = 0;

    IdentifierInfo *getCurCPUName() const {
      return *(cpus_begin() + ActiveArgIndex);
    }
  }];
}

def CPUDispatch : InheritableAttr {
  let Spellings = [Clang<"cpu_dispatch">];
  let Args = [VariadicIdentifierArgument<"Cpus">];
  let Subjects = SubjectList<[Function]>;
  let Documentation = [CPUSpecificCPUDispatchDocs];
}

// CUDA attributes are spelled __attribute__((attr)) or __declspec(__attr__),
// and they do not receive a [[]] spelling.
def CUDAConstant : InheritableAttr {
  let Spellings = [GNU<"constant">, Declspec<"__constant__">];
  let Subjects = SubjectList<[Var]>;
  let LangOpts = [CUDA];
  let Documentation = [Undocumented];
}

def CUDACudartBuiltin : IgnoredAttr {
  let Spellings = [GNU<"cudart_builtin">, Declspec<"__cudart_builtin__">];
  let LangOpts = [CUDA];
}

def CUDADevice : InheritableAttr {
  let Spellings = [GNU<"device">, Declspec<"__device__">];
  let Subjects = SubjectList<[Function, Var]>;
  let LangOpts = [CUDA];
  let Documentation = [Undocumented];
}

def CUDADeviceBuiltin : IgnoredAttr {
  let Spellings = [GNU<"device_builtin">, Declspec<"__device_builtin__">];
  let LangOpts = [CUDA];
}

def CUDADeviceBuiltinSurfaceType : IgnoredAttr {
  let Spellings = [GNU<"device_builtin_surface_type">,
                   Declspec<"__device_builtin_surface_type__">];
  let LangOpts = [CUDA];
}

def CUDADeviceBuiltinTextureType : IgnoredAttr {
  let Spellings = [GNU<"device_builtin_texture_type">,
                   Declspec<"__device_builtin_texture_type__">];
  let LangOpts = [CUDA];
}

def CUDAGlobal : InheritableAttr {
  let Spellings = [GNU<"global">, Declspec<"__global__">];
  let Subjects = SubjectList<[Function]>;
  let LangOpts = [CUDA];
  let Documentation = [Undocumented];
}

def CUDAHost : InheritableAttr {
  let Spellings = [GNU<"host">, Declspec<"__host__">];
  let Subjects = SubjectList<[Function]>;
  let LangOpts = [CUDA];
  let Documentation = [Undocumented];
}

def CUDAInvalidTarget : InheritableAttr {
  let Spellings = [];
  let Subjects = SubjectList<[Function]>;
  let LangOpts = [CUDA];
  let Documentation = [Undocumented];
}

def CUDALaunchBounds : InheritableAttr {
  let Spellings = [GNU<"launch_bounds">, Declspec<"__launch_bounds__">];
  let Args = [ExprArgument<"MaxThreads">, ExprArgument<"MinBlocks", 1>];
  let LangOpts = [CUDA];
  let Subjects = SubjectList<[ObjCMethod, FunctionLike]>;
  // An AST node is created for this attribute, but is not used by other parts
  // of the compiler. However, this node needs to exist in the AST because
  // non-LLVM backends may be relying on the attribute's presence.
  let Documentation = [Undocumented];
}

def CUDAShared : InheritableAttr {
  let Spellings = [GNU<"shared">, Declspec<"__shared__">];
  let Subjects = SubjectList<[Var]>;
  let LangOpts = [CUDA];
  let Documentation = [Undocumented];
}

def C11NoReturn : InheritableAttr {
  let Spellings = [Keyword<"_Noreturn">];
  let Subjects = SubjectList<[Function], ErrorDiag>;
  let SemaHandler = 0;
  let Documentation = [C11NoReturnDocs];
}

def CXX11NoReturn : InheritableAttr {
  let Spellings = [CXX11<"", "noreturn", 200809>];
  let Subjects = SubjectList<[Function], ErrorDiag>;
  let Documentation = [CXX11NoReturnDocs];
}

// Similar to CUDA, OpenCL attributes do not receive a [[]] spelling because
// the specification does not expose them with one currently.
def OpenCLKernel : InheritableAttr {
  let Spellings = [Keyword<"__kernel">, Keyword<"kernel">];
  let Subjects = SubjectList<[Function], ErrorDiag>;
  let Documentation = [Undocumented];
}

def OpenCLUnrollHint : InheritableAttr {
  let Spellings = [GNU<"opencl_unroll_hint">];
  let Args = [UnsignedArgument<"UnrollHint">];
  let Documentation = [OpenCLUnrollHintDocs];
}

def OpenCLIntelReqdSubGroupSize: InheritableAttr {
  let Spellings = [GNU<"intel_reqd_sub_group_size">];
  let Args = [UnsignedArgument<"SubGroupSize">];
  let Subjects = SubjectList<[Function], ErrorDiag>;
  let Documentation = [OpenCLIntelReqdSubGroupSizeDocs];
}

// This attribute is both a type attribute, and a declaration attribute (for
// parameter variables).
def OpenCLAccess : Attr {
  let Spellings = [Keyword<"__read_only">, Keyword<"read_only">,
                   Keyword<"__write_only">, Keyword<"write_only">,
                   Keyword<"__read_write">, Keyword<"read_write">];
  let Subjects = SubjectList<[ParmVar, TypedefName], ErrorDiag>;
  let Accessors = [Accessor<"isReadOnly", [Keyword<"__read_only">,
                                           Keyword<"read_only">]>,
                   Accessor<"isReadWrite", [Keyword<"__read_write">,
                                            Keyword<"read_write">]>,
                   Accessor<"isWriteOnly", [Keyword<"__write_only">,
                                            Keyword<"write_only">]>];
  let Documentation = [OpenCLAccessDocs];
}

def OpenCLPrivateAddressSpace : TypeAttr {
  let Spellings = [Keyword<"__private">, Keyword<"private">];
  let Documentation = [OpenCLAddressSpacePrivateDocs];
}

def OpenCLGlobalAddressSpace : TypeAttr {
  let Spellings = [Keyword<"__global">, Keyword<"global">];
  let Documentation = [OpenCLAddressSpaceGlobalDocs];
}

def OpenCLLocalAddressSpace : TypeAttr {
  let Spellings = [Keyword<"__local">, Keyword<"local">];
  let Documentation = [OpenCLAddressSpaceLocalDocs];
}

def OpenCLConstantAddressSpace : TypeAttr {
  let Spellings = [Keyword<"__constant">, Keyword<"constant">];
  let Documentation = [OpenCLAddressSpaceConstantDocs];
}

def OpenCLGenericAddressSpace : TypeAttr {
  let Spellings = [Keyword<"__generic">, Keyword<"generic">];
  let Documentation = [OpenCLAddressSpaceGenericDocs];
}

def OpenCLNoSVM : Attr {
  let Spellings = [GNU<"nosvm">];
  let Subjects = SubjectList<[Var]>;
  let Documentation = [OpenCLNoSVMDocs];
  let LangOpts = [OpenCL];
  let ASTNode = 0;
}

def RenderScriptKernel : Attr {
  let Spellings = [GNU<"kernel">];
  let Subjects = SubjectList<[Function]>;
  let Documentation = [RenderScriptKernelAttributeDocs];
  let LangOpts = [RenderScript];
}

def Deprecated : InheritableAttr {
  let Spellings = [GCC<"deprecated">, Declspec<"deprecated">,
                   CXX11<"","deprecated", 201309>, C2x<"", "deprecated">];
  let Args = [StringArgument<"Message", 1>,
              // An optional string argument that enables us to provide a
              // Fix-It.
              StringArgument<"Replacement", 1>];
  let MeaningfulToClassTemplateDefinition = 1;
  let Documentation = [DeprecatedDocs];
}

def Destructor : InheritableAttr {
  let Spellings = [GCC<"destructor">];
  let Args = [DefaultIntArgument<"Priority", 65535>];
  let Subjects = SubjectList<[Function]>;
  let Documentation = [Undocumented];
}

def EmptyBases : InheritableAttr, TargetSpecificAttr<TargetMicrosoftCXXABI> {
  let Spellings = [Declspec<"empty_bases">];
  let Subjects = SubjectList<[CXXRecord]>;
  let Documentation = [EmptyBasesDocs];
}

def AllocSize : InheritableAttr {
  let Spellings = [GCC<"alloc_size">];
  let Subjects = SubjectList<[Function]>;
  let Args = [ParamIdxArgument<"ElemSizeParam">,
              ParamIdxArgument<"NumElemsParam", /*opt*/ 1>];
  let TemplateDependent = 1;
  let Documentation = [AllocSizeDocs];
}

def EnableIf : InheritableAttr {
  // Does not have a [[]] spelling because this attribute requires the ability
  // to parse function arguments but the attribute is not written in the type
  // position.
  let Spellings = [GNU<"enable_if">];
  let Subjects = SubjectList<[Function]>;
  let Args = [ExprArgument<"Cond">, StringArgument<"Message">];
  let TemplateDependent = 1;
  let Documentation = [EnableIfDocs];
}

def ExtVectorType : Attr {
  // This is an OpenCL-related attribute and does not receive a [[]] spelling.
  let Spellings = [GNU<"ext_vector_type">];
  let Subjects = SubjectList<[TypedefName], ErrorDiag>;
  let Args = [ExprArgument<"NumElements">];
  let ASTNode = 0;
  let Documentation = [Undocumented];
}

def FallThrough : StmtAttr {
  let Spellings = [CXX11<"", "fallthrough", 201603>, C2x<"", "fallthrough">,
                   CXX11<"clang", "fallthrough">];
//  let Subjects = [NullStmt];
  let Documentation = [FallthroughDocs];
}

def FastCall : DeclOrTypeAttr {
  let Spellings = [GCC<"fastcall">, Keyword<"__fastcall">,
                   Keyword<"_fastcall">];
//  let Subjects = [Function, ObjCMethod];
  let Documentation = [FastCallDocs];
}

def RegCall : DeclOrTypeAttr {
  let Spellings = [GCC<"regcall">, Keyword<"__regcall">];
  let Documentation = [RegCallDocs];
}

def Final : InheritableAttr {
  let Spellings = [Keyword<"final">, Keyword<"sealed">];
  let Accessors = [Accessor<"isSpelledAsSealed", [Keyword<"sealed">]>];
  let SemaHandler = 0;
  let Documentation = [Undocumented];
}

def MinSize : InheritableAttr {
  let Spellings = [Clang<"minsize">];
  let Subjects = SubjectList<[Function, ObjCMethod], ErrorDiag>;
  let Documentation = [Undocumented];
}

def FlagEnum : InheritableAttr {
  let Spellings = [Clang<"flag_enum">];
  let Subjects = SubjectList<[Enum]>;
  let Documentation = [FlagEnumDocs];
}

def EnumExtensibility : InheritableAttr {
  let Spellings = [Clang<"enum_extensibility">];
  let Subjects = SubjectList<[Enum]>;
  let Args = [EnumArgument<"Extensibility", "Kind",
              ["closed", "open"], ["Closed", "Open"]>];
  let Documentation = [EnumExtensibilityDocs];
}

def Flatten : InheritableAttr {
  let Spellings = [GCC<"flatten">];
  let Subjects = SubjectList<[Function], ErrorDiag>;
  let Documentation = [FlattenDocs];
}

def Format : InheritableAttr {
  let Spellings = [GCC<"format">];
  let Args = [IdentifierArgument<"Type">, IntArgument<"FormatIdx">,
              IntArgument<"FirstArg">];
  let Subjects = SubjectList<[ObjCMethod, Block, HasFunctionProto]>;
  let Documentation = [FormatDocs];
}

def FormatArg : InheritableAttr {
  let Spellings = [GCC<"format_arg">];
  let Args = [ParamIdxArgument<"FormatIdx">];
  let Subjects = SubjectList<[ObjCMethod, HasFunctionProto]>;
  let Documentation = [Undocumented];
}

def GNUInline : InheritableAttr {
  let Spellings = [GCC<"gnu_inline">];
  let Subjects = SubjectList<[Function]>;
  let Documentation = [Undocumented];
}

def Hot : InheritableAttr {
  let Spellings = [GCC<"hot">];
  let Subjects = SubjectList<[Function]>;
  // An AST node is created for this attribute, but not actually used beyond
  // semantic checking for mutual exclusion with the Cold attribute.
  let Documentation = [Undocumented];
}

def IBAction : InheritableAttr {
  let Spellings = [Clang<"ibaction">];
  let Subjects = SubjectList<[ObjCInstanceMethod]>;
  // An AST node is created for this attribute, but is not used by other parts
  // of the compiler. However, this node needs to exist in the AST because
  // external tools rely on it.
  let Documentation = [Undocumented];
}

def IBOutlet : InheritableAttr {
  let Spellings = [Clang<"iboutlet">];
//  let Subjects = [ObjCIvar, ObjCProperty];
  let Documentation = [Undocumented];
}

def IBOutletCollection : InheritableAttr {
  let Spellings = [Clang<"iboutletcollection">];
  let Args = [TypeArgument<"Interface", 1>];
//  let Subjects = [ObjCIvar, ObjCProperty];
  let Documentation = [Undocumented];
}

def IFunc : Attr, TargetSpecificAttr<TargetELF> {
  let Spellings = [GCC<"ifunc">];
  let Args = [StringArgument<"Resolver">];
  let Subjects = SubjectList<[Function]>;
  let Documentation = [IFuncDocs];
}

def Restrict : InheritableAttr {
  let Spellings = [Declspec<"restrict">, GCC<"malloc">];
  let Subjects = SubjectList<[Function]>;
  let Documentation = [Undocumented];
}

def LayoutVersion : InheritableAttr, TargetSpecificAttr<TargetMicrosoftCXXABI> {
  let Spellings = [Declspec<"layout_version">];
  let Args = [UnsignedArgument<"Version">];
  let Subjects = SubjectList<[CXXRecord]>;
  let Documentation = [LayoutVersionDocs];
}

def LifetimeBound : InheritableAttr {
  let Spellings = [Clang<"lifetimebound", 0>];
  let Subjects = SubjectList<[ParmVar, ImplicitObjectParameter], ErrorDiag>;
  let Documentation = [LifetimeBoundDocs];
  let LangOpts = [CPlusPlus];
}

def TrivialABI : InheritableAttr {
  // This attribute does not have a C [[]] spelling because it requires the
  // CPlusPlus language option.
  let Spellings = [Clang<"trivial_abi", 0>];
  let Subjects = SubjectList<[CXXRecord]>;
  let Documentation = [TrivialABIDocs];
  let LangOpts = [CPlusPlus];
}

def MaxFieldAlignment : InheritableAttr {
  // This attribute has no spellings as it is only ever created implicitly.
  let Spellings = [];
  let Args = [UnsignedArgument<"Alignment">];
  let SemaHandler = 0;
  let Documentation = [Undocumented];
}

def MayAlias : InheritableAttr {
  // FIXME: this is a type attribute in GCC, but a declaration attribute here.
  let Spellings = [GCC<"may_alias">];
  let Documentation = [Undocumented];
}

def MSABI : DeclOrTypeAttr {
  let Spellings = [GCC<"ms_abi">];
//  let Subjects = [Function, ObjCMethod];
  let Documentation = [MSABIDocs];
}

def MSP430Interrupt : InheritableAttr, TargetSpecificAttr<TargetMSP430> {
  // NOTE: If you add any additional spellings, ARMInterrupt's, MipsInterrupt's
  // and AnyX86Interrupt's spellings must match.
  let Spellings = [GCC<"interrupt">];
  let Args = [UnsignedArgument<"Number">];
  let ParseKind = "Interrupt";
  let HasCustomParsing = 1;
  let Documentation = [Undocumented];
}

def Mips16 : InheritableAttr, TargetSpecificAttr<TargetMips32> {
  let Spellings = [GCC<"mips16">];
  let Subjects = SubjectList<[Function], ErrorDiag>;
  let Documentation = [Undocumented];
}

def MipsInterrupt : InheritableAttr, TargetSpecificAttr<TargetMips32> {
  // NOTE: If you add any additional spellings, ARMInterrupt's,
  // MSP430Interrupt's and AnyX86Interrupt's spellings must match.
  let Spellings = [GCC<"interrupt">];
  let Subjects = SubjectList<[Function]>;
  let Args = [EnumArgument<"Interrupt", "InterruptType",
                           ["vector=sw0", "vector=sw1", "vector=hw0",
                            "vector=hw1", "vector=hw2", "vector=hw3",
                            "vector=hw4", "vector=hw5", "eic", ""],
                           ["sw0", "sw1", "hw0", "hw1", "hw2", "hw3",
                            "hw4", "hw5", "eic", "eic"]
                           >];
  let ParseKind = "Interrupt";
  let Documentation = [MipsInterruptDocs];
}

def MicroMips : InheritableAttr, TargetSpecificAttr<TargetMips32> {
  let Spellings = [GCC<"micromips">];
  let Subjects = SubjectList<[Function], ErrorDiag>;
  let Documentation = [MicroMipsDocs];
}

def MipsLongCall : InheritableAttr, TargetSpecificAttr<TargetAnyMips> {
  let Spellings = [GCC<"long_call">, GCC<"far">];
  let Subjects = SubjectList<[Function]>;
  let Documentation = [MipsLongCallStyleDocs];
}

def MipsShortCall : InheritableAttr, TargetSpecificAttr<TargetAnyMips> {
  let Spellings = [GCC<"short_call">, GCC<"near">];
  let Subjects = SubjectList<[Function]>;
  let Documentation = [MipsShortCallStyleDocs];
}

def Mode : Attr {
  let Spellings = [GCC<"mode">];
  let Subjects = SubjectList<[Var, Enum, TypedefName, Field], ErrorDiag>;
  let Args = [IdentifierArgument<"Mode">];
  let Documentation = [Undocumented];
}

def Naked : InheritableAttr {
  let Spellings = [GCC<"naked">, Declspec<"naked">];
  let Subjects = SubjectList<[Function]>;
  let Documentation = [Undocumented];
}

def NeonPolyVectorType : TypeAttr {
  let Spellings = [Clang<"neon_polyvector_type">];
  let Args = [IntArgument<"NumElements">];
  let Documentation = [Undocumented];
}

def NeonVectorType : TypeAttr {
  let Spellings = [Clang<"neon_vector_type">];
  let Args = [IntArgument<"NumElements">];
  let Documentation = [Undocumented];
}

def ReturnsTwice : InheritableAttr {
  let Spellings = [GCC<"returns_twice">];
  let Subjects = SubjectList<[Function]>;
  let Documentation = [Undocumented];
}

def DisableTailCalls : InheritableAttr {
  let Spellings = [Clang<"disable_tail_calls">];
  let Subjects = SubjectList<[Function, ObjCMethod]>;
  let Documentation = [DisableTailCallsDocs];
}

def NoAlias : InheritableAttr {
  let Spellings = [Declspec<"noalias">];
  let Subjects = SubjectList<[Function]>;
  let Documentation = [NoAliasDocs];
}

def NoCommon : InheritableAttr {
  let Spellings = [GCC<"nocommon">];
  let Subjects = SubjectList<[Var]>;
  let Documentation = [Undocumented];
}

def NoDebug : InheritableAttr {
  let Spellings = [GCC<"nodebug">];
  let Subjects = SubjectList<[FunctionLike, ObjCMethod, NonParmVar]>;
  let Documentation = [NoDebugDocs];
}

def NoDuplicate : InheritableAttr {
  let Spellings = [Clang<"noduplicate">];
  let Subjects = SubjectList<[Function]>;
  let Documentation = [NoDuplicateDocs];
}

def Convergent : InheritableAttr {
  let Spellings = [Clang<"convergent">];
  let Subjects = SubjectList<[Function]>;
  let Documentation = [ConvergentDocs];
}

def NoInline : InheritableAttr {
  let Spellings = [GCC<"noinline">, Declspec<"noinline">];
  let Subjects = SubjectList<[Function]>;
  let Documentation = [Undocumented];
}

def NoMips16 : InheritableAttr, TargetSpecificAttr<TargetMips32> {
  let Spellings = [GCC<"nomips16">];
  let Subjects = SubjectList<[Function], ErrorDiag>;
  let Documentation = [Undocumented];
}

def NoMicroMips : InheritableAttr, TargetSpecificAttr<TargetMips32> {
  let Spellings = [GCC<"nomicromips">];
  let Subjects = SubjectList<[Function], ErrorDiag>;
  let Documentation = [MicroMipsDocs];
}

def RISCVInterrupt : InheritableAttr, TargetSpecificAttr<TargetRISCV> {
  let Spellings = [GCC<"interrupt">];
  let Subjects = SubjectList<[Function]>;
  let Args = [EnumArgument<"Interrupt", "InterruptType",
                           ["user", "supervisor", "machine"],
                           ["user", "supervisor", "machine"],
                           1>];
  let ParseKind = "Interrupt";
  let Documentation = [RISCVInterruptDocs];
}

// This is not a TargetSpecificAttr so that is silently accepted and
// ignored on other targets as encouraged by the OpenCL spec.
//
// See OpenCL 1.2 6.11.5: "It is our intention that a particular
// implementation of OpenCL be free to ignore all attributes and the
// resulting executable binary will produce the same result."
//
// However, only AMD GPU targets will emit the corresponding IR
// attribute.
//
// FIXME: This provides a sub-optimal error message if you attempt to
// use this in CUDA, since CUDA does not use the same terminology.
//
// FIXME: SubjectList should be for OpenCLKernelFunction, but is not to
// workaround needing to see kernel attribute before others to know if
// this should be rejected on non-kernels.

def AMDGPUFlatWorkGroupSize : InheritableAttr {
  let Spellings = [Clang<"amdgpu_flat_work_group_size", 0>];
  let Args = [UnsignedArgument<"Min">, UnsignedArgument<"Max">];
  let Documentation = [AMDGPUFlatWorkGroupSizeDocs];
  let Subjects = SubjectList<[Function], ErrorDiag, "kernel functions">;
}

def AMDGPUWavesPerEU : InheritableAttr {
  let Spellings = [Clang<"amdgpu_waves_per_eu", 0>];
  let Args = [UnsignedArgument<"Min">, UnsignedArgument<"Max", 1>];
  let Documentation = [AMDGPUWavesPerEUDocs];
  let Subjects = SubjectList<[Function], ErrorDiag, "kernel functions">;
}

def AMDGPUNumSGPR : InheritableAttr {
  let Spellings = [Clang<"amdgpu_num_sgpr", 0>];
  let Args = [UnsignedArgument<"NumSGPR">];
  let Documentation = [AMDGPUNumSGPRNumVGPRDocs];
  let Subjects = SubjectList<[Function], ErrorDiag, "kernel functions">;
}

def AMDGPUNumVGPR : InheritableAttr {
  let Spellings = [Clang<"amdgpu_num_vgpr", 0>];
  let Args = [UnsignedArgument<"NumVGPR">];
  let Documentation = [AMDGPUNumSGPRNumVGPRDocs];
  let Subjects = SubjectList<[Function], ErrorDiag, "kernel functions">;
}

def NoSplitStack : InheritableAttr {
  let Spellings = [GCC<"no_split_stack">];
  let Subjects = SubjectList<[Function], ErrorDiag>;
  let Documentation = [NoSplitStackDocs];
}

def NonNull : InheritableParamAttr {
  let Spellings = [GCC<"nonnull">];
  let Subjects = SubjectList<[ObjCMethod, HasFunctionProto, ParmVar], WarnDiag,
                             "functions, methods, and parameters">;
  let Args = [VariadicParamIdxArgument<"Args">];
  let AdditionalMembers = [{
    bool isNonNull(unsigned IdxAST) const {
      if (!args_size())
        return true;
      return args_end() != std::find_if(
          args_begin(), args_end(),
          [=](const ParamIdx &Idx) { return Idx.getASTIndex() == IdxAST; });
    }
  }];
  // FIXME: We should merge duplicates into a single nonnull attribute.
  let InheritEvenIfAlreadyPresent = 1;
  let Documentation = [NonNullDocs];
}

def ReturnsNonNull : InheritableAttr {
  let Spellings = [GCC<"returns_nonnull">];
  let Subjects = SubjectList<[ObjCMethod, Function]>;
  let Documentation = [ReturnsNonNullDocs];
}

// pass_object_size(N) indicates that the parameter should have
// __builtin_object_size with Type=N evaluated on the parameter at the callsite.
def PassObjectSize : InheritableParamAttr {
  let Spellings = [Clang<"pass_object_size">];
  let Args = [IntArgument<"Type">];
  let Subjects = SubjectList<[ParmVar]>;
  let Documentation = [PassObjectSizeDocs];
}

// Nullability type attributes.
def TypeNonNull : TypeAttr {
  let Spellings = [Keyword<"_Nonnull">];
  let Documentation = [TypeNonNullDocs];
}

def TypeNullable : TypeAttr {
  let Spellings = [Keyword<"_Nullable">];
  let Documentation = [TypeNullableDocs];
}

def TypeNullUnspecified : TypeAttr {
  let Spellings = [Keyword<"_Null_unspecified">];
  let Documentation = [TypeNullUnspecifiedDocs];
}

def ObjCKindOf : TypeAttr {
  let Spellings = [Keyword<"__kindof">];
  let Documentation = [Undocumented];
}

def NoEscape : Attr {
  let Spellings = [Clang<"noescape">];
  let Subjects = SubjectList<[ParmVar]>;
  let Documentation = [NoEscapeDocs];
}

def AssumeAligned : InheritableAttr {
  let Spellings = [GCC<"assume_aligned">];
  let Subjects = SubjectList<[ObjCMethod, Function]>;
  let Args = [ExprArgument<"Alignment">, ExprArgument<"Offset", 1>];
  let Documentation = [AssumeAlignedDocs];
}

def AllocAlign : InheritableAttr {
  let Spellings = [GCC<"alloc_align">];
  let Subjects = SubjectList<[HasFunctionProto]>;
  let Args = [ParamIdxArgument<"ParamIndex">];
  let Documentation = [AllocAlignDocs];
}

def NoReturn : InheritableAttr {
  let Spellings = [GCC<"noreturn">, Declspec<"noreturn">];
  // FIXME: Does GCC allow this on the function instead?
  let Documentation = [Undocumented];
}

def NoInstrumentFunction : InheritableAttr {
  let Spellings = [GCC<"no_instrument_function">];
  let Subjects = SubjectList<[Function]>;
  let Documentation = [Undocumented];
}

def NotTailCalled : InheritableAttr {
  let Spellings = [Clang<"not_tail_called">];
  let Subjects = SubjectList<[Function]>;
  let Documentation = [NotTailCalledDocs];
}

def NoStackProtector : InheritableAttr {
  let Spellings = [Clang<"no_stack_protector">];
  let Subjects = SubjectList<[Function]>;
  let Documentation = [NoStackProtectorDocs];
}

def NoThrow : InheritableAttr {
  let Spellings = [GCC<"nothrow">, Declspec<"nothrow">];
  let Subjects = SubjectList<[Function]>;
  let Documentation = [NoThrowDocs];
}

def NvWeak : IgnoredAttr {
  // No Declspec spelling of this attribute; the CUDA headers use
  // __attribute__((nv_weak)) unconditionally. Does not receive an [[]]
  // spelling because it is a CUDA attribute.
  let Spellings = [GNU<"nv_weak">];
  let LangOpts = [CUDA];
}

def ObjCBridge : InheritableAttr {
  let Spellings = [Clang<"objc_bridge">];
  let Subjects = SubjectList<[Record, TypedefName], ErrorDiag>;
  let Args = [IdentifierArgument<"BridgedType">];
  let Documentation = [Undocumented];
}

def ObjCBridgeMutable : InheritableAttr {
  let Spellings = [Clang<"objc_bridge_mutable">];
  let Subjects = SubjectList<[Record], ErrorDiag>;
  let Args = [IdentifierArgument<"BridgedType">];
  let Documentation = [Undocumented];
}

def ObjCBridgeRelated : InheritableAttr {
  let Spellings = [Clang<"objc_bridge_related">];
  let Subjects = SubjectList<[Record], ErrorDiag>;
  let Args = [IdentifierArgument<"RelatedClass">,
          IdentifierArgument<"ClassMethod">,
          IdentifierArgument<"InstanceMethod">];
  let HasCustomParsing = 1;
  let Documentation = [Undocumented];
}

def NSErrorDomain : Attr {
  let Spellings = [GNU<"ns_error_domain">];
  let Args = [IdentifierArgument<"ErrorDomain">];
  let Documentation = [NSErrorDomainDocs];
}

def NSReturnsRetained : InheritableAttr {
  let Spellings = [Clang<"ns_returns_retained">];
//  let Subjects = SubjectList<[ObjCMethod, ObjCProperty, Function]>;
  let Documentation = [Undocumented];
}

def NSReturnsNotRetained : InheritableAttr {
  let Spellings = [Clang<"ns_returns_not_retained">];
//  let Subjects = SubjectList<[ObjCMethod, ObjCProperty, Function]>;
  let Documentation = [Undocumented];
}

def NSReturnsAutoreleased : InheritableAttr {
  let Spellings = [Clang<"ns_returns_autoreleased">];
//  let Subjects = SubjectList<[ObjCMethod, ObjCProperty, Function]>;
  let Documentation = [Undocumented];
}

def NSConsumesSelf : InheritableAttr {
  let Spellings = [Clang<"ns_consumes_self">];
  let Subjects = SubjectList<[ObjCMethod]>;
  let Documentation = [Undocumented];
}

def NSConsumed : InheritableParamAttr {
  let Spellings = [Clang<"ns_consumed">];
  let Subjects = SubjectList<[ParmVar]>;
  let Documentation = [Undocumented];
}

def ObjCException : InheritableAttr {
  let Spellings = [Clang<"objc_exception">];
  let Subjects = SubjectList<[ObjCInterface], ErrorDiag>;
  let Documentation = [Undocumented];
}

def ObjCMethodFamily : InheritableAttr {
  let Spellings = [Clang<"objc_method_family">];
  let Subjects = SubjectList<[ObjCMethod], ErrorDiag>;
  let Args = [EnumArgument<"Family", "FamilyKind",
               ["none", "alloc", "copy", "init", "mutableCopy", "new"],
               ["OMF_None", "OMF_alloc", "OMF_copy", "OMF_init",
                "OMF_mutableCopy", "OMF_new"]>];
  let Documentation = [ObjCMethodFamilyDocs];
}

def ObjCNSObject : InheritableAttr {
  let Spellings = [Clang<"NSObject">];
  let Documentation = [Undocumented];
}

def ObjCIndependentClass : InheritableAttr {
  let Spellings = [Clang<"objc_independent_class">];
  let Documentation = [Undocumented];
}

def ObjCPreciseLifetime : InheritableAttr {
  let Spellings = [Clang<"objc_precise_lifetime">];
  let Subjects = SubjectList<[Var], ErrorDiag>;
  let Documentation = [Undocumented];
}

def ObjCReturnsInnerPointer : InheritableAttr {
  let Spellings = [Clang<"objc_returns_inner_pointer">];
  let Subjects = SubjectList<[ObjCMethod, ObjCProperty], ErrorDiag>;
  let Documentation = [Undocumented];
}

def ObjCRequiresSuper : InheritableAttr {
  let Spellings = [Clang<"objc_requires_super">];
  let Subjects = SubjectList<[ObjCMethod], ErrorDiag>;
  let Documentation = [ObjCRequiresSuperDocs];
}

def ObjCRootClass : InheritableAttr {
  let Spellings = [Clang<"objc_root_class">];
  let Subjects = SubjectList<[ObjCInterface], ErrorDiag>;
  let Documentation = [Undocumented];
}

def ObjCSubclassingRestricted : InheritableAttr {
  let Spellings = [Clang<"objc_subclassing_restricted">];
  let Subjects = SubjectList<[ObjCInterface], ErrorDiag>;
  let Documentation = [ObjCSubclassingRestrictedDocs];
}

def ObjCCompleteDefinition : InheritableAttr {
  let Spellings = [GNU<"objc_complete_definition">];
  let Subjects = SubjectList<[ObjCInterface], ErrorDiag>;
  let Documentation = [Undocumented];
}

def ObjCExplicitProtocolImpl : InheritableAttr {
  let Spellings = [Clang<"objc_protocol_requires_explicit_implementation">];
  let Subjects = SubjectList<[ObjCProtocol], ErrorDiag>;
  let Documentation = [Undocumented];
}

def ObjCDesignatedInitializer : Attr {
  let Spellings = [Clang<"objc_designated_initializer">];
  let Subjects = SubjectList<[ObjCInterfaceDeclInitMethod], ErrorDiag>;
  let Documentation = [Undocumented];
}

def ObjCRuntimeName : Attr {
  let Spellings = [Clang<"objc_runtime_name">];
  let Subjects = SubjectList<[ObjCInterface, ObjCProtocol], ErrorDiag>;
  let Args = [StringArgument<"MetadataName">];
  let Documentation = [ObjCRuntimeNameDocs];
}

def ObjCRuntimeVisible : Attr {
  let Spellings = [Clang<"objc_runtime_visible">];
  let Subjects = SubjectList<[ObjCInterface], ErrorDiag>;
  let Documentation = [ObjCRuntimeVisibleDocs];
}

def ObjCBoxable : Attr {
  let Spellings = [Clang<"objc_boxable">];
  let Subjects = SubjectList<[Record], ErrorDiag>;
  let Documentation = [ObjCBoxableDocs];
}

def OptimizeNone : InheritableAttr {
  let Spellings = [Clang<"optnone">];
  let Subjects = SubjectList<[Function, ObjCMethod]>;
  let Documentation = [OptnoneDocs];
}

def Overloadable : Attr {
  let Spellings = [Clang<"overloadable">];
  let Subjects = SubjectList<[Function], ErrorDiag>;
  let Documentation = [OverloadableDocs];
}

def Override : InheritableAttr {
  let Spellings = [Keyword<"override">];
  let SemaHandler = 0;
  let Documentation = [Undocumented];
}

def Ownership : InheritableAttr {
  let Spellings = [Clang<"ownership_holds">, Clang<"ownership_returns">,
                   Clang<"ownership_takes">];
  let Accessors = [Accessor<"isHolds", [Clang<"ownership_holds">]>,
                   Accessor<"isReturns", [Clang<"ownership_returns">]>,
                   Accessor<"isTakes", [Clang<"ownership_takes">]>];
  let AdditionalMembers = [{
    enum OwnershipKind { Holds, Returns, Takes };
    OwnershipKind getOwnKind() const {
      return isHolds() ? Holds :
             isTakes() ? Takes :
             Returns;
    }
  }];
  let Args = [IdentifierArgument<"Module">,
              VariadicParamIdxArgument<"Args">];
  let Subjects = SubjectList<[HasFunctionProto]>;
  let Documentation = [Undocumented];
}

def Packed : InheritableAttr {
  let Spellings = [GCC<"packed">];
//  let Subjects = [Tag, Field];
  let Documentation = [Undocumented];
}

def IntelOclBicc : DeclOrTypeAttr {
  let Spellings = [Clang<"intel_ocl_bicc", 0>];
//  let Subjects = [Function, ObjCMethod];
  let Documentation = [Undocumented];
}

def Pcs : DeclOrTypeAttr {
  let Spellings = [GCC<"pcs">];
  let Args = [EnumArgument<"PCS", "PCSType",
                           ["aapcs", "aapcs-vfp"],
                           ["AAPCS", "AAPCS_VFP"]>];
//  let Subjects = [Function, ObjCMethod];
  let Documentation = [PcsDocs];
}

def Pure : InheritableAttr {
  let Spellings = [GCC<"pure">];
  let Documentation = [Undocumented];
}

def Regparm : TypeAttr {
  let Spellings = [GCC<"regparm">];
  let Args = [UnsignedArgument<"NumParams">];
  let Documentation = [RegparmDocs];
}

def SwiftBridge : Attr {
  let Spellings = [GNU<"swift_bridge">];
  let Subjects = SubjectList<[Tag, TypedefName, ObjCInterface, ObjCProtocol],
                             ErrorDiag, "ExpectedType">;
  let Args = [StringArgument<"SwiftType">];
  let Documentation = [SwiftBridgeDocs];
}

def SwiftBridgedTypedef : Attr {
  let Spellings = [GNU<"swift_bridged_typedef">];
  let Subjects = SubjectList<[TypedefName], ErrorDiag, "typedefs">;
  let Args = [];
  let Documentation = [SwiftBridgedTypedefDocs];
}

def SwiftObjCMembers : Attr {
  let Spellings = [GNU<"swift_objc_members">];
  let Subjects = SubjectList<[ObjCInterface], ErrorDiag>;
  let Documentation = [SwiftObjCMembersDocs];
}

def SwiftError : InheritableAttr {
  let Spellings = [GCC<"swift_error">];
  let Args = [EnumArgument<"Convention", "ConventionKind",
               ["none", "nonnull_error", "null_result", "zero_result", "nonzero_result"],
               ["None", "NonNullError", "NullResult", "ZeroResult", "NonZeroResult"]>];
  let Subjects = SubjectList<[Function, ObjCMethod], ErrorDiag>;
  let Documentation = [SwiftErrorDocs];
}

def SwiftName : InheritableAttr {
  let Spellings = [GCC<"swift_name">];
  let Args = [StringArgument<"Name">];
  // Proper subject list disabled because of the custom error needed.
  // Let's avoid merge conflicts for now.
//  let Subjects = SubjectList<[EnumConstant, ObjCProtocol, ObjCClassMethod],
//                             ErrorDiag, "ExpectedSwiftNameSubjects">;
  let Documentation = [Undocumented];
}

def SwiftNewtype : InheritableAttr {
  let Spellings = [GNU<"swift_newtype">, GNU<"swift_wrapper">];
  let Subjects = SubjectList<[TypedefName], ErrorDiag, "ExpectedType">;
  let Args = [EnumArgument<"NewtypeKind", "NewtypeKind",
               ["struct", "enum"],
               ["NK_Struct", "NK_Enum"]>];
  let Documentation = [SwiftNewtypeDocs];
}

def SwiftPrivate : InheritableAttr {
  let Spellings = [GCC<"swift_private">];
  let Documentation = [Undocumented];
}

def SwiftImportAsNonGeneric : InheritableAttr {
  // This attribute has no spellings as it is only ever created implicitly
  // from API notes.
  let Spellings = [];
  let SemaHandler = 0;
  let Documentation = [Undocumented];
}

def SwiftImportPropertyAsAccessors : InheritableAttr { 
  // This attribute has no spellings as it is only ever created implicitly
  // from API notes.
  let Spellings = [];
  let SemaHandler = 0;
  let Documentation = [Undocumented];
}

def SwiftVersioned : Attr {
  // This attribute has no spellings as it is only ever created implicitly
  // from API notes.
  let Spellings = [];
  let Args = [VersionArgument<"Version">, AttrArgument<"AttrToAdd">,
              BoolArgument<"IsReplacedByActive">];
  let SemaHandler = 0;
  let Documentation = [Undocumented];
}

def SwiftVersionedRemoval : Attr {
  // This attribute has no spellings as it is only ever created implicitly
  // from API notes.
  let Spellings = [];
  let Args = [VersionArgument<"Version">, UnsignedArgument<"RawKind">,
              BoolArgument<"IsReplacedByActive">];
  let SemaHandler = 0;
  let Documentation = [Undocumented];
  let AdditionalMembers = [{
    attr::Kind getAttrKindToRemove() const {
      return static_cast<attr::Kind>(getRawKind());
    }
  }];
}

def ReqdWorkGroupSize : InheritableAttr {
  // Does not have a [[]] spelling because it is an OpenCL-related attribute.
  let Spellings = [GNU<"reqd_work_group_size">];
  let Args = [UnsignedArgument<"XDim">, UnsignedArgument<"YDim">,
              UnsignedArgument<"ZDim">];
  let Subjects = SubjectList<[Function], ErrorDiag>;
  let Documentation = [Undocumented];
}

def RequireConstantInit : InheritableAttr {
  // This attribute does not have a C [[]] spelling because it requires the
  // CPlusPlus language option.
  let Spellings = [Clang<"require_constant_initialization", 0>];
  let Subjects = SubjectList<[GlobalVar], ErrorDiag>;
  let Documentation = [RequireConstantInitDocs];
  let LangOpts = [CPlusPlus];
}

def WorkGroupSizeHint :  InheritableAttr {
  // Does not have a [[]] spelling because it is an OpenCL-related attribute.
  let Spellings = [GNU<"work_group_size_hint">];
  let Args = [UnsignedArgument<"XDim">,
              UnsignedArgument<"YDim">,
              UnsignedArgument<"ZDim">];
  let Subjects = SubjectList<[Function], ErrorDiag>;
  let Documentation = [Undocumented];
}

def InitPriority : InheritableAttr {
  let Spellings = [GCC<"init_priority">];
  let Args = [UnsignedArgument<"Priority">];
  let Subjects = SubjectList<[Var], ErrorDiag>;
  let Documentation = [Undocumented];
}

def Section : InheritableAttr {
  let Spellings = [GCC<"section">, Declspec<"allocate">];
  let Args = [StringArgument<"Name">];
  let Subjects =
      SubjectList<[ Function, GlobalVar, ObjCMethod, ObjCProperty ], ErrorDiag>;
  let Documentation = [SectionDocs];
}

def CodeSeg : InheritableAttr {
  let Spellings = [Declspec<"code_seg">];
  let Args = [StringArgument<"Name">];
  let Subjects = SubjectList<[Function, CXXRecord], ErrorDiag>;
  let Documentation = [CodeSegDocs];
}

def PragmaClangBSSSection : InheritableAttr {
  // This attribute has no spellings as it is only ever created implicitly.
  let Spellings = [];
  let Args = [StringArgument<"Name">];
  let Subjects = SubjectList<[GlobalVar], ErrorDiag>;
  let Documentation = [Undocumented];
}

def PragmaClangDataSection : InheritableAttr {
  // This attribute has no spellings as it is only ever created implicitly.
  let Spellings = [];
  let Args = [StringArgument<"Name">];
  let Subjects = SubjectList<[GlobalVar], ErrorDiag>;
  let Documentation = [Undocumented];
}

def PragmaClangRodataSection : InheritableAttr {
  // This attribute has no spellings as it is only ever created implicitly.
  let Spellings = [];
  let Args = [StringArgument<"Name">];
  let Subjects = SubjectList<[GlobalVar], ErrorDiag>;
  let Documentation = [Undocumented];
}

def PragmaClangTextSection : InheritableAttr {
  // This attribute has no spellings as it is only ever created implicitly.
  let Spellings = [];
  let Args = [StringArgument<"Name">];
  let Subjects = SubjectList<[Function], ErrorDiag>;
  let Documentation = [Undocumented];
}

def Sentinel : InheritableAttr {
  let Spellings = [GCC<"sentinel">];
  let Args = [DefaultIntArgument<"Sentinel", 0>,
              DefaultIntArgument<"NullPos", 0>];
//  let Subjects = SubjectList<[Function, ObjCMethod, Block, Var]>;
  let Documentation = [Undocumented];
}

def StdCall : DeclOrTypeAttr {
  let Spellings = [GCC<"stdcall">, Keyword<"__stdcall">, Keyword<"_stdcall">];
//  let Subjects = [Function, ObjCMethod];
  let Documentation = [StdCallDocs];
}

def SwiftCall : DeclOrTypeAttr {
  let Spellings = [Clang<"swiftcall">];
//  let Subjects = SubjectList<[Function]>;
  let Documentation = [SwiftCallDocs];
}

def SwiftContext : ParameterABIAttr {
  let Spellings = [Clang<"swift_context">];
  let Documentation = [SwiftContextDocs];
}

def SwiftErrorResult : ParameterABIAttr {
  let Spellings = [Clang<"swift_error_result">];
  let Documentation = [SwiftErrorResultDocs];
}

def SwiftIndirectResult : ParameterABIAttr {
  let Spellings = [Clang<"swift_indirect_result">];
  let Documentation = [SwiftIndirectResultDocs];
}

def Suppress : StmtAttr {
  let Spellings = [CXX11<"gsl", "suppress">];
  let Args = [VariadicStringArgument<"DiagnosticIdentifiers">];
  let Documentation = [SuppressDocs];
}

def SysVABI : DeclOrTypeAttr {
  let Spellings = [GCC<"sysv_abi">];
//  let Subjects = [Function, ObjCMethod];
  let Documentation = [Undocumented];
}

def ThisCall : DeclOrTypeAttr {
  let Spellings = [GCC<"thiscall">, Keyword<"__thiscall">,
                   Keyword<"_thiscall">];
//  let Subjects = [Function, ObjCMethod];
  let Documentation = [ThisCallDocs];
}

def VectorCall : DeclOrTypeAttr {
  let Spellings = [Clang<"vectorcall">, Keyword<"__vectorcall">,
                   Keyword<"_vectorcall">];
//  let Subjects = [Function, ObjCMethod];
  let Documentation = [VectorCallDocs];
}

def Pascal : DeclOrTypeAttr {
  let Spellings = [Clang<"pascal">, Keyword<"__pascal">, Keyword<"_pascal">];
//  let Subjects = [Function, ObjCMethod];
  let Documentation = [Undocumented];
}

def PreserveMost : DeclOrTypeAttr {
  let Spellings = [Clang<"preserve_most">];
  let Documentation = [PreserveMostDocs];
}

def PreserveAll : DeclOrTypeAttr {
  let Spellings = [Clang<"preserve_all">];
  let Documentation = [PreserveAllDocs];
}

def Target : InheritableAttr {
  let Spellings = [GCC<"target">];
  let Args = [StringArgument<"featuresStr">];
  let Subjects = SubjectList<[Function], ErrorDiag>;
  let Documentation = [TargetDocs];
  let AdditionalMembers = [{
    struct ParsedTargetAttr {
      std::vector<std::string> Features;
      StringRef Architecture;
      bool DuplicateArchitecture = false;
      bool operator ==(const ParsedTargetAttr &Other) const {
        return DuplicateArchitecture == Other.DuplicateArchitecture &&
               Architecture == Other.Architecture && Features == Other.Features;
      }
    };
    ParsedTargetAttr parse() const {
      return parse(getFeaturesStr());
    }

    template<class Compare>
    ParsedTargetAttr parse(Compare cmp) const {
      ParsedTargetAttr Attrs = parse();
      llvm::sort(std::begin(Attrs.Features), std::end(Attrs.Features), cmp);
      return Attrs;
    }

    bool isDefaultVersion() const { return getFeaturesStr() == "default"; }

    static ParsedTargetAttr parse(StringRef Features) {
      ParsedTargetAttr Ret;
      if (Features == "default") return Ret;
      SmallVector<StringRef, 1> AttrFeatures;
      Features.split(AttrFeatures, ",");

      // Grab the various features and prepend a "+" to turn on the feature to
      // the backend and add them to our existing set of features.
      for (auto &Feature : AttrFeatures) {
        // Go ahead and trim whitespace rather than either erroring or
        // accepting it weirdly.
        Feature = Feature.trim();

        // We don't support cpu tuning this way currently.
        // TODO: Support the fpmath option. It will require checking
        // overall feature validity for the function with the rest of the
        // attributes on the function.
        if (Feature.startswith("fpmath=") || Feature.startswith("tune="))
          continue;

        // While we're here iterating check for a different target cpu.
        if (Feature.startswith("arch=")) {
          if (!Ret.Architecture.empty())
            Ret.DuplicateArchitecture = true;
          else
            Ret.Architecture = Feature.split("=").second.trim();
        } else if (Feature.startswith("no-"))
          Ret.Features.push_back("-" + Feature.split("-").second.str());
        else
          Ret.Features.push_back("+" + Feature.str());
      }
      return Ret;
    }
  }];
}

def MinVectorWidth : InheritableAttr {
  let Spellings = [Clang<"min_vector_width">];
  let Args = [UnsignedArgument<"VectorWidth">];
  let Subjects = SubjectList<[Function], ErrorDiag>;
  let Documentation = [MinVectorWidthDocs];
}

def TransparentUnion : InheritableAttr {
  let Spellings = [GCC<"transparent_union">];
//  let Subjects = SubjectList<[Record, TypedefName]>;
  let Documentation = [TransparentUnionDocs];
  let LangOpts = [COnly];
}

def Unavailable : InheritableAttr {
  let Spellings = [Clang<"unavailable">];
  let Args = [StringArgument<"Message", 1>,
              EnumArgument<"ImplicitReason", "ImplicitReason",
                ["", "", "", ""],
                ["IR_None",
                 "IR_ARCForbiddenType",
                 "IR_ForbiddenWeak",
                 "IR_ARCForbiddenConversion",
                 "IR_ARCInitReturnsUnrelated",
                 "IR_ARCFieldWithOwnership"], 1, /*fake*/ 1>];
  let Documentation = [Undocumented];
}

def DiagnoseIf : InheritableAttr {
  // Does not have a [[]] spelling because this attribute requires the ability
  // to parse function arguments but the attribute is not written in the type
  // position.
  let Spellings = [GNU<"diagnose_if">];
  let Subjects = SubjectList<[Function, ObjCMethod, ObjCProperty]>;
  let Args = [ExprArgument<"Cond">, StringArgument<"Message">,
              EnumArgument<"DiagnosticType",
                           "DiagnosticType",
                           ["error", "warning"],
                           ["DT_Error", "DT_Warning"]>,
              BoolArgument<"ArgDependent", 0, /*fake*/ 1>,
              NamedArgument<"Parent", 0, /*fake*/ 1>];
  let InheritEvenIfAlreadyPresent = 1;
  let LateParsed = 1;
  let AdditionalMembers = [{
    bool isError() const { return diagnosticType == DT_Error; }
    bool isWarning() const { return diagnosticType == DT_Warning; }
  }];
  let TemplateDependent = 1;
  let Documentation = [DiagnoseIfDocs];
}

def ArcWeakrefUnavailable : InheritableAttr {
  let Spellings = [Clang<"objc_arc_weak_reference_unavailable">];
  let Subjects = SubjectList<[ObjCInterface], ErrorDiag>;
  let Documentation = [Undocumented];
}

def ObjCGC : TypeAttr {
  let Spellings = [Clang<"objc_gc">];
  let Args = [IdentifierArgument<"Kind">];
  let Documentation = [Undocumented];
}

def ObjCOwnership : InheritableAttr {
  let Spellings = [Clang<"objc_ownership">];
  let Args = [IdentifierArgument<"Kind">];
  let ASTNode = 0;
  let Documentation = [Undocumented];
}

def ObjCRequiresPropertyDefs : InheritableAttr {
  let Spellings = [Clang<"objc_requires_property_definitions">];
  let Subjects = SubjectList<[ObjCInterface], ErrorDiag>;
  let Documentation = [Undocumented];
}

def Unused : InheritableAttr {
  let Spellings = [CXX11<"", "maybe_unused", 201603>, GCC<"unused">,
                   C2x<"", "maybe_unused">];
  let Subjects = SubjectList<[Var, ObjCIvar, Type, Enum, EnumConstant, Label,
                              Field, ObjCMethod, FunctionLike]>;
  let Documentation = [WarnMaybeUnusedDocs];
}

def Used : InheritableAttr {
  let Spellings = [GCC<"used">];
  let Subjects = SubjectList<[NonLocalVar, Function, ObjCMethod]>;
  let Documentation = [Undocumented];
}

def Uuid : InheritableAttr {
  let Spellings = [Declspec<"uuid">, Microsoft<"uuid">];
  let Args = [StringArgument<"Guid">];
  let Subjects = SubjectList<[Record, Enum]>;
  // FIXME: Allow expressing logical AND for LangOpts. Our condition should be:
  // CPlusPlus && (MicrosoftExt || Borland)
  let LangOpts = [MicrosoftExt, Borland];
  let Documentation = [Undocumented];
}

def VectorSize : TypeAttr {
  let Spellings = [GCC<"vector_size">];
  let Args = [ExprArgument<"NumBytes">];
  let Documentation = [Undocumented];
}

def VecTypeHint : InheritableAttr {
  // Does not have a [[]] spelling because it is an OpenCL-related attribute.
  let Spellings = [GNU<"vec_type_hint">];
  let Args = [TypeArgument<"TypeHint">];
  let Subjects = SubjectList<[Function], ErrorDiag>;
  let Documentation = [Undocumented];
}

def Visibility : InheritableAttr {
  let Clone = 0;
  let Spellings = [GCC<"visibility">];
  let Args = [EnumArgument<"Visibility", "VisibilityType",
                           ["default", "hidden", "internal", "protected"],
                           ["Default", "Hidden", "Hidden", "Protected"]>];
  let MeaningfulToClassTemplateDefinition = 1;
  let Documentation = [Undocumented];
}

def TypeVisibility : InheritableAttr {
  let Clone = 0;
  let Spellings = [Clang<"type_visibility">];
  let Args = [EnumArgument<"Visibility", "VisibilityType",
                           ["default", "hidden", "internal", "protected"],
                           ["Default", "Hidden", "Hidden", "Protected"]>];
//  let Subjects = [Tag, ObjCInterface, Namespace];
  let Documentation = [Undocumented];
}

def VecReturn : InheritableAttr {
  // This attribute does not have a C [[]] spelling because it only appertains
  // to C++ struct/class/union.
  // FIXME: should this attribute have a CPlusPlus language option?
  let Spellings = [Clang<"vecreturn", 0>];
  let Subjects = SubjectList<[CXXRecord], ErrorDiag>;
  let Documentation = [Undocumented];
}

def WarnUnused : InheritableAttr {
  let Spellings = [GCC<"warn_unused">];
  let Subjects = SubjectList<[Record]>;
  let Documentation = [Undocumented];
}

def WarnUnusedResult : InheritableAttr {
  let Spellings = [CXX11<"", "nodiscard", 201603>, C2x<"", "nodiscard">,
                   CXX11<"clang", "warn_unused_result">,
                   GCC<"warn_unused_result">];
  let Subjects = SubjectList<[ObjCMethod, Enum, Record, FunctionLike]>;
  let Documentation = [WarnUnusedResultsDocs];
}

def Weak : InheritableAttr {
  let Spellings = [GCC<"weak">];
  let Subjects = SubjectList<[Var, Function, CXXRecord]>;
  let Documentation = [Undocumented];
}

def WeakImport : InheritableAttr {
  let Spellings = [Clang<"weak_import">];
  let Documentation = [Undocumented];
}

def WeakRef : InheritableAttr {
  let Spellings = [GCC<"weakref">];
  // A WeakRef that has an argument is treated as being an AliasAttr
  let Args = [StringArgument<"Aliasee", 1>];
  let Subjects = SubjectList<[Var, Function], ErrorDiag>;
  let Documentation = [Undocumented];
}

def LTOVisibilityPublic : InheritableAttr {
  let Spellings = [Clang<"lto_visibility_public">];
  let Subjects = SubjectList<[Record]>;
  let Documentation = [LTOVisibilityDocs];
}

def AnyX86Interrupt : InheritableAttr, TargetSpecificAttr<TargetAnyX86> {
  // NOTE: If you add any additional spellings, ARMInterrupt's,
  // MSP430Interrupt's and MipsInterrupt's spellings must match.
  let Spellings = [GCC<"interrupt">];
  let Subjects = SubjectList<[HasFunctionProto]>;
  let ParseKind = "Interrupt";
  let HasCustomParsing = 1;
  let Documentation = [Undocumented];
}

def AnyX86NoCallerSavedRegisters : InheritableAttr,
                                   TargetSpecificAttr<TargetAnyX86> {
  let Spellings = [GCC<"no_caller_saved_registers">];
  let Documentation = [AnyX86NoCallerSavedRegistersDocs];
}

def AnyX86NoCfCheck : InheritableAttr, TargetSpecificAttr<TargetAnyX86>{
  let Spellings = [GCC<"nocf_check">];
  let Subjects = SubjectList<[FunctionLike]>;
  let Documentation = [AnyX86NoCfCheckDocs];
}

def X86ForceAlignArgPointer : InheritableAttr, TargetSpecificAttr<TargetAnyX86> {
  let Spellings = [GCC<"force_align_arg_pointer">];
  // Technically, this appertains to a FunctionDecl, but the target-specific
  // code silently allows anything function-like (such as typedefs or function
  // pointers), but does not apply the attribute to them.
  let Documentation = [X86ForceAlignArgPointerDocs];
}

def NoSanitize : InheritableAttr {
  let Spellings = [Clang<"no_sanitize">];
  let Args = [VariadicStringArgument<"Sanitizers">];
  let Subjects = SubjectList<[Function, ObjCMethod, GlobalVar], ErrorDiag>;
  let Documentation = [NoSanitizeDocs];
  let AdditionalMembers = [{
    SanitizerMask getMask() const {
      SanitizerMask Mask = 0;
      for (auto SanitizerName : sanitizers()) {
        SanitizerMask ParsedMask =
            parseSanitizerValue(SanitizerName, /*AllowGroups=*/true);
        Mask |= expandSanitizerGroups(ParsedMask);
      }
      return Mask;
    }
  }];
}

// Attributes to disable a specific sanitizer. No new sanitizers should be added
// to this list; the no_sanitize attribute should be extended instead.
def NoSanitizeSpecific : InheritableAttr {
  let Spellings = [GCC<"no_address_safety_analysis">,
                   GCC<"no_sanitize_address">,
                   GCC<"no_sanitize_thread">,
                   Clang<"no_sanitize_memory">];
  let Subjects = SubjectList<[Function, GlobalVar], ErrorDiag>;
  let Documentation = [NoSanitizeAddressDocs, NoSanitizeThreadDocs,
                       NoSanitizeMemoryDocs];
  let ASTNode = 0;
}

// C/C++ Thread safety attributes (e.g. for deadlock, data race checking)
// Not all of these attributes will be given a [[]] spelling. The attributes
// which require access to function parameter names cannot use the [[]] spelling
// because they are not written in the type position. Some attributes are given
// an updated captability-based name and the older name will only be supported
// under the GNU-style spelling.
def GuardedVar : InheritableAttr {
  let Spellings = [Clang<"guarded_var", 0>];
  let Subjects = SubjectList<[Field, SharedVar]>;
  let Documentation = [Undocumented];
}

def PtGuardedVar : InheritableAttr {
  let Spellings = [Clang<"pt_guarded_var", 0>];
  let Subjects = SubjectList<[Field, SharedVar]>;
  let Documentation = [Undocumented];
}

def Lockable : InheritableAttr {
  let Spellings = [GNU<"lockable">];
  let Subjects = SubjectList<[Record]>;
  let Documentation = [Undocumented];
  let ASTNode = 0;  // Replaced by Capability
}

def ScopedLockable : InheritableAttr {
  let Spellings = [Clang<"scoped_lockable", 0>];
  let Subjects = SubjectList<[Record]>;
  let Documentation = [Undocumented];
}

def Capability : InheritableAttr {
  let Spellings = [Clang<"capability", 0>, Clang<"shared_capability", 0>];
  let Subjects = SubjectList<[Record, TypedefName], ErrorDiag>;
  let Args = [StringArgument<"Name">];
  let Accessors = [Accessor<"isShared",
                    [Clang<"shared_capability", 0>]>];
  let Documentation = [Undocumented];
  let AdditionalMembers = [{
    bool isMutex() const { return getName().equals_lower("mutex"); }
    bool isRole() const { return getName().equals_lower("role"); }
  }];
}

def AssertCapability : InheritableAttr {
  let Spellings = [Clang<"assert_capability", 0>,
                   Clang<"assert_shared_capability", 0>];
  let Subjects = SubjectList<[Function]>;
  let LateParsed = 1;
  let TemplateDependent = 1;
  let ParseArgumentsAsUnevaluated = 1;
  let InheritEvenIfAlreadyPresent = 1;
  let Args = [VariadicExprArgument<"Args">];
  let Accessors = [Accessor<"isShared",
                    [Clang<"assert_shared_capability", 0>]>];
  let Documentation = [AssertCapabilityDocs];
}

def AcquireCapability : InheritableAttr {
  let Spellings = [Clang<"acquire_capability", 0>,
                   Clang<"acquire_shared_capability", 0>,
                   GNU<"exclusive_lock_function">,
                   GNU<"shared_lock_function">];
  let Subjects = SubjectList<[Function]>;
  let LateParsed = 1;
  let TemplateDependent = 1;
  let ParseArgumentsAsUnevaluated = 1;
  let InheritEvenIfAlreadyPresent = 1;
  let Args = [VariadicExprArgument<"Args">];
  let Accessors = [Accessor<"isShared",
                    [Clang<"acquire_shared_capability", 0>,
                     GNU<"shared_lock_function">]>];
  let Documentation = [AcquireCapabilityDocs];
}

def TryAcquireCapability : InheritableAttr {
  let Spellings = [Clang<"try_acquire_capability", 0>,
                   Clang<"try_acquire_shared_capability", 0>];
  let Subjects = SubjectList<[Function],
                             ErrorDiag>;
  let LateParsed = 1;
  let TemplateDependent = 1;
  let ParseArgumentsAsUnevaluated = 1;
  let InheritEvenIfAlreadyPresent = 1;
  let Args = [ExprArgument<"SuccessValue">, VariadicExprArgument<"Args">];
  let Accessors = [Accessor<"isShared",
                    [Clang<"try_acquire_shared_capability", 0>]>];
  let Documentation = [TryAcquireCapabilityDocs];
}

def ReleaseCapability : InheritableAttr {
  let Spellings = [Clang<"release_capability", 0>,
                   Clang<"release_shared_capability", 0>,
                   Clang<"release_generic_capability", 0>,
                   Clang<"unlock_function", 0>];
  let Subjects = SubjectList<[Function]>;
  let LateParsed = 1;
  let TemplateDependent = 1;
  let ParseArgumentsAsUnevaluated = 1;
  let InheritEvenIfAlreadyPresent = 1;
  let Args = [VariadicExprArgument<"Args">];
  let Accessors = [Accessor<"isShared",
                    [Clang<"release_shared_capability", 0>]>,
                   Accessor<"isGeneric",
                     [Clang<"release_generic_capability", 0>,
                      Clang<"unlock_function", 0>]>];
  let Documentation = [ReleaseCapabilityDocs];
}

def RequiresCapability : InheritableAttr {
  let Spellings = [Clang<"requires_capability", 0>,
                   Clang<"exclusive_locks_required", 0>,
                   Clang<"requires_shared_capability", 0>,
                   Clang<"shared_locks_required", 0>];
  let Args = [VariadicExprArgument<"Args">];
  let LateParsed = 1;
  let TemplateDependent = 1;
  let ParseArgumentsAsUnevaluated = 1;
  let InheritEvenIfAlreadyPresent = 1;
  let Subjects = SubjectList<[Function]>;
  let Accessors = [Accessor<"isShared", [Clang<"requires_shared_capability", 0>,
                                         Clang<"shared_locks_required", 0>]>];
  let Documentation = [Undocumented];
}

def NoThreadSafetyAnalysis : InheritableAttr {
  let Spellings = [Clang<"no_thread_safety_analysis">];
  let Subjects = SubjectList<[Function]>;
  let Documentation = [Undocumented];
}

def GuardedBy : InheritableAttr {
  let Spellings = [GNU<"guarded_by">];
  let Args = [ExprArgument<"Arg">];
  let LateParsed = 1;
  let TemplateDependent = 1;
  let ParseArgumentsAsUnevaluated = 1;
  let InheritEvenIfAlreadyPresent = 1;
  let Subjects = SubjectList<[Field, SharedVar]>;
  let Documentation = [Undocumented];
}

def PtGuardedBy : InheritableAttr {
  let Spellings = [GNU<"pt_guarded_by">];
  let Args = [ExprArgument<"Arg">];
  let LateParsed = 1;
  let TemplateDependent = 1;
  let ParseArgumentsAsUnevaluated = 1;
  let InheritEvenIfAlreadyPresent = 1;
  let Subjects = SubjectList<[Field, SharedVar]>;
  let Documentation = [Undocumented];
}

def AcquiredAfter : InheritableAttr {
  let Spellings = [GNU<"acquired_after">];
  let Args = [VariadicExprArgument<"Args">];
  let LateParsed = 1;
  let TemplateDependent = 1;
  let ParseArgumentsAsUnevaluated = 1;
  let InheritEvenIfAlreadyPresent = 1;
  let Subjects = SubjectList<[Field, SharedVar]>;
  let Documentation = [Undocumented];
}

def AcquiredBefore : InheritableAttr {
  let Spellings = [GNU<"acquired_before">];
  let Args = [VariadicExprArgument<"Args">];
  let LateParsed = 1;
  let TemplateDependent = 1;
  let ParseArgumentsAsUnevaluated = 1;
  let InheritEvenIfAlreadyPresent = 1;
  let Subjects = SubjectList<[Field, SharedVar]>;
  let Documentation = [Undocumented];
}

def AssertExclusiveLock : InheritableAttr {
  let Spellings = [GNU<"assert_exclusive_lock">];
  let Args = [VariadicExprArgument<"Args">];
  let LateParsed = 1;
  let TemplateDependent = 1;
  let ParseArgumentsAsUnevaluated = 1;
  let InheritEvenIfAlreadyPresent = 1;
  let Subjects = SubjectList<[Function]>;
  let Documentation = [Undocumented];
}

def AssertSharedLock : InheritableAttr {
  let Spellings = [GNU<"assert_shared_lock">];
  let Args = [VariadicExprArgument<"Args">];
  let LateParsed = 1;
  let TemplateDependent = 1;
  let ParseArgumentsAsUnevaluated = 1;
  let InheritEvenIfAlreadyPresent = 1;
  let Subjects = SubjectList<[Function]>;
  let Documentation = [Undocumented];
}

// The first argument is an integer or boolean value specifying the return value
// of a successful lock acquisition.
def ExclusiveTrylockFunction : InheritableAttr {
  let Spellings = [GNU<"exclusive_trylock_function">];
  let Args = [ExprArgument<"SuccessValue">, VariadicExprArgument<"Args">];
  let LateParsed = 1;
  let TemplateDependent = 1;
  let ParseArgumentsAsUnevaluated = 1;
  let InheritEvenIfAlreadyPresent = 1;
  let Subjects = SubjectList<[Function]>;
  let Documentation = [Undocumented];
}

// The first argument is an integer or boolean value specifying the return value
// of a successful lock acquisition.
def SharedTrylockFunction : InheritableAttr {
  let Spellings = [GNU<"shared_trylock_function">];
  let Args = [ExprArgument<"SuccessValue">, VariadicExprArgument<"Args">];
  let LateParsed = 1;
  let TemplateDependent = 1;
  let ParseArgumentsAsUnevaluated = 1;
  let InheritEvenIfAlreadyPresent = 1;
  let Subjects = SubjectList<[Function]>;
  let Documentation = [Undocumented];
}

def LockReturned : InheritableAttr {
  let Spellings = [GNU<"lock_returned">];
  let Args = [ExprArgument<"Arg">];
  let LateParsed = 1;
  let TemplateDependent = 1;
  let ParseArgumentsAsUnevaluated = 1;
  let Subjects = SubjectList<[Function]>;
  let Documentation = [Undocumented];
}

def LocksExcluded : InheritableAttr {
  let Spellings = [GNU<"locks_excluded">];
  let Args = [VariadicExprArgument<"Args">];
  let LateParsed = 1;
  let TemplateDependent = 1;
  let ParseArgumentsAsUnevaluated = 1;
  let InheritEvenIfAlreadyPresent = 1;
  let Subjects = SubjectList<[Function]>;
  let Documentation = [Undocumented];
}

// C/C++ consumed attributes.

def Consumable : InheritableAttr {
  // This attribute does not have a C [[]] spelling because it only appertains
  // to C++ struct/class/union.
  // FIXME: should this attribute have a CPlusPlus language option?
  let Spellings = [Clang<"consumable", 0>];
  let Subjects = SubjectList<[CXXRecord]>;
  let Args = [EnumArgument<"DefaultState", "ConsumedState",
                           ["unknown", "consumed", "unconsumed"],
                           ["Unknown", "Consumed", "Unconsumed"]>];
  let Documentation = [ConsumableDocs];
}

def ConsumableAutoCast : InheritableAttr {
  // This attribute does not have a C [[]] spelling because it only appertains
  // to C++ struct/class/union.
  // FIXME: should this attribute have a CPlusPlus language option?
  let Spellings = [Clang<"consumable_auto_cast_state", 0>];
  let Subjects = SubjectList<[CXXRecord]>;
  let Documentation = [Undocumented];
}

def ConsumableSetOnRead : InheritableAttr {
  // This attribute does not have a C [[]] spelling because it only appertains
  // to C++ struct/class/union.
  // FIXME: should this attribute have a CPlusPlus language option?
  let Spellings = [Clang<"consumable_set_state_on_read", 0>];
  let Subjects = SubjectList<[CXXRecord]>;
  let Documentation = [Undocumented];
}

def CallableWhen : InheritableAttr {
  // This attribute does not have a C [[]] spelling because it only appertains
  // to C++ function (but doesn't require it to be a member function).
  // FIXME: should this attribute have a CPlusPlus language option?
  let Spellings = [Clang<"callable_when", 0>];
  let Subjects = SubjectList<[CXXMethod]>;
  let Args = [VariadicEnumArgument<"CallableStates", "ConsumedState",
                                   ["unknown", "consumed", "unconsumed"],
                                   ["Unknown", "Consumed", "Unconsumed"]>];
  let Documentation = [CallableWhenDocs];
}

def ParamTypestate : InheritableAttr {
  // This attribute does not have a C [[]] spelling because it only appertains
  // to a parameter whose type is a consumable C++ class.
  // FIXME: should this attribute have a CPlusPlus language option?
  let Spellings = [Clang<"param_typestate", 0>];
  let Subjects = SubjectList<[ParmVar]>;
  let Args = [EnumArgument<"ParamState", "ConsumedState",
                           ["unknown", "consumed", "unconsumed"],
                           ["Unknown", "Consumed", "Unconsumed"]>];
  let Documentation = [ParamTypestateDocs];
}

def ReturnTypestate : InheritableAttr {
  // This attribute does not have a C [[]] spelling because it only appertains
  // to a parameter or function return type that is a consumable C++ class.
  // FIXME: should this attribute have a CPlusPlus language option?
  let Spellings = [Clang<"return_typestate", 0>];
  let Subjects = SubjectList<[Function, ParmVar]>;
  let Args = [EnumArgument<"State", "ConsumedState",
                           ["unknown", "consumed", "unconsumed"],
                           ["Unknown", "Consumed", "Unconsumed"]>];
  let Documentation = [ReturnTypestateDocs];
}

def SetTypestate : InheritableAttr {
  // This attribute does not have a C [[]] spelling because it only appertains
  // to C++ function (but doesn't require it to be a member function).
  // FIXME: should this attribute have a CPlusPlus language option?
  let Spellings = [Clang<"set_typestate", 0>];
  let Subjects = SubjectList<[CXXMethod]>;
  let Args = [EnumArgument<"NewState", "ConsumedState",
                           ["unknown", "consumed", "unconsumed"],
                           ["Unknown", "Consumed", "Unconsumed"]>];
  let Documentation = [SetTypestateDocs];
}

def TestTypestate : InheritableAttr {
  // This attribute does not have a C [[]] spelling because it only appertains
  // to C++ function (but doesn't require it to be a member function).
  // FIXME: should this attribute have a CPlusPlus language option?
  let Spellings = [Clang<"test_typestate", 0>];
  let Subjects = SubjectList<[CXXMethod]>;
  let Args = [EnumArgument<"TestState", "ConsumedState",
                           ["consumed", "unconsumed"],
                           ["Consumed", "Unconsumed"]>];
  let Documentation = [TestTypestateDocs];
}

// Type safety attributes for `void *' pointers and type tags.

def ArgumentWithTypeTag : InheritableAttr {
  let Spellings = [Clang<"argument_with_type_tag">,
                   Clang<"pointer_with_type_tag">];
  let Subjects = SubjectList<[HasFunctionProto], ErrorDiag>;
  let Args = [IdentifierArgument<"ArgumentKind">,
              ParamIdxArgument<"ArgumentIdx">,
              ParamIdxArgument<"TypeTagIdx">,
              BoolArgument<"IsPointer", /*opt*/0, /*fake*/1>];
  let Documentation = [ArgumentWithTypeTagDocs, PointerWithTypeTagDocs];
}

def TypeTagForDatatype : InheritableAttr {
  let Spellings = [Clang<"type_tag_for_datatype">];
  let Args = [IdentifierArgument<"ArgumentKind">,
              TypeArgument<"MatchingCType">,
              BoolArgument<"LayoutCompatible">,
              BoolArgument<"MustBeNull">];
//  let Subjects = SubjectList<[Var], ErrorDiag>;
  let HasCustomParsing = 1;
  let Documentation = [TypeTagForDatatypeDocs];
}

// Microsoft-related attributes

def MSNoVTable : InheritableAttr, TargetSpecificAttr<TargetMicrosoftCXXABI> {
  let Spellings = [Declspec<"novtable">];
  let Subjects = SubjectList<[CXXRecord]>;
  let Documentation = [MSNoVTableDocs];
}

def : IgnoredAttr {
  let Spellings = [Declspec<"property">];
}

def MSStruct : InheritableAttr {
  let Spellings = [GCC<"ms_struct">];
  let Subjects = SubjectList<[Record]>;
  let Documentation = [Undocumented];
}

def DLLExport : InheritableAttr, TargetSpecificAttr<TargetWindows> {
  let Spellings = [Declspec<"dllexport">, GCC<"dllexport">];
  let Subjects = SubjectList<[Function, Var, CXXRecord, ObjCInterface]>;
  let Documentation = [DLLExportDocs];
}

def DLLImport : InheritableAttr, TargetSpecificAttr<TargetWindows> {
  let Spellings = [Declspec<"dllimport">, GCC<"dllimport">];
  let Subjects = SubjectList<[Function, Var, CXXRecord, ObjCInterface]>;
  let Documentation = [DLLImportDocs];


  let AdditionalMembers = [{
private:
  bool PropagatedToBaseTemplate = false;

public:
  void setPropagatedToBaseTemplate() { PropagatedToBaseTemplate = true; }
  bool wasPropagatedToBaseTemplate() { return PropagatedToBaseTemplate; }
  }];
}

def SelectAny : InheritableAttr {
  let Spellings = [Declspec<"selectany">, GCC<"selectany">];
  let Documentation = [SelectAnyDocs];
}

def Thread : Attr {
  let Spellings = [Declspec<"thread">];
  let LangOpts = [MicrosoftExt];
  let Documentation = [ThreadDocs];
  let Subjects = SubjectList<[Var]>;
}

def Win64 : IgnoredAttr {
  let Spellings = [Keyword<"__w64">];
  let LangOpts = [MicrosoftExt];
}

def Ptr32 : TypeAttr {
  let Spellings = [Keyword<"__ptr32">];
  let Documentation = [Undocumented];
}

def Ptr64 : TypeAttr {
  let Spellings = [Keyword<"__ptr64">];
  let Documentation = [Undocumented];
}

def SPtr : TypeAttr {
  let Spellings = [Keyword<"__sptr">];
  let Documentation = [Undocumented];
}

def UPtr : TypeAttr {
  let Spellings = [Keyword<"__uptr">];
  let Documentation = [Undocumented];
}

def MSInheritance : InheritableAttr {
  let LangOpts = [MicrosoftExt];
  let Args = [DefaultBoolArgument<"BestCase", /*default*/1, /*fake*/1>];
  let Spellings = [Keyword<"__single_inheritance">,
                   Keyword<"__multiple_inheritance">,
                   Keyword<"__virtual_inheritance">,
                   Keyword<"__unspecified_inheritance">];
  let AdditionalMembers = [{
  static bool hasVBPtrOffsetField(Spelling Inheritance) {
    return Inheritance == Keyword_unspecified_inheritance;
  }

  // Only member pointers to functions need a this adjustment, since it can be
  // combined with the field offset for data pointers.
  static bool hasNVOffsetField(bool IsMemberFunction, Spelling Inheritance) {
    return IsMemberFunction && Inheritance >= Keyword_multiple_inheritance;
  }

  static bool hasVBTableOffsetField(Spelling Inheritance) {
    return Inheritance >= Keyword_virtual_inheritance;
  }

  static bool hasOnlyOneField(bool IsMemberFunction,
                              Spelling Inheritance) {
    if (IsMemberFunction)
      return Inheritance <= Keyword_single_inheritance;
    return Inheritance <= Keyword_multiple_inheritance;
  }
  }];
  let Documentation = [MSInheritanceDocs];
}

def MSVtorDisp : InheritableAttr {
  // This attribute has no spellings as it is only ever created implicitly.
  let Spellings = [];
  let Args = [UnsignedArgument<"vdm">];
  let SemaHandler = 0;

  let AdditionalMembers = [{
  enum Mode {
    Never,
    ForVBaseOverride,
    ForVFTable
  };

  Mode getVtorDispMode() const { return Mode(vdm); }
  }];
  let Documentation = [Undocumented];
}

def InitSeg : Attr {
  let Spellings = [Pragma<"", "init_seg">];
  let Args = [StringArgument<"Section">];
  let SemaHandler = 0;
  let Documentation = [InitSegDocs];
  let AdditionalMembers = [{
  void printPrettyPragma(raw_ostream &OS, const PrintingPolicy &Policy) const {
    OS << " (" << getSection() << ')';
  }
  }];
}

def LoopHint : Attr {
  /// #pragma clang loop <option> directive
  /// vectorize: vectorizes loop operations if State == Enable.
  /// vectorize_width: vectorize loop operations with width 'Value'.
  /// interleave: interleave multiple loop iterations if State == Enable.
  /// interleave_count: interleaves 'Value' loop iterations.
  /// unroll: fully unroll loop if State == Enable.
  /// unroll_count: unrolls loop 'Value' times.
  /// unroll_and_jam: attempt to unroll and jam loop if State == Enable.
  /// unroll_and_jam_count: unroll and jams loop 'Value' times.
  /// distribute: attempt to distribute loop if State == Enable

  /// #pragma unroll <argument> directive
  /// <no arg>: fully unrolls loop.
  /// boolean: fully unrolls loop if State == Enable.
  /// expression: unrolls loop 'Value' times.

  let Spellings = [Pragma<"clang", "loop">, Pragma<"", "unroll">,
                   Pragma<"", "nounroll">, Pragma<"", "unroll_and_jam">,
                   Pragma<"", "nounroll_and_jam">];

  /// State of the loop optimization specified by the spelling.
  let Args = [EnumArgument<"Option", "OptionType",
                          ["vectorize", "vectorize_width", "interleave", "interleave_count",
                           "unroll", "unroll_count", "unroll_and_jam", "unroll_and_jam_count",
                           "distribute"],
                          ["Vectorize", "VectorizeWidth", "Interleave", "InterleaveCount",
                           "Unroll", "UnrollCount", "UnrollAndJam", "UnrollAndJamCount",
                           "Distribute"]>,
              EnumArgument<"State", "LoopHintState",
                           ["enable", "disable", "numeric", "assume_safety", "full"],
                           ["Enable", "Disable", "Numeric", "AssumeSafety", "Full"]>,
              ExprArgument<"Value">];

  let AdditionalMembers = [{
  static const char *getOptionName(int Option) {
    switch(Option) {
    case Vectorize: return "vectorize";
    case VectorizeWidth: return "vectorize_width";
    case Interleave: return "interleave";
    case InterleaveCount: return "interleave_count";
    case Unroll: return "unroll";
    case UnrollCount: return "unroll_count";
    case UnrollAndJam: return "unroll_and_jam";
    case UnrollAndJamCount: return "unroll_and_jam_count";
    case Distribute: return "distribute";
    }
    llvm_unreachable("Unhandled LoopHint option.");
  }

  void printPrettyPragma(raw_ostream &OS, const PrintingPolicy &Policy) const {
    unsigned SpellingIndex = getSpellingListIndex();
    // For "#pragma unroll" and "#pragma nounroll" the string "unroll" or
    // "nounroll" is already emitted as the pragma name.
    if (SpellingIndex == Pragma_nounroll || SpellingIndex == Pragma_nounroll_and_jam)
      return;
    else if (SpellingIndex == Pragma_unroll || SpellingIndex == Pragma_unroll_and_jam) {
      OS << ' ' << getValueString(Policy);
      return;
    }

    assert(SpellingIndex == Pragma_clang_loop && "Unexpected spelling");
    OS << ' ' << getOptionName(option) << getValueString(Policy);
  }

  // Return a string containing the loop hint argument including the
  // enclosing parentheses.
  std::string getValueString(const PrintingPolicy &Policy) const {
    std::string ValueName;
    llvm::raw_string_ostream OS(ValueName);
    OS << "(";
    if (state == Numeric)
      value->printPretty(OS, nullptr, Policy);
    else if (state == Enable)
      OS << "enable";
    else if (state == Full)
      OS << "full";
    else if (state == AssumeSafety)
      OS << "assume_safety";
    else
      OS << "disable";
    OS << ")";
    return OS.str();
  }

  // Return a string suitable for identifying this attribute in diagnostics.
  std::string getDiagnosticName(const PrintingPolicy &Policy) const {
    unsigned SpellingIndex = getSpellingListIndex();
    if (SpellingIndex == Pragma_nounroll)
      return "#pragma nounroll";
    else if (SpellingIndex == Pragma_unroll)
      return "#pragma unroll" + (option == UnrollCount ? getValueString(Policy) : "");
    else if (SpellingIndex == Pragma_nounroll_and_jam)
      return "#pragma nounroll_and_jam";
    else if (SpellingIndex == Pragma_unroll_and_jam)
      return "#pragma unroll_and_jam" +
        (option == UnrollAndJamCount ? getValueString(Policy) : "");

    assert(SpellingIndex == Pragma_clang_loop && "Unexpected spelling");
    return getOptionName(option) + getValueString(Policy);
  }
  }];

  let Documentation = [LoopHintDocs, UnrollHintDocs];
}

def CapturedRecord : InheritableAttr {
  // This attribute has no spellings as it is only ever created implicitly.
  let Spellings = [];
  let SemaHandler = 0;
  let Documentation = [Undocumented];
}

def OMPThreadPrivateDecl : InheritableAttr {
  // This attribute has no spellings as it is only ever created implicitly.
  let Spellings = [];
  let SemaHandler = 0;
  let Documentation = [Undocumented];
}

def OMPCaptureNoInit : InheritableAttr {
  // This attribute has no spellings as it is only ever created implicitly.
  let Spellings = [];
  let SemaHandler = 0;
  let Documentation = [Undocumented];
}

def OMPCaptureKind : Attr {
  // This attribute has no spellings as it is only ever created implicitly.
  let Spellings = [];
  let SemaHandler = 0;
  let Args = [UnsignedArgument<"CaptureKind">];
  let Documentation = [Undocumented];
}

def OMPReferencedVar : Attr {
  // This attribute has no spellings as it is only ever created implicitly.
  let Spellings = [];
  let SemaHandler = 0;
  let Args = [ExprArgument<"Ref">];
  let Documentation = [Undocumented];
}

def OMPDeclareSimdDecl : Attr {
  let Spellings = [Pragma<"omp", "declare simd">];
  let Subjects = SubjectList<[Function]>;
  let SemaHandler = 0;
  let HasCustomParsing = 1;
  let Documentation = [OMPDeclareSimdDocs];
  let Args = [
    EnumArgument<"BranchState", "BranchStateTy",
                 [ "", "inbranch", "notinbranch" ],
                 [ "BS_Undefined", "BS_Inbranch", "BS_Notinbranch" ]>,
    ExprArgument<"Simdlen">, VariadicExprArgument<"Uniforms">,
    VariadicExprArgument<"Aligneds">, VariadicExprArgument<"Alignments">,
    VariadicExprArgument<"Linears">, VariadicUnsignedArgument<"Modifiers">,
    VariadicExprArgument<"Steps">
  ];
  let AdditionalMembers = [{
    void printPrettyPragma(raw_ostream & OS, const PrintingPolicy &Policy)
        const {
      if (getBranchState() != BS_Undefined)
        OS << ' ' << ConvertBranchStateTyToStr(getBranchState());
      if (auto *E = getSimdlen()) {
        OS << " simdlen(";
        E->printPretty(OS, nullptr, Policy);
        OS << ")";
      }
      if (uniforms_size() > 0) {
        OS << " uniform";
        StringRef Sep = "(";
        for (auto *E : uniforms()) {
          OS << Sep;
          E->printPretty(OS, nullptr, Policy);
          Sep = ", ";
        }
        OS << ")";
      }
      alignments_iterator NI = alignments_begin();
      for (auto *E : aligneds()) {
        OS << " aligned(";
        E->printPretty(OS, nullptr, Policy);
        if (*NI) {
          OS << ": ";
          (*NI)->printPretty(OS, nullptr, Policy);
        }
        OS << ")";
        ++NI;
      }
      steps_iterator I = steps_begin();
      modifiers_iterator MI = modifiers_begin();
      for (auto *E : linears()) {
        OS << " linear(";
        if (*MI != OMPC_LINEAR_unknown)
          OS << getOpenMPSimpleClauseTypeName(OMPC_linear, *MI) << "(";
        E->printPretty(OS, nullptr, Policy);
        if (*MI != OMPC_LINEAR_unknown)
          OS << ")";
        if (*I) {
          OS << ": ";
          (*I)->printPretty(OS, nullptr, Policy);
        }
        OS << ")";
        ++I;
        ++MI;
      }
    }
  }];
}

def OMPDeclareTargetDecl : Attr {
  let Spellings = [Pragma<"omp", "declare target">];
  let SemaHandler = 0;
  let Documentation = [OMPDeclareTargetDocs];
  let Args = [
    EnumArgument<"MapType", "MapTypeTy",
                 [ "to", "link" ],
                 [ "MT_To", "MT_Link" ]>
  ];
  let AdditionalMembers = [{
    void printPrettyPragma(raw_ostream &OS, const PrintingPolicy &Policy) const {
      // Use fake syntax because it is for testing and debugging purpose only.
      if (getMapType() != MT_To)
        OS << ' ' << ConvertMapTypeTyToStr(getMapType());
    }
  }];
}

def InternalLinkage : InheritableAttr {
  let Spellings = [Clang<"internal_linkage">];
  let Subjects = SubjectList<[Var, Function, CXXRecord]>;
  let Documentation = [InternalLinkageDocs];
}

def Reinitializes : InheritableAttr {
  let Spellings = [Clang<"reinitializes", 0>];
  let Subjects = SubjectList<[NonStaticNonConstCXXMethod], ErrorDiag>;
  let Documentation = [ReinitializesDocs];
}<|MERGE_RESOLUTION|>--- conflicted
+++ resolved
@@ -90,16 +90,14 @@
                                 [{!S->isBitField()}],
                                 "non-bit-field non-static data members">;
 
-<<<<<<< HEAD
-def ObjCClassMethod : SubsetSubject<ObjCMethod,
-                                    [{!S->isInstanceMethod()}],
-                                    "Objective-C class methods">;
-=======
 def NonStaticNonConstCXXMethod
     : SubsetSubject<CXXMethod,
                     [{!S->isStatic() && !S->isConst()}],
                     "non-static non-const member functions">;
->>>>>>> 73982ed9
+
+def ObjCClassMethod : SubsetSubject<ObjCMethod,
+                                    [{!S->isInstanceMethod()}],
+                                    "Objective-C class methods">;
 
 def ObjCInstanceMethod : SubsetSubject<ObjCMethod,
                                        [{S->isInstanceMethod()}],
