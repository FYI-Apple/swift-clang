--- conflicted
+++ resolved
@@ -1613,17 +1613,13 @@
   let Documentation = [Undocumented];
 }
 
-<<<<<<< HEAD
 def NSErrorDomain : Attr {
   let Spellings = [GNU<"ns_error_domain">];
   let Args = [IdentifierArgument<"ErrorDomain">];
   let Documentation = [NSErrorDomainDocs];
 }
 
-def NSReturnsRetained : InheritableAttr {
-=======
 def NSReturnsRetained : DeclOrTypeAttr {
->>>>>>> 98caebcb
   let Spellings = [Clang<"ns_returns_retained">];
 //  let Subjects = SubjectList<[ObjCMethod, ObjCProperty, Function]>;
   let Documentation = [Undocumented];
