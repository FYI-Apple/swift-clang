--- conflicted
+++ resolved
@@ -2953,7 +2953,6 @@
   // C++11/G++: Type Traits [Type-Traits.html in the GCC manual]
   ExprResult ParseTypeTrait();
 
-<<<<<<< HEAD
   /// Parse the given string as a type.
   ///
   /// This is a dangerous utility function currently employed only by API notes.
@@ -2966,8 +2965,6 @@
   TypeResult parseTypeFromString(StringRef typeStr, StringRef context,
                                  SourceLocation includeLoc);
 
-=======
->>>>>>> abdbb605
   //===--------------------------------------------------------------------===//
   // Embarcadero: Arary and Expression Traits
   ExprResult ParseArrayTypeTrait();
