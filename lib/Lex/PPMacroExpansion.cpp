//===--- MacroExpansion.cpp - Top level Macro Expansion -------------------===//
//
//                     The LLVM Compiler Infrastructure
//
// This file is distributed under the University of Illinois Open Source
// License. See LICENSE.TXT for details.
//
//===----------------------------------------------------------------------===//
//
// This file implements the top level handling of macro expansion for the
// preprocessor.
//
//===----------------------------------------------------------------------===//

#include "clang/Basic/Attributes.h"
#include "clang/Basic/FileManager.h"
#include "clang/Basic/IdentifierTable.h"
#include "clang/Basic/LLVM.h"
#include "clang/Basic/LangOptions.h"
#include "clang/Basic/ObjCRuntime.h"
#include "clang/Basic/SourceLocation.h"
#include "clang/Basic/TargetInfo.h"
#include "clang/Lex/CodeCompletionHandler.h"
#include "clang/Lex/DirectoryLookup.h"
#include "clang/Lex/ExternalPreprocessorSource.h"
#include "clang/Lex/LexDiagnostic.h"
#include "clang/Lex/MacroArgs.h"
#include "clang/Lex/MacroInfo.h"
#include "clang/Lex/Preprocessor.h"
#include "clang/Lex/PreprocessorLexer.h"
#include "clang/Lex/PTHLexer.h"
#include "clang/Lex/Token.h"
#include "llvm/ADT/ArrayRef.h"
#include "llvm/ADT/DenseMap.h"
#include "llvm/ADT/DenseSet.h"
#include "llvm/ADT/FoldingSet.h"
#include "llvm/ADT/None.h"
#include "llvm/ADT/Optional.h"
#include "llvm/ADT/SmallString.h"
#include "llvm/ADT/SmallVector.h"
#include "llvm/ADT/STLExtras.h"
#include "llvm/ADT/StringRef.h"
#include "llvm/ADT/StringSwitch.h"
#include "llvm/Support/Casting.h"
#include "llvm/Support/ErrorHandling.h"
#include "llvm/Support/Format.h"
#include "llvm/Support/raw_ostream.h"
#include <algorithm>
#include <cassert>
#include <cstddef>
#include <cstring>
#include <ctime>
#include <string>
#include <tuple>
#include <utility>

using namespace clang;

MacroDirective *
Preprocessor::getLocalMacroDirectiveHistory(const IdentifierInfo *II) const {
  if (!II->hadMacroDefinition())
    return nullptr;
  auto Pos = CurSubmoduleState->Macros.find(II);
  return Pos == CurSubmoduleState->Macros.end() ? nullptr
                                                : Pos->second.getLatest();
}

void Preprocessor::appendMacroDirective(IdentifierInfo *II, MacroDirective *MD){
  assert(MD && "MacroDirective should be non-zero!");
  assert(!MD->getPrevious() && "Already attached to a MacroDirective history.");

  MacroState &StoredMD = CurSubmoduleState->Macros[II];
  auto *OldMD = StoredMD.getLatest();
  MD->setPrevious(OldMD);
  StoredMD.setLatest(MD);
  StoredMD.overrideActiveModuleMacros(*this, II);

  if (needModuleMacros()) {
    // Track that we created a new macro directive, so we know we should
    // consider building a ModuleMacro for it when we get to the end of
    // the module.
    PendingModuleMacroNames.push_back(II);
  }

  // Set up the identifier as having associated macro history.
  II->setHasMacroDefinition(true);
  if (!MD->isDefined() && LeafModuleMacros.find(II) == LeafModuleMacros.end())
    II->setHasMacroDefinition(false);
  if (II->isFromAST())
    II->setChangedSinceDeserialization();
}

void Preprocessor::setLoadedMacroDirective(IdentifierInfo *II,
                                           MacroDirective *ED,
                                           MacroDirective *MD) {
  // Normally, when a macro is defined, it goes through appendMacroDirective()
  // above, which chains a macro to previous defines, undefs, etc.
  // However, in a pch, the whole macro history up to the end of the pch is
  // stored, so ASTReader goes through this function instead.
  // However, built-in macros are already registered in the Preprocessor
  // ctor, and ASTWriter stops writing the macro chain at built-in macros,
  // so in that case the chain from the pch needs to be spliced to the existing
  // built-in.

  assert(II && MD);
  MacroState &StoredMD = CurSubmoduleState->Macros[II];

  if (auto *OldMD = StoredMD.getLatest()) {
    // shouldIgnoreMacro() in ASTWriter also stops at macros from the
    // predefines buffer in module builds. However, in module builds, modules
    // are loaded completely before predefines are processed, so StoredMD
    // will be nullptr for them when they're loaded. StoredMD should only be
    // non-nullptr for builtins read from a pch file.
    assert(OldMD->getMacroInfo()->isBuiltinMacro() &&
           "only built-ins should have an entry here");
    assert(!OldMD->getPrevious() && "builtin should only have a single entry");
    ED->setPrevious(OldMD);
    StoredMD.setLatest(MD);
  } else {
    StoredMD = MD;
  }

  // Setup the identifier as having associated macro history.
  II->setHasMacroDefinition(true);
  if (!MD->isDefined() && LeafModuleMacros.find(II) == LeafModuleMacros.end())
    II->setHasMacroDefinition(false);
}

ModuleMacro *Preprocessor::addModuleMacro(Module *Mod, IdentifierInfo *II,
                                          MacroInfo *Macro,
                                          ArrayRef<ModuleMacro *> Overrides,
                                          bool &New) {
  llvm::FoldingSetNodeID ID;
  ModuleMacro::Profile(ID, Mod, II);

  void *InsertPos;
  if (auto *MM = ModuleMacros.FindNodeOrInsertPos(ID, InsertPos)) {
    New = false;
    return MM;
  }

  auto *MM = ModuleMacro::create(*this, Mod, II, Macro, Overrides);
  ModuleMacros.InsertNode(MM, InsertPos);

  // Each overridden macro is now overridden by one more macro.
  bool HidAny = false;
  for (auto *O : Overrides) {
    HidAny |= (O->NumOverriddenBy == 0);
    ++O->NumOverriddenBy;
  }

  // If we were the first overrider for any macro, it's no longer a leaf.
  auto &LeafMacros = LeafModuleMacros[II];
  if (HidAny) {
    LeafMacros.erase(std::remove_if(LeafMacros.begin(), LeafMacros.end(),
                                    [](ModuleMacro *MM) {
                                      return MM->NumOverriddenBy != 0;
                                    }),
                     LeafMacros.end());
  }

  // The new macro is always a leaf macro.
  LeafMacros.push_back(MM);
  // The identifier now has defined macros (that may or may not be visible).
  II->setHasMacroDefinition(true);

  New = true;
  return MM;
}

ModuleMacro *Preprocessor::getModuleMacro(Module *Mod, IdentifierInfo *II) {
  llvm::FoldingSetNodeID ID;
  ModuleMacro::Profile(ID, Mod, II);

  void *InsertPos;
  return ModuleMacros.FindNodeOrInsertPos(ID, InsertPos);
}

void Preprocessor::updateModuleMacroInfo(const IdentifierInfo *II,
                                         ModuleMacroInfo &Info) {
  assert(Info.ActiveModuleMacrosGeneration !=
             CurSubmoduleState->VisibleModules.getGeneration() &&
         "don't need to update this macro name info");
  Info.ActiveModuleMacrosGeneration =
      CurSubmoduleState->VisibleModules.getGeneration();

  auto Leaf = LeafModuleMacros.find(II);
  if (Leaf == LeafModuleMacros.end()) {
    // No imported macros at all: nothing to do.
    return;
  }

  Info.ActiveModuleMacros.clear();

  // Every macro that's locally overridden is overridden by a visible macro.
  llvm::DenseMap<ModuleMacro *, int> NumHiddenOverrides;
  for (auto *O : Info.OverriddenMacros)
    NumHiddenOverrides[O] = -1;

  // Collect all macros that are not overridden by a visible macro.
  llvm::SmallVector<ModuleMacro *, 16> Worklist;
  for (auto *LeafMM : Leaf->second) {
    assert(LeafMM->getNumOverridingMacros() == 0 && "leaf macro overridden");
    if (NumHiddenOverrides.lookup(LeafMM) == 0)
      Worklist.push_back(LeafMM);
  }
  while (!Worklist.empty()) {
    auto *MM = Worklist.pop_back_val();
    if (CurSubmoduleState->VisibleModules.isVisible(MM->getOwningModule())) {
      // We only care about collecting definitions; undefinitions only act
      // to override other definitions.
      if (MM->getMacroInfo())
        Info.ActiveModuleMacros.push_back(MM);
    } else {
      for (auto *O : MM->overrides())
        if ((unsigned)++NumHiddenOverrides[O] == O->getNumOverridingMacros())
          Worklist.push_back(O);
    }
  }
  // Our reverse postorder walk found the macros in reverse order.
  std::reverse(Info.ActiveModuleMacros.begin(), Info.ActiveModuleMacros.end());

  // Determine whether the macro name is ambiguous.
  MacroInfo *MI = nullptr;
  bool IsSystemMacro = true;
  bool IsAmbiguous = false;
  if (auto *MD = Info.MD) {
    while (MD && isa<VisibilityMacroDirective>(MD))
      MD = MD->getPrevious();
    if (auto *DMD = dyn_cast_or_null<DefMacroDirective>(MD)) {
      MI = DMD->getInfo();
      IsSystemMacro &= SourceMgr.isInSystemHeader(DMD->getLocation());
    }
  }
  for (auto *Active : Info.ActiveModuleMacros) {
    auto *NewMI = Active->getMacroInfo();

    // Before marking the macro as ambiguous, check if this is a case where
    // both macros are in system headers. If so, we trust that the system
    // did not get it wrong. This also handles cases where Clang's own
    // headers have a different spelling of certain system macros:
    //   #define LONG_MAX __LONG_MAX__ (clang's limits.h)
    //   #define LONG_MAX 0x7fffffffffffffffL (system's limits.h)
    //
    // FIXME: Remove the defined-in-system-headers check. clang's limits.h
    // overrides the system limits.h's macros, so there's no conflict here.
    if (MI && NewMI != MI &&
        !MI->isIdenticalTo(*NewMI, *this, /*Syntactically=*/true))
      IsAmbiguous = true;
    IsSystemMacro &= Active->getOwningModule()->IsSystem ||
                     SourceMgr.isInSystemHeader(NewMI->getDefinitionLoc());
    MI = NewMI;
  }
  Info.IsAmbiguous = IsAmbiguous && !IsSystemMacro;
}

void Preprocessor::dumpMacroInfo(const IdentifierInfo *II) {
  ArrayRef<ModuleMacro*> Leaf;
  auto LeafIt = LeafModuleMacros.find(II);
  if (LeafIt != LeafModuleMacros.end())
    Leaf = LeafIt->second;
  const MacroState *State = nullptr;
  auto Pos = CurSubmoduleState->Macros.find(II);
  if (Pos != CurSubmoduleState->Macros.end())
    State = &Pos->second;

  llvm::errs() << "MacroState " << State << " " << II->getNameStart();
  if (State && State->isAmbiguous(*this, II))
    llvm::errs() << " ambiguous";
  if (State && !State->getOverriddenMacros().empty()) {
    llvm::errs() << " overrides";
    for (auto *O : State->getOverriddenMacros())
      llvm::errs() << " " << O->getOwningModule()->getFullModuleName();
  }
  llvm::errs() << "\n";

  // Dump local macro directives.
  for (auto *MD = State ? State->getLatest() : nullptr; MD;
       MD = MD->getPrevious()) {
    llvm::errs() << " ";
    MD->dump();
  }

  // Dump module macros.
  llvm::DenseSet<ModuleMacro*> Active;
  for (auto *MM : State ? State->getActiveModuleMacros(*this, II) : None)
    Active.insert(MM);
  llvm::DenseSet<ModuleMacro*> Visited;
  llvm::SmallVector<ModuleMacro *, 16> Worklist(Leaf.begin(), Leaf.end());
  while (!Worklist.empty()) {
    auto *MM = Worklist.pop_back_val();
    llvm::errs() << " ModuleMacro " << MM << " "
                 << MM->getOwningModule()->getFullModuleName();
    if (!MM->getMacroInfo())
      llvm::errs() << " undef";

    if (Active.count(MM))
      llvm::errs() << " active";
    else if (!CurSubmoduleState->VisibleModules.isVisible(
                 MM->getOwningModule()))
      llvm::errs() << " hidden";
    else if (MM->getMacroInfo())
      llvm::errs() << " overridden";

    if (!MM->overrides().empty()) {
      llvm::errs() << " overrides";
      for (auto *O : MM->overrides()) {
        llvm::errs() << " " << O->getOwningModule()->getFullModuleName();
        if (Visited.insert(O).second)
          Worklist.push_back(O);
      }
    }
    llvm::errs() << "\n";
    if (auto *MI = MM->getMacroInfo()) {
      llvm::errs() << "  ";
      MI->dump();
      llvm::errs() << "\n";
    }
  }
}

/// RegisterBuiltinMacro - Register the specified identifier in the identifier
/// table and mark it as a builtin macro to be expanded.
static IdentifierInfo *RegisterBuiltinMacro(Preprocessor &PP, const char *Name){
  // Get the identifier.
  IdentifierInfo *Id = PP.getIdentifierInfo(Name);

  // Mark it as being a macro that is builtin.
  MacroInfo *MI = PP.AllocateMacroInfo(SourceLocation());
  MI->setIsBuiltinMacro();
  PP.appendDefMacroDirective(Id, MI);
  return Id;
}

/// RegisterBuiltinMacros - Register builtin macros, such as __LINE__ with the
/// identifier table.
void Preprocessor::RegisterBuiltinMacros() {
  Ident__LINE__ = RegisterBuiltinMacro(*this, "__LINE__");
  Ident__FILE__ = RegisterBuiltinMacro(*this, "__FILE__");
  Ident__DATE__ = RegisterBuiltinMacro(*this, "__DATE__");
  Ident__TIME__ = RegisterBuiltinMacro(*this, "__TIME__");
  Ident__COUNTER__ = RegisterBuiltinMacro(*this, "__COUNTER__");
  Ident_Pragma  = RegisterBuiltinMacro(*this, "_Pragma");

  // C++ Standing Document Extensions.
  if (LangOpts.CPlusPlus)
    Ident__has_cpp_attribute =
        RegisterBuiltinMacro(*this, "__has_cpp_attribute");
  else
    Ident__has_cpp_attribute = nullptr;

  // GCC Extensions.
  Ident__BASE_FILE__     = RegisterBuiltinMacro(*this, "__BASE_FILE__");
  Ident__INCLUDE_LEVEL__ = RegisterBuiltinMacro(*this, "__INCLUDE_LEVEL__");
  Ident__TIMESTAMP__     = RegisterBuiltinMacro(*this, "__TIMESTAMP__");

  // Microsoft Extensions.
  if (LangOpts.MicrosoftExt) {
    Ident__identifier = RegisterBuiltinMacro(*this, "__identifier");
    Ident__pragma = RegisterBuiltinMacro(*this, "__pragma");
  } else {
    Ident__identifier = nullptr;
    Ident__pragma = nullptr;
  }

  // Clang Extensions.
  Ident__has_feature      = RegisterBuiltinMacro(*this, "__has_feature");
  Ident__has_extension    = RegisterBuiltinMacro(*this, "__has_extension");
  Ident__has_builtin      = RegisterBuiltinMacro(*this, "__has_builtin");
  Ident__has_attribute    = RegisterBuiltinMacro(*this, "__has_attribute");
  Ident__has_c_attribute  = RegisterBuiltinMacro(*this, "__has_c_attribute");
  Ident__has_declspec = RegisterBuiltinMacro(*this, "__has_declspec_attribute");
  Ident__has_include      = RegisterBuiltinMacro(*this, "__has_include");
  Ident__has_include_next = RegisterBuiltinMacro(*this, "__has_include_next");
  Ident__has_warning      = RegisterBuiltinMacro(*this, "__has_warning");
  Ident__is_identifier    = RegisterBuiltinMacro(*this, "__is_identifier");
  Ident__is_target_arch   = RegisterBuiltinMacro(*this, "__is_target_arch");
  Ident__is_target_vendor = RegisterBuiltinMacro(*this, "__is_target_vendor");
  Ident__is_target_os     = RegisterBuiltinMacro(*this, "__is_target_os");
  Ident__is_target_environment =
      RegisterBuiltinMacro(*this, "__is_target_environment");

  // Modules.
  Ident__building_module  = RegisterBuiltinMacro(*this, "__building_module");
  if (!LangOpts.CurrentModule.empty())
    Ident__MODULE__ = RegisterBuiltinMacro(*this, "__MODULE__");
  else
    Ident__MODULE__ = nullptr;
}

/// isTrivialSingleTokenExpansion - Return true if MI, which has a single token
/// in its expansion, currently expands to that token literally.
static bool isTrivialSingleTokenExpansion(const MacroInfo *MI,
                                          const IdentifierInfo *MacroIdent,
                                          Preprocessor &PP) {
  IdentifierInfo *II = MI->getReplacementToken(0).getIdentifierInfo();

  // If the token isn't an identifier, it's always literally expanded.
  if (!II) return true;

  // If the information about this identifier is out of date, update it from
  // the external source.
  if (II->isOutOfDate())
    PP.getExternalSource()->updateOutOfDateIdentifier(*II);

  // If the identifier is a macro, and if that macro is enabled, it may be
  // expanded so it's not a trivial expansion.
  if (auto *ExpansionMI = PP.getMacroInfo(II))
    if (ExpansionMI->isEnabled() &&
        // Fast expanding "#define X X" is ok, because X would be disabled.
        II != MacroIdent)
      return false;

  // If this is an object-like macro invocation, it is safe to trivially expand
  // it.
  if (MI->isObjectLike()) return true;

  // If this is a function-like macro invocation, it's safe to trivially expand
  // as long as the identifier is not a macro argument.
  return std::find(MI->param_begin(), MI->param_end(), II) == MI->param_end();
}

/// isNextPPTokenLParen - Determine whether the next preprocessor token to be
/// lexed is a '('.  If so, consume the token and return true, if not, this
/// method should have no observable side-effect on the lexed tokens.
bool Preprocessor::isNextPPTokenLParen() {
  // Do some quick tests for rejection cases.
  unsigned Val;
  if (CurLexer)
    Val = CurLexer->isNextPPTokenLParen();
  else if (CurPTHLexer)
    Val = CurPTHLexer->isNextPPTokenLParen();
  else
    Val = CurTokenLexer->isNextTokenLParen();

  if (Val == 2) {
    // We have run off the end.  If it's a source file we don't
    // examine enclosing ones (C99 5.1.1.2p4).  Otherwise walk up the
    // macro stack.
    if (CurPPLexer)
      return false;
    for (const IncludeStackInfo &Entry : llvm::reverse(IncludeMacroStack)) {
      if (Entry.TheLexer)
        Val = Entry.TheLexer->isNextPPTokenLParen();
      else if (Entry.ThePTHLexer)
        Val = Entry.ThePTHLexer->isNextPPTokenLParen();
      else
        Val = Entry.TheTokenLexer->isNextTokenLParen();

      if (Val != 2)
        break;

      // Ran off the end of a source file?
      if (Entry.ThePPLexer)
        return false;
    }
  }

  // Okay, if we know that the token is a '(', lex it and return.  Otherwise we
  // have found something that isn't a '(' or we found the end of the
  // translation unit.  In either case, return false.
  return Val == 1;
}

/// HandleMacroExpandedIdentifier - If an identifier token is read that is to be
/// expanded as a macro, handle it and return the next token as 'Identifier'.
bool Preprocessor::HandleMacroExpandedIdentifier(Token &Identifier,
                                                 const MacroDefinition &M) {
  MacroInfo *MI = M.getMacroInfo();

  // If this is a macro expansion in the "#if !defined(x)" line for the file,
  // then the macro could expand to different things in other contexts, we need
  // to disable the optimization in this case.
  if (CurPPLexer) CurPPLexer->MIOpt.ExpandedMacro();

  // If this is a builtin macro, like __LINE__ or _Pragma, handle it specially.
  if (MI->isBuiltinMacro()) {
    if (Callbacks)
      Callbacks->MacroExpands(Identifier, M, Identifier.getLocation(),
                              /*Args=*/nullptr);
    ExpandBuiltinMacro(Identifier);
    return true;
  }

  /// Args - If this is a function-like macro expansion, this contains,
  /// for each macro argument, the list of tokens that were provided to the
  /// invocation.
  MacroArgs *Args = nullptr;

  // Remember where the end of the expansion occurred.  For an object-like
  // macro, this is the identifier.  For a function-like macro, this is the ')'.
  SourceLocation ExpansionEnd = Identifier.getLocation();

  // If this is a function-like macro, read the arguments.
  if (MI->isFunctionLike()) {
    // Remember that we are now parsing the arguments to a macro invocation.
    // Preprocessor directives used inside macro arguments are not portable, and
    // this enables the warning.
    InMacroArgs = true;
    Args = ReadMacroCallArgumentList(Identifier, MI, ExpansionEnd);

    // Finished parsing args.
    InMacroArgs = false;

    // If there was an error parsing the arguments, bail out.
    if (!Args) return true;

    ++NumFnMacroExpanded;
  } else {
    ++NumMacroExpanded;
  }

  // Notice that this macro has been used.
  markMacroAsUsed(MI);

  // Remember where the token is expanded.
  SourceLocation ExpandLoc = Identifier.getLocation();
  SourceRange ExpansionRange(ExpandLoc, ExpansionEnd);

  if (Callbacks) {
    if (InMacroArgs) {
      // We can have macro expansion inside a conditional directive while
      // reading the function macro arguments. To ensure, in that case, that
      // MacroExpands callbacks still happen in source order, queue this
      // callback to have it happen after the function macro callback.
      DelayedMacroExpandsCallbacks.push_back(
          MacroExpandsInfo(Identifier, M, ExpansionRange));
    } else {
      Callbacks->MacroExpands(Identifier, M, ExpansionRange, Args);
      if (!DelayedMacroExpandsCallbacks.empty()) {
        for (const MacroExpandsInfo &Info : DelayedMacroExpandsCallbacks) {
          // FIXME: We lose macro args info with delayed callback.
          Callbacks->MacroExpands(Info.Tok, Info.MD, Info.Range,
                                  /*Args=*/nullptr);
        }
        DelayedMacroExpandsCallbacks.clear();
      }
    }
  }

  // If the macro definition is ambiguous, complain.
  if (M.isAmbiguous()) {
    Diag(Identifier, diag::warn_pp_ambiguous_macro)
      << Identifier.getIdentifierInfo();
    Diag(MI->getDefinitionLoc(), diag::note_pp_ambiguous_macro_chosen)
      << Identifier.getIdentifierInfo();
    M.forAllDefinitions([&](const MacroInfo *OtherMI) {
      if (OtherMI != MI)
        Diag(OtherMI->getDefinitionLoc(), diag::note_pp_ambiguous_macro_other)
          << Identifier.getIdentifierInfo();
    });
  }

  // If we started lexing a macro, enter the macro expansion body.

  // If this macro expands to no tokens, don't bother to push it onto the
  // expansion stack, only to take it right back off.
  if (MI->getNumTokens() == 0) {
    // No need for arg info.
    if (Args) Args->destroy(*this);

    // Propagate whitespace info as if we had pushed, then popped,
    // a macro context.
    Identifier.setFlag(Token::LeadingEmptyMacro);
    PropagateLineStartLeadingSpaceInfo(Identifier);
    ++NumFastMacroExpanded;
    return false;
  } else if (MI->getNumTokens() == 1 &&
             isTrivialSingleTokenExpansion(MI, Identifier.getIdentifierInfo(),
                                           *this)) {
    // Otherwise, if this macro expands into a single trivially-expanded
    // token: expand it now.  This handles common cases like
    // "#define VAL 42".

    // No need for arg info.
    if (Args) Args->destroy(*this);

    // Propagate the isAtStartOfLine/hasLeadingSpace markers of the macro
    // identifier to the expanded token.
    bool isAtStartOfLine = Identifier.isAtStartOfLine();
    bool hasLeadingSpace = Identifier.hasLeadingSpace();

    // Replace the result token.
    Identifier = MI->getReplacementToken(0);

    // Restore the StartOfLine/LeadingSpace markers.
    Identifier.setFlagValue(Token::StartOfLine , isAtStartOfLine);
    Identifier.setFlagValue(Token::LeadingSpace, hasLeadingSpace);

    // Update the tokens location to include both its expansion and physical
    // locations.
    SourceLocation Loc =
      SourceMgr.createExpansionLoc(Identifier.getLocation(), ExpandLoc,
                                   ExpansionEnd,Identifier.getLength());
    Identifier.setLocation(Loc);

    // If this is a disabled macro or #define X X, we must mark the result as
    // unexpandable.
    if (IdentifierInfo *NewII = Identifier.getIdentifierInfo()) {
      if (MacroInfo *NewMI = getMacroInfo(NewII))
        if (!NewMI->isEnabled() || NewMI == MI) {
          Identifier.setFlag(Token::DisableExpand);
          // Don't warn for "#define X X" like "#define bool bool" from
          // stdbool.h.
          if (NewMI != MI || MI->isFunctionLike())
            Diag(Identifier, diag::pp_disabled_macro_expansion);
        }
    }

    // Since this is not an identifier token, it can't be macro expanded, so
    // we're done.
    ++NumFastMacroExpanded;
    return true;
  }

  // Start expanding the macro.
  EnterMacro(Identifier, ExpansionEnd, MI, Args);
  return false;
}

enum Bracket {
  Brace,
  Paren
};

/// CheckMatchedBrackets - Returns true if the braces and parentheses in the
/// token vector are properly nested.
static bool CheckMatchedBrackets(const SmallVectorImpl<Token> &Tokens) {
  SmallVector<Bracket, 8> Brackets;
  for (SmallVectorImpl<Token>::const_iterator I = Tokens.begin(),
                                              E = Tokens.end();
       I != E; ++I) {
    if (I->is(tok::l_paren)) {
      Brackets.push_back(Paren);
    } else if (I->is(tok::r_paren)) {
      if (Brackets.empty() || Brackets.back() == Brace)
        return false;
      Brackets.pop_back();
    } else if (I->is(tok::l_brace)) {
      Brackets.push_back(Brace);
    } else if (I->is(tok::r_brace)) {
      if (Brackets.empty() || Brackets.back() == Paren)
        return false;
      Brackets.pop_back();
    }
  }
  return Brackets.empty();
}

/// GenerateNewArgTokens - Returns true if OldTokens can be converted to a new
/// vector of tokens in NewTokens.  The new number of arguments will be placed
/// in NumArgs and the ranges which need to surrounded in parentheses will be
/// in ParenHints.
/// Returns false if the token stream cannot be changed.  If this is because
/// of an initializer list starting a macro argument, the range of those
/// initializer lists will be place in InitLists.
static bool GenerateNewArgTokens(Preprocessor &PP,
                                 SmallVectorImpl<Token> &OldTokens,
                                 SmallVectorImpl<Token> &NewTokens,
                                 unsigned &NumArgs,
                                 SmallVectorImpl<SourceRange> &ParenHints,
                                 SmallVectorImpl<SourceRange> &InitLists) {
  if (!CheckMatchedBrackets(OldTokens))
    return false;

  // Once it is known that the brackets are matched, only a simple count of the
  // braces is needed.
  unsigned Braces = 0;

  // First token of a new macro argument.
  SmallVectorImpl<Token>::iterator ArgStartIterator = OldTokens.begin();

  // First closing brace in a new macro argument.  Used to generate
  // SourceRanges for InitLists.
  SmallVectorImpl<Token>::iterator ClosingBrace = OldTokens.end();
  NumArgs = 0;
  Token TempToken;
  // Set to true when a macro separator token is found inside a braced list.
  // If true, the fixed argument spans multiple old arguments and ParenHints
  // will be updated.
  bool FoundSeparatorToken = false;
  for (SmallVectorImpl<Token>::iterator I = OldTokens.begin(),
                                        E = OldTokens.end();
       I != E; ++I) {
    if (I->is(tok::l_brace)) {
      ++Braces;
    } else if (I->is(tok::r_brace)) {
      --Braces;
      if (Braces == 0 && ClosingBrace == E && FoundSeparatorToken)
        ClosingBrace = I;
    } else if (I->is(tok::eof)) {
      // EOF token is used to separate macro arguments
      if (Braces != 0) {
        // Assume comma separator is actually braced list separator and change
        // it back to a comma.
        FoundSeparatorToken = true;
        I->setKind(tok::comma);
        I->setLength(1);
      } else { // Braces == 0
        // Separator token still separates arguments.
        ++NumArgs;

        // If the argument starts with a brace, it can't be fixed with
        // parentheses.  A different diagnostic will be given.
        if (FoundSeparatorToken && ArgStartIterator->is(tok::l_brace)) {
          InitLists.push_back(
              SourceRange(ArgStartIterator->getLocation(),
                          PP.getLocForEndOfToken(ClosingBrace->getLocation())));
          ClosingBrace = E;
        }

        // Add left paren
        if (FoundSeparatorToken) {
          TempToken.startToken();
          TempToken.setKind(tok::l_paren);
          TempToken.setLocation(ArgStartIterator->getLocation());
          TempToken.setLength(0);
          NewTokens.push_back(TempToken);
        }

        // Copy over argument tokens
        NewTokens.insert(NewTokens.end(), ArgStartIterator, I);

        // Add right paren and store the paren locations in ParenHints
        if (FoundSeparatorToken) {
          SourceLocation Loc = PP.getLocForEndOfToken((I - 1)->getLocation());
          TempToken.startToken();
          TempToken.setKind(tok::r_paren);
          TempToken.setLocation(Loc);
          TempToken.setLength(0);
          NewTokens.push_back(TempToken);
          ParenHints.push_back(SourceRange(ArgStartIterator->getLocation(),
                                           Loc));
        }

        // Copy separator token
        NewTokens.push_back(*I);

        // Reset values
        ArgStartIterator = I + 1;
        FoundSeparatorToken = false;
      }
    }
  }

  return !ParenHints.empty() && InitLists.empty();
}

/// ReadFunctionLikeMacroArgs - After reading "MACRO" and knowing that the next
/// token is the '(' of the macro, this method is invoked to read all of the
/// actual arguments specified for the macro invocation.  This returns null on
/// error.
MacroArgs *Preprocessor::ReadMacroCallArgumentList(Token &MacroName,
                                                   MacroInfo *MI,
                                                   SourceLocation &MacroEnd) {
  // The number of fixed arguments to parse.
  unsigned NumFixedArgsLeft = MI->getNumParams();
  bool isVariadic = MI->isVariadic();

  // Outer loop, while there are more arguments, keep reading them.
  Token Tok;

  // Read arguments as unexpanded tokens.  This avoids issues, e.g., where
  // an argument value in a macro could expand to ',' or '(' or ')'.
  LexUnexpandedToken(Tok);
  assert(Tok.is(tok::l_paren) && "Error computing l-paren-ness?");

  // ArgTokens - Build up a list of tokens that make up each argument.  Each
  // argument is separated by an EOF token.  Use a SmallVector so we can avoid
  // heap allocations in the common case.
  SmallVector<Token, 64> ArgTokens;
  bool ContainsCodeCompletionTok = false;
  bool FoundElidedComma = false;

  SourceLocation TooManyArgsLoc;

  unsigned NumActuals = 0;
  while (Tok.isNot(tok::r_paren)) {
    if (ContainsCodeCompletionTok && Tok.isOneOf(tok::eof, tok::eod))
      break;

    assert(Tok.isOneOf(tok::l_paren, tok::comma) &&
           "only expect argument separators here");

    size_t ArgTokenStart = ArgTokens.size();
    SourceLocation ArgStartLoc = Tok.getLocation();

    // C99 6.10.3p11: Keep track of the number of l_parens we have seen.  Note
    // that we already consumed the first one.
    unsigned NumParens = 0;

    while (true) {
      // Read arguments as unexpanded tokens.  This avoids issues, e.g., where
      // an argument value in a macro could expand to ',' or '(' or ')'.
      LexUnexpandedToken(Tok);

      if (Tok.isOneOf(tok::eof, tok::eod)) { // "#if f(<eof>" & "#if f(\n"
        if (!ContainsCodeCompletionTok) {
          Diag(MacroName, diag::err_unterm_macro_invoc);
          Diag(MI->getDefinitionLoc(), diag::note_macro_here)
            << MacroName.getIdentifierInfo();
          // Do not lose the EOF/EOD.  Return it to the client.
          MacroName = Tok;
          return nullptr;
        }
        // Do not lose the EOF/EOD.
        auto Toks = llvm::make_unique<Token[]>(1);
        Toks[0] = Tok;
        EnterTokenStream(std::move(Toks), 1, true);
        break;
      } else if (Tok.is(tok::r_paren)) {
        // If we found the ) token, the macro arg list is done.
        if (NumParens-- == 0) {
          MacroEnd = Tok.getLocation();
          if (!ArgTokens.empty() &&
              ArgTokens.back().commaAfterElided()) {
            FoundElidedComma = true;
          }
          break;
        }
      } else if (Tok.is(tok::l_paren)) {
        ++NumParens;
      } else if (Tok.is(tok::comma) && NumParens == 0 &&
                 !(Tok.getFlags() & Token::IgnoredComma)) {
        // In Microsoft-compatibility mode, single commas from nested macro
        // expansions should not be considered as argument separators. We test
        // for this with the IgnoredComma token flag above.

        // Comma ends this argument if there are more fixed arguments expected.
        // However, if this is a variadic macro, and this is part of the
        // variadic part, then the comma is just an argument token.
        if (!isVariadic) break;
        if (NumFixedArgsLeft > 1)
          break;
      } else if (Tok.is(tok::comment) && !KeepMacroComments) {
        // If this is a comment token in the argument list and we're just in
        // -C mode (not -CC mode), discard the comment.
        continue;
      } else if (!Tok.isAnnotation() && Tok.getIdentifierInfo() != nullptr) {
        // Reading macro arguments can cause macros that we are currently
        // expanding from to be popped off the expansion stack.  Doing so causes
        // them to be reenabled for expansion.  Here we record whether any
        // identifiers we lex as macro arguments correspond to disabled macros.
        // If so, we mark the token as noexpand.  This is a subtle aspect of
        // C99 6.10.3.4p2.
        if (MacroInfo *MI = getMacroInfo(Tok.getIdentifierInfo()))
          if (!MI->isEnabled())
            Tok.setFlag(Token::DisableExpand);
      } else if (Tok.is(tok::code_completion)) {
        ContainsCodeCompletionTok = true;
        if (CodeComplete)
          CodeComplete->CodeCompleteMacroArgument(MacroName.getIdentifierInfo(),
                                                  MI, NumActuals);
        // Don't mark that we reached the code-completion point because the
        // parser is going to handle the token and there will be another
        // code-completion callback.
      }

      ArgTokens.push_back(Tok);
    }

    // If this was an empty argument list foo(), don't add this as an empty
    // argument.
    if (ArgTokens.empty() && Tok.getKind() == tok::r_paren)
      break;

    // If this is not a variadic macro, and too many args were specified, emit
    // an error.
    if (!isVariadic && NumFixedArgsLeft == 0 && TooManyArgsLoc.isInvalid()) {
      if (ArgTokens.size() != ArgTokenStart)
        TooManyArgsLoc = ArgTokens[ArgTokenStart].getLocation();
      else
        TooManyArgsLoc = ArgStartLoc;
    }

    // Empty arguments are standard in C99 and C++0x, and are supported as an
    // extension in other modes.
    if (ArgTokens.size() == ArgTokenStart && !LangOpts.C99)
      Diag(Tok, LangOpts.CPlusPlus11 ?
           diag::warn_cxx98_compat_empty_fnmacro_arg :
           diag::ext_empty_fnmacro_arg);

    // Add a marker EOF token to the end of the token list for this argument.
    Token EOFTok;
    EOFTok.startToken();
    EOFTok.setKind(tok::eof);
    EOFTok.setLocation(Tok.getLocation());
    EOFTok.setLength(0);
    ArgTokens.push_back(EOFTok);
    ++NumActuals;
    if (!ContainsCodeCompletionTok && NumFixedArgsLeft != 0)
      --NumFixedArgsLeft;
  }

  // Okay, we either found the r_paren.  Check to see if we parsed too few
  // arguments.
  unsigned MinArgsExpected = MI->getNumParams();

  // If this is not a variadic macro, and too many args were specified, emit
  // an error.
  if (!isVariadic && NumActuals > MinArgsExpected &&
      !ContainsCodeCompletionTok) {
    // Emit the diagnostic at the macro name in case there is a missing ).
    // Emitting it at the , could be far away from the macro name.
    Diag(TooManyArgsLoc, diag::err_too_many_args_in_macro_invoc);
    Diag(MI->getDefinitionLoc(), diag::note_macro_here)
      << MacroName.getIdentifierInfo();

    // Commas from braced initializer lists will be treated as argument
    // separators inside macros.  Attempt to correct for this with parentheses.
    // TODO: See if this can be generalized to angle brackets for templates
    // inside macro arguments.

    SmallVector<Token, 4> FixedArgTokens;
    unsigned FixedNumArgs = 0;
    SmallVector<SourceRange, 4> ParenHints, InitLists;
    if (!GenerateNewArgTokens(*this, ArgTokens, FixedArgTokens, FixedNumArgs,
                              ParenHints, InitLists)) {
      if (!InitLists.empty()) {
        DiagnosticBuilder DB =
            Diag(MacroName,
                 diag::note_init_list_at_beginning_of_macro_argument);
        for (SourceRange Range : InitLists)
          DB << Range;
      }
      return nullptr;
    }
    if (FixedNumArgs != MinArgsExpected)
      return nullptr;

    DiagnosticBuilder DB = Diag(MacroName, diag::note_suggest_parens_for_macro);
    for (SourceRange ParenLocation : ParenHints) {
      DB << FixItHint::CreateInsertion(ParenLocation.getBegin(), "(");
      DB << FixItHint::CreateInsertion(ParenLocation.getEnd(), ")");
    }
    ArgTokens.swap(FixedArgTokens);
    NumActuals = FixedNumArgs;
  }

  // See MacroArgs instance var for description of this.
  bool isVarargsElided = false;

  if (ContainsCodeCompletionTok) {
    // Recover from not-fully-formed macro invocation during code-completion.
    Token EOFTok;
    EOFTok.startToken();
    EOFTok.setKind(tok::eof);
    EOFTok.setLocation(Tok.getLocation());
    EOFTok.setLength(0);
    for (; NumActuals < MinArgsExpected; ++NumActuals)
      ArgTokens.push_back(EOFTok);
  }

  if (NumActuals < MinArgsExpected) {
    // There are several cases where too few arguments is ok, handle them now.
    if (NumActuals == 0 && MinArgsExpected == 1) {
      // #define A(X)  or  #define A(...)   ---> A()

      // If there is exactly one argument, and that argument is missing,
      // then we have an empty "()" argument empty list.  This is fine, even if
      // the macro expects one argument (the argument is just empty).
      isVarargsElided = MI->isVariadic();
    } else if ((FoundElidedComma || MI->isVariadic()) &&
               (NumActuals+1 == MinArgsExpected ||  // A(x, ...) -> A(X)
                (NumActuals == 0 && MinArgsExpected == 2))) {// A(x,...) -> A()
      // Varargs where the named vararg parameter is missing: OK as extension.
      //   #define A(x, ...)
      //   A("blah")
      //
      // If the macro contains the comma pasting extension, the diagnostic
      // is suppressed; we know we'll get another diagnostic later.
      if (!MI->hasCommaPasting()) {
        Diag(Tok, diag::ext_missing_varargs_arg);
        Diag(MI->getDefinitionLoc(), diag::note_macro_here)
          << MacroName.getIdentifierInfo();
      }

      // Remember this occurred, allowing us to elide the comma when used for
      // cases like:
      //   #define A(x, foo...) blah(a, ## foo)
      //   #define B(x, ...) blah(a, ## __VA_ARGS__)
      //   #define C(...) blah(a, ## __VA_ARGS__)
      //  A(x) B(x) C()
      isVarargsElided = true;
    } else if (!ContainsCodeCompletionTok) {
      // Otherwise, emit the error.
      Diag(Tok, diag::err_too_few_args_in_macro_invoc);
      Diag(MI->getDefinitionLoc(), diag::note_macro_here)
        << MacroName.getIdentifierInfo();
      return nullptr;
    }

    // Add a marker EOF token to the end of the token list for this argument.
    SourceLocation EndLoc = Tok.getLocation();
    Tok.startToken();
    Tok.setKind(tok::eof);
    Tok.setLocation(EndLoc);
    Tok.setLength(0);
    ArgTokens.push_back(Tok);

    // If we expect two arguments, add both as empty.
    if (NumActuals == 0 && MinArgsExpected == 2)
      ArgTokens.push_back(Tok);

  } else if (NumActuals > MinArgsExpected && !MI->isVariadic() &&
             !ContainsCodeCompletionTok) {
    // Emit the diagnostic at the macro name in case there is a missing ).
    // Emitting it at the , could be far away from the macro name.
    Diag(MacroName, diag::err_too_many_args_in_macro_invoc);
    Diag(MI->getDefinitionLoc(), diag::note_macro_here)
      << MacroName.getIdentifierInfo();
    return nullptr;
  }

  return MacroArgs::create(MI, ArgTokens, isVarargsElided, *this);
}

/// Keeps macro expanded tokens for TokenLexers.
//
/// Works like a stack; a TokenLexer adds the macro expanded tokens that is
/// going to lex in the cache and when it finishes the tokens are removed
/// from the end of the cache.
Token *Preprocessor::cacheMacroExpandedTokens(TokenLexer *tokLexer,
                                              ArrayRef<Token> tokens) {
  assert(tokLexer);
  if (tokens.empty())
    return nullptr;

  size_t newIndex = MacroExpandedTokens.size();
  bool cacheNeedsToGrow = tokens.size() >
                      MacroExpandedTokens.capacity()-MacroExpandedTokens.size();
  MacroExpandedTokens.append(tokens.begin(), tokens.end());

  if (cacheNeedsToGrow) {
    // Go through all the TokenLexers whose 'Tokens' pointer points in the
    // buffer and update the pointers to the (potential) new buffer array.
    for (const auto &Lexer : MacroExpandingLexersStack) {
      TokenLexer *prevLexer;
      size_t tokIndex;
      std::tie(prevLexer, tokIndex) = Lexer;
      prevLexer->Tokens = MacroExpandedTokens.data() + tokIndex;
    }
  }

  MacroExpandingLexersStack.push_back(std::make_pair(tokLexer, newIndex));
  return MacroExpandedTokens.data() + newIndex;
}

void Preprocessor::removeCachedMacroExpandedTokensOfLastLexer() {
  assert(!MacroExpandingLexersStack.empty());
  size_t tokIndex = MacroExpandingLexersStack.back().second;
  assert(tokIndex < MacroExpandedTokens.size());
  // Pop the cached macro expanded tokens from the end.
  MacroExpandedTokens.resize(tokIndex);
  MacroExpandingLexersStack.pop_back();
}

/// ComputeDATE_TIME - Compute the current time, enter it into the specified
/// scratch buffer, then return DATELoc/TIMELoc locations with the position of
/// the identifier tokens inserted.
static void ComputeDATE_TIME(SourceLocation &DATELoc, SourceLocation &TIMELoc,
                             Preprocessor &PP) {
  time_t TT = time(nullptr);
  struct tm *TM = localtime(&TT);

  static const char * const Months[] = {
    "Jan","Feb","Mar","Apr","May","Jun","Jul","Aug","Sep","Oct","Nov","Dec"
  };

  {
    SmallString<32> TmpBuffer;
    llvm::raw_svector_ostream TmpStream(TmpBuffer);
    TmpStream << llvm::format("\"%s %2d %4d\"", Months[TM->tm_mon],
                              TM->tm_mday, TM->tm_year + 1900);
    Token TmpTok;
    TmpTok.startToken();
    PP.CreateString(TmpStream.str(), TmpTok);
    DATELoc = TmpTok.getLocation();
  }

  {
    SmallString<32> TmpBuffer;
    llvm::raw_svector_ostream TmpStream(TmpBuffer);
    TmpStream << llvm::format("\"%02d:%02d:%02d\"",
                              TM->tm_hour, TM->tm_min, TM->tm_sec);
    Token TmpTok;
    TmpTok.startToken();
    PP.CreateString(TmpStream.str(), TmpTok);
    TIMELoc = TmpTok.getLocation();
  }
}

/// HasFeature - Return true if we recognize and implement the feature
/// specified by the identifier as a standard language feature.
static bool HasFeature(const Preprocessor &PP, StringRef Feature) {
  const LangOptions &LangOpts = PP.getLangOpts();

  // Normalize the feature name, __foo__ becomes foo.
  if (Feature.startswith("__") && Feature.endswith("__") && Feature.size() >= 4)
    Feature = Feature.substr(2, Feature.size() - 4);

#define FEATURE(Name, Predicate) .Case(#Name, Predicate)
  return llvm::StringSwitch<bool>(Feature)
<<<<<<< HEAD
#include "clang/Basic/Features.def"
=======
      .Case("address_sanitizer",
            LangOpts.Sanitize.hasOneOf(SanitizerKind::Address |
                                       SanitizerKind::KernelAddress))
      .Case("hwaddress_sanitizer",
            LangOpts.Sanitize.hasOneOf(SanitizerKind::HWAddress))
      .Case("assume_nonnull", true)
      .Case("attribute_analyzer_noreturn", true)
      .Case("attribute_availability", true)
      .Case("attribute_availability_with_message", true)
      .Case("attribute_availability_app_extension", true)
      .Case("attribute_availability_with_version_underscores", true)
      .Case("attribute_availability_tvos", true)
      .Case("attribute_availability_watchos", true)
      .Case("attribute_availability_swift", true)
      .Case("attribute_availability_with_strict", true)
      .Case("attribute_availability_with_replacement", true)
      .Case("attribute_availability_in_templates", true)
      .Case("attribute_cf_returns_not_retained", true)
      .Case("attribute_cf_returns_retained", true)
      .Case("attribute_cf_returns_on_parameters", true)
      .Case("attribute_deprecated_with_message", true)
      .Case("attribute_deprecated_with_replacement", true)
      .Case("attribute_ext_vector_type", true)
      .Case("attribute_ns_returns_not_retained", true)
      .Case("attribute_ns_returns_retained", true)
      .Case("attribute_ns_consumes_self", true)
      .Case("attribute_ns_consumed", true)
      .Case("attribute_cf_consumed", true)
      .Case("attribute_objc_ivar_unused", true)
      .Case("attribute_objc_method_family", true)
      .Case("attribute_overloadable", true)
      .Case("attribute_unavailable_with_message", true)
      .Case("attribute_unused_on_fields", true)
      .Case("attribute_diagnose_if_objc", true)
      .Case("blocks", LangOpts.Blocks)
      .Case("c_thread_safety_attributes", true)
      .Case("cxx_exceptions", LangOpts.CXXExceptions)
      .Case("cxx_rtti", LangOpts.RTTI && LangOpts.RTTIData)
      .Case("enumerator_attributes", true)
      .Case("generalized_swift_name", true)
      .Case("nullability", true)
      .Case("nullability_on_arrays", true)
      .Case("memory_sanitizer", LangOpts.Sanitize.has(SanitizerKind::Memory))
      .Case("thread_sanitizer", LangOpts.Sanitize.has(SanitizerKind::Thread))
      .Case("dataflow_sanitizer",
            LangOpts.Sanitize.has(SanitizerKind::DataFlow))
      .Case("efficiency_sanitizer",
            LangOpts.Sanitize.hasOneOf(SanitizerKind::Efficiency))
      .Case("scudo", LangOpts.Sanitize.hasOneOf(SanitizerKind::Scudo))
      // Objective-C features
      .Case("objc_arr", LangOpts.ObjCAutoRefCount) // FIXME: REMOVE?
      .Case("objc_arc", LangOpts.ObjCAutoRefCount)
      .Case("objc_arc_fields", true)
      .Case("objc_arc_weak", LangOpts.ObjCWeak)
      .Case("objc_default_synthesize_properties", LangOpts.ObjC2)
      .Case("objc_fixed_enum", LangOpts.ObjC2)
      .Case("objc_instancetype", LangOpts.ObjC2)
      .Case("objc_kindof", LangOpts.ObjC2)
      .Case("objc_modules", LangOpts.ObjC2 && LangOpts.Modules)
      .Case("objc_nonfragile_abi", LangOpts.ObjCRuntime.isNonFragile())
      .Case("objc_property_explicit_atomic",
            true) // Does clang support explicit "atomic" keyword?
      .Case("objc_protocol_qualifier_mangling", true)
      .Case("objc_weak_class", LangOpts.ObjCRuntime.hasWeakClassImport())
      .Case("ownership_holds", true)
      .Case("ownership_returns", true)
      .Case("ownership_takes", true)
      .Case("objc_bool", true)
      .Case("objc_subscripting", LangOpts.ObjCRuntime.isNonFragile())
      .Case("objc_array_literals", LangOpts.ObjC2)
      .Case("objc_dictionary_literals", LangOpts.ObjC2)
      .Case("objc_boxed_expressions", LangOpts.ObjC2)
      .Case("objc_boxed_nsvalue_expressions", LangOpts.ObjC2)
      .Case("arc_cf_code_audited", true)
      .Case("objc_bridge_id", true)
      .Case("objc_bridge_id_on_typedefs", true)
      .Case("objc_generics", LangOpts.ObjC2)
      .Case("objc_generics_variance", LangOpts.ObjC2)
      .Case("objc_class_property", LangOpts.ObjC2)
      // C11 features
      .Case("c_alignas", LangOpts.C11)
      .Case("c_alignof", LangOpts.C11)
      .Case("c_atomic", LangOpts.C11)
      .Case("c_generic_selections", LangOpts.C11)
      .Case("c_static_assert", LangOpts.C11)
      .Case("c_thread_local",
            LangOpts.C11 && PP.getTargetInfo().isTLSSupported())
      // C++11 features
      .Case("cxx_access_control_sfinae", LangOpts.CPlusPlus11)
      .Case("cxx_alias_templates", LangOpts.CPlusPlus11)
      .Case("cxx_alignas", LangOpts.CPlusPlus11)
      .Case("cxx_alignof", LangOpts.CPlusPlus11)
      .Case("cxx_atomic", LangOpts.CPlusPlus11)
      .Case("cxx_attributes", LangOpts.CPlusPlus11)
      .Case("cxx_auto_type", LangOpts.CPlusPlus11)
      .Case("cxx_constexpr", LangOpts.CPlusPlus11)
      .Case("cxx_constexpr_string_builtins", LangOpts.CPlusPlus11)
      .Case("cxx_decltype", LangOpts.CPlusPlus11)
      .Case("cxx_decltype_incomplete_return_types", LangOpts.CPlusPlus11)
      .Case("cxx_default_function_template_args", LangOpts.CPlusPlus11)
      .Case("cxx_defaulted_functions", LangOpts.CPlusPlus11)
      .Case("cxx_delegating_constructors", LangOpts.CPlusPlus11)
      .Case("cxx_deleted_functions", LangOpts.CPlusPlus11)
      .Case("cxx_explicit_conversions", LangOpts.CPlusPlus11)
      .Case("cxx_generalized_initializers", LangOpts.CPlusPlus11)
      .Case("cxx_implicit_moves", LangOpts.CPlusPlus11)
      .Case("cxx_inheriting_constructors", LangOpts.CPlusPlus11)
      .Case("cxx_inline_namespaces", LangOpts.CPlusPlus11)
      .Case("cxx_lambdas", LangOpts.CPlusPlus11)
      .Case("cxx_local_type_template_args", LangOpts.CPlusPlus11)
      .Case("cxx_nonstatic_member_init", LangOpts.CPlusPlus11)
      .Case("cxx_noexcept", LangOpts.CPlusPlus11)
      .Case("cxx_nullptr", LangOpts.CPlusPlus11)
      .Case("cxx_override_control", LangOpts.CPlusPlus11)
      .Case("cxx_range_for", LangOpts.CPlusPlus11)
      .Case("cxx_raw_string_literals", LangOpts.CPlusPlus11)
      .Case("cxx_reference_qualified_functions", LangOpts.CPlusPlus11)
      .Case("cxx_rvalue_references", LangOpts.CPlusPlus11)
      .Case("cxx_strong_enums", LangOpts.CPlusPlus11)
      .Case("cxx_static_assert", LangOpts.CPlusPlus11)
      .Case("cxx_thread_local",
            LangOpts.CPlusPlus11 && PP.getTargetInfo().isTLSSupported())
      .Case("cxx_trailing_return", LangOpts.CPlusPlus11)
      .Case("cxx_unicode_literals", LangOpts.CPlusPlus11)
      .Case("cxx_unrestricted_unions", LangOpts.CPlusPlus11)
      .Case("cxx_user_literals", LangOpts.CPlusPlus11)
      .Case("cxx_variadic_templates", LangOpts.CPlusPlus11)
      // C++14 features
      .Case("cxx_aggregate_nsdmi", LangOpts.CPlusPlus14)
      .Case("cxx_binary_literals", LangOpts.CPlusPlus14)
      .Case("cxx_contextual_conversions", LangOpts.CPlusPlus14)
      .Case("cxx_decltype_auto", LangOpts.CPlusPlus14)
      .Case("cxx_generic_lambdas", LangOpts.CPlusPlus14)
      .Case("cxx_init_captures", LangOpts.CPlusPlus14)
      .Case("cxx_relaxed_constexpr", LangOpts.CPlusPlus14)
      .Case("cxx_return_type_deduction", LangOpts.CPlusPlus14)
      .Case("cxx_variable_templates", LangOpts.CPlusPlus14)
      // NOTE: For features covered by SD-6, it is preferable to provide *only*
      // the SD-6 macro and not a __has_feature check.

      // C++ TSes
      //.Case("cxx_runtime_arrays", LangOpts.CPlusPlusTSArrays)
      //.Case("cxx_concepts", LangOpts.CPlusPlusTSConcepts)
      // FIXME: Should this be __has_feature or __has_extension?
      //.Case("raw_invocation_type", LangOpts.CPlusPlus)
      // Type traits
      // N.B. Additional type traits should not be added to the following list.
      // Instead, they should be detected by has_extension.
      .Case("has_nothrow_assign", LangOpts.CPlusPlus)
      .Case("has_nothrow_copy", LangOpts.CPlusPlus)
      .Case("has_nothrow_constructor", LangOpts.CPlusPlus)
      .Case("has_trivial_assign", LangOpts.CPlusPlus)
      .Case("has_trivial_copy", LangOpts.CPlusPlus)
      .Case("has_trivial_constructor", LangOpts.CPlusPlus)
      .Case("has_trivial_destructor", LangOpts.CPlusPlus)
      .Case("has_virtual_destructor", LangOpts.CPlusPlus)
      .Case("is_abstract", LangOpts.CPlusPlus)
      .Case("is_base_of", LangOpts.CPlusPlus)
      .Case("is_class", LangOpts.CPlusPlus)
      .Case("is_constructible", LangOpts.CPlusPlus)
      .Case("is_convertible_to", LangOpts.CPlusPlus)
      .Case("is_empty", LangOpts.CPlusPlus)
      .Case("is_enum", LangOpts.CPlusPlus)
      .Case("is_final", LangOpts.CPlusPlus)
      .Case("is_literal", LangOpts.CPlusPlus)
      .Case("is_standard_layout", LangOpts.CPlusPlus)
      .Case("is_pod", LangOpts.CPlusPlus)
      .Case("is_polymorphic", LangOpts.CPlusPlus)
      .Case("is_sealed", LangOpts.CPlusPlus && LangOpts.MicrosoftExt)
      .Case("is_trivial", LangOpts.CPlusPlus)
      .Case("is_trivially_assignable", LangOpts.CPlusPlus)
      .Case("is_trivially_constructible", LangOpts.CPlusPlus)
      .Case("is_trivially_copyable", LangOpts.CPlusPlus)
      .Case("is_union", LangOpts.CPlusPlus)
      .Case("modules", LangOpts.Modules)
      .Case("safe_stack", LangOpts.Sanitize.has(SanitizerKind::SafeStack))
      .Case("tls", PP.getTargetInfo().isTLSSupported())
      .Case("underlying_type", LangOpts.CPlusPlus)
>>>>>>> 793912eb
      .Default(false);
#undef FEATURE
}

/// HasExtension - Return true if we recognize and implement the feature
/// specified by the identifier, either as an extension or a standard language
/// feature.
static bool HasExtension(const Preprocessor &PP, StringRef Extension) {
  if (HasFeature(PP, Extension))
    return true;

  // If the use of an extension results in an error diagnostic, extensions are
  // effectively unavailable, so just return false here.
  if (PP.getDiagnostics().getExtensionHandlingBehavior() >=
      diag::Severity::Error)
    return false;

  const LangOptions &LangOpts = PP.getLangOpts();

  // Normalize the extension name, __foo__ becomes foo.
  if (Extension.startswith("__") && Extension.endswith("__") &&
      Extension.size() >= 4)
    Extension = Extension.substr(2, Extension.size() - 4);

    // Because we inherit the feature list from HasFeature, this string switch
    // must be less restrictive than HasFeature's.
#define EXTENSION(Name, Predicate) .Case(#Name, Predicate)
  return llvm::StringSwitch<bool>(Extension)
#include "clang/Basic/Features.def"
      .Default(false);
#undef EXTENSION
}

/// EvaluateHasIncludeCommon - Process a '__has_include("path")'
/// or '__has_include_next("path")' expression.
/// Returns true if successful.
static bool EvaluateHasIncludeCommon(Token &Tok,
                                     IdentifierInfo *II, Preprocessor &PP,
                                     const DirectoryLookup *LookupFrom,
                                     const FileEntry *LookupFromFile) {
  // Save the location of the current token.  If a '(' is later found, use
  // that location.  If not, use the end of this location instead.
  SourceLocation LParenLoc = Tok.getLocation();

  // These expressions are only allowed within a preprocessor directive.
  if (!PP.isParsingIfOrElifDirective()) {
    PP.Diag(LParenLoc, diag::err_pp_directive_required) << II;
    // Return a valid identifier token.
    assert(Tok.is(tok::identifier));
    Tok.setIdentifierInfo(II);
    return false;
  }

  // Get '('.
  PP.LexNonComment(Tok);

  // Ensure we have a '('.
  if (Tok.isNot(tok::l_paren)) {
    // No '(', use end of last token.
    LParenLoc = PP.getLocForEndOfToken(LParenLoc);
    PP.Diag(LParenLoc, diag::err_pp_expected_after) << II << tok::l_paren;
    // If the next token looks like a filename or the start of one,
    // assume it is and process it as such.
    if (!Tok.is(tok::angle_string_literal) && !Tok.is(tok::string_literal) &&
        !Tok.is(tok::less))
      return false;
  } else {
    // Save '(' location for possible missing ')' message.
    LParenLoc = Tok.getLocation();

    if (PP.getCurrentLexer()) {
      // Get the file name.
      PP.getCurrentLexer()->LexIncludeFilename(Tok);
    } else {
      // We're in a macro, so we can't use LexIncludeFilename; just
      // grab the next token.
      PP.Lex(Tok);
    }
  }

  // Reserve a buffer to get the spelling.
  SmallString<128> FilenameBuffer;
  StringRef Filename;
  SourceLocation EndLoc;
  
  switch (Tok.getKind()) {
  case tok::eod:
    // If the token kind is EOD, the error has already been diagnosed.
    return false;

  case tok::angle_string_literal:
  case tok::string_literal: {
    bool Invalid = false;
    Filename = PP.getSpelling(Tok, FilenameBuffer, &Invalid);
    if (Invalid)
      return false;
    break;
  }

  case tok::less:
    // This could be a <foo/bar.h> file coming from a macro expansion.  In this
    // case, glue the tokens together into FilenameBuffer and interpret those.
    FilenameBuffer.push_back('<');
    if (PP.ConcatenateIncludeName(FilenameBuffer, EndLoc)) {
      // Let the caller know a <eod> was found by changing the Token kind.
      Tok.setKind(tok::eod);
      return false;   // Found <eod> but no ">"?  Diagnostic already emitted.
    }
    Filename = FilenameBuffer;
    break;
  default:
    PP.Diag(Tok.getLocation(), diag::err_pp_expects_filename);
    return false;
  }

  SourceLocation FilenameLoc = Tok.getLocation();

  // Get ')'.
  PP.LexNonComment(Tok);

  // Ensure we have a trailing ).
  if (Tok.isNot(tok::r_paren)) {
    PP.Diag(PP.getLocForEndOfToken(FilenameLoc), diag::err_pp_expected_after)
        << II << tok::r_paren;
    PP.Diag(LParenLoc, diag::note_matching) << tok::l_paren;
    return false;
  }

  bool isAngled = PP.GetIncludeFilenameSpelling(Tok.getLocation(), Filename);
  // If GetIncludeFilenameSpelling set the start ptr to null, there was an
  // error.
  if (Filename.empty())
    return false;

  // Search include directories.
  const DirectoryLookup *CurDir;
  const FileEntry *File =
      PP.LookupFile(FilenameLoc, Filename, isAngled, LookupFrom, LookupFromFile,
                    CurDir, nullptr, nullptr, nullptr, nullptr);

  // Get the result value.  A result of true means the file exists.
  return File != nullptr;
}

/// EvaluateHasInclude - Process a '__has_include("path")' expression.
/// Returns true if successful.
static bool EvaluateHasInclude(Token &Tok, IdentifierInfo *II,
                               Preprocessor &PP) {
  return EvaluateHasIncludeCommon(Tok, II, PP, nullptr, nullptr);
}

/// EvaluateHasIncludeNext - Process '__has_include_next("path")' expression.
/// Returns true if successful.
static bool EvaluateHasIncludeNext(Token &Tok,
                                   IdentifierInfo *II, Preprocessor &PP) {
  // __has_include_next is like __has_include, except that we start
  // searching after the current found directory.  If we can't do this,
  // issue a diagnostic.
  // FIXME: Factor out duplication with 
  // Preprocessor::HandleIncludeNextDirective.
  const DirectoryLookup *Lookup = PP.GetCurDirLookup();
  const FileEntry *LookupFromFile = nullptr;
  if (PP.isInPrimaryFile() && PP.getLangOpts().IsHeaderFile) {
    // If the main file is a header, then it's either for PCH/AST generation,
    // or libclang opened it. Either way, handle it as a normal include below
    // and do not complain about __has_include_next.
  } else if (PP.isInPrimaryFile()) {
    Lookup = nullptr;
    PP.Diag(Tok, diag::pp_include_next_in_primary);
  } else if (PP.getCurrentLexerSubmodule()) {
    // Start looking up in the directory *after* the one in which the current
    // file would be found, if any.
    assert(PP.getCurrentLexer() && "#include_next directive in macro?");
    LookupFromFile = PP.getCurrentLexer()->getFileEntry();
    Lookup = nullptr;
  } else if (!Lookup) {
    PP.Diag(Tok, diag::pp_include_next_absolute_path);
  } else {
    // Start looking up in the next directory.
    ++Lookup;
  }

  return EvaluateHasIncludeCommon(Tok, II, PP, Lookup, LookupFromFile);
}

/// Process single-argument builtin feature-like macros that return
/// integer values.
static void EvaluateFeatureLikeBuiltinMacro(llvm::raw_svector_ostream& OS,
                                            Token &Tok, IdentifierInfo *II,
                                            Preprocessor &PP,
                                            llvm::function_ref<
                                              int(Token &Tok,
                                                  bool &HasLexedNextTok)> Op) {
  // Parse the initial '('.
  PP.LexUnexpandedToken(Tok);
  if (Tok.isNot(tok::l_paren)) {
    PP.Diag(Tok.getLocation(), diag::err_pp_expected_after) << II
                                                            << tok::l_paren;

    // Provide a dummy '0' value on output stream to elide further errors.
    if (!Tok.isOneOf(tok::eof, tok::eod)) {
      OS << 0;
      Tok.setKind(tok::numeric_constant);
    }
    return;
  }

  unsigned ParenDepth = 1;
  SourceLocation LParenLoc = Tok.getLocation();
  llvm::Optional<int> Result;

  Token ResultTok;
  bool SuppressDiagnostic = false;
  while (true) {
    // Parse next token.
    PP.LexUnexpandedToken(Tok);

already_lexed:
    switch (Tok.getKind()) {
      case tok::eof:
      case tok::eod:
        // Don't provide even a dummy value if the eod or eof marker is
        // reached.  Simply provide a diagnostic.
        PP.Diag(Tok.getLocation(), diag::err_unterm_macro_invoc);
        return;

      case tok::comma:
        if (!SuppressDiagnostic) {
          PP.Diag(Tok.getLocation(), diag::err_too_many_args_in_macro_invoc);
          SuppressDiagnostic = true;
        }
        continue;

      case tok::l_paren:
        ++ParenDepth;
        if (Result.hasValue())
          break;
        if (!SuppressDiagnostic) {
          PP.Diag(Tok.getLocation(), diag::err_pp_nested_paren) << II;
          SuppressDiagnostic = true;
        }
        continue;

      case tok::r_paren:
        if (--ParenDepth > 0)
          continue;

        // The last ')' has been reached; return the value if one found or
        // a diagnostic and a dummy value.
        if (Result.hasValue())
          OS << Result.getValue();
        else {
          OS << 0;
          if (!SuppressDiagnostic)
            PP.Diag(Tok.getLocation(), diag::err_too_few_args_in_macro_invoc);
        }
        Tok.setKind(tok::numeric_constant);
        return;

      default: {
        // Parse the macro argument, if one not found so far.
        if (Result.hasValue())
          break;

        bool HasLexedNextToken = false;
        Result = Op(Tok, HasLexedNextToken);
        ResultTok = Tok;
        if (HasLexedNextToken)
          goto already_lexed;
        continue;
      }
    }

    // Diagnose missing ')'.
    if (!SuppressDiagnostic) {
      if (auto Diag = PP.Diag(Tok.getLocation(), diag::err_pp_expected_after)) {
        if (IdentifierInfo *LastII = ResultTok.getIdentifierInfo())
          Diag << LastII;
        else
          Diag << ResultTok.getKind();
        Diag << tok::r_paren << ResultTok.getLocation();
      }
      PP.Diag(LParenLoc, diag::note_matching) << tok::l_paren;
      SuppressDiagnostic = true;
    }
  }
}

/// Helper function to return the IdentifierInfo structure of a Token
/// or generate a diagnostic if none available.
static IdentifierInfo *ExpectFeatureIdentifierInfo(Token &Tok,
                                                   Preprocessor &PP,
                                                   signed DiagID) {
  IdentifierInfo *II;
  if (!Tok.isAnnotation() && (II = Tok.getIdentifierInfo()))
    return II;

  PP.Diag(Tok.getLocation(), DiagID);
  return nullptr;
}

/// Implements the __is_target_arch builtin macro.
static bool isTargetArch(const TargetInfo &TI, const IdentifierInfo *II) {
  std::string ArchName = II->getName().lower() + "--";
  llvm::Triple Arch(ArchName);
  const llvm::Triple &TT = TI.getTriple();
  if (TT.isThumb()) {
    // arm matches thumb or thumbv7. armv7 matches thumbv7.
    if ((Arch.getSubArch() == llvm::Triple::NoSubArch ||
         Arch.getSubArch() == TT.getSubArch()) &&
        ((TT.getArch() == llvm::Triple::thumb &&
          Arch.getArch() == llvm::Triple::arm) ||
         (TT.getArch() == llvm::Triple::thumbeb &&
          Arch.getArch() == llvm::Triple::armeb)))
      return true;
  }
  // Check the parsed arch when it has no sub arch to allow Clang to
  // match thumb to thumbv7 but to prohibit matching thumbv6 to thumbv7.
  return (Arch.getSubArch() == llvm::Triple::NoSubArch ||
          Arch.getSubArch() == TT.getSubArch()) &&
         Arch.getArch() == TT.getArch();
}

/// Implements the __is_target_vendor builtin macro.
static bool isTargetVendor(const TargetInfo &TI, const IdentifierInfo *II) {
  StringRef VendorName = TI.getTriple().getVendorName();
  if (VendorName.empty())
    VendorName = "unknown";
  return VendorName.equals_lower(II->getName());
}

/// Implements the __is_target_os builtin macro.
static bool isTargetOS(const TargetInfo &TI, const IdentifierInfo *II) {
  std::string OSName =
      (llvm::Twine("unknown-unknown-") + II->getName().lower()).str();
  llvm::Triple OS(OSName);
  if (OS.getOS() == llvm::Triple::Darwin) {
    // Darwin matches macos, ios, etc.
    return TI.getTriple().isOSDarwin();
  }
  return TI.getTriple().getOS() == OS.getOS();
}

/// Implements the __is_target_environment builtin macro.
static bool isTargetEnvironment(const TargetInfo &TI,
                                const IdentifierInfo *II) {
  std::string EnvName = (llvm::Twine("---") + II->getName().lower()).str();
  llvm::Triple Env(EnvName);
  return TI.getTriple().getEnvironment() == Env.getEnvironment();
}

/// ExpandBuiltinMacro - If an identifier token is read that is to be expanded
/// as a builtin macro, handle it and return the next token as 'Tok'.
void Preprocessor::ExpandBuiltinMacro(Token &Tok) {
  // Figure out which token this is.
  IdentifierInfo *II = Tok.getIdentifierInfo();
  assert(II && "Can't be a macro without id info!");

  // If this is an _Pragma or Microsoft __pragma directive, expand it,
  // invoke the pragma handler, then lex the token after it.
  if (II == Ident_Pragma)
    return Handle_Pragma(Tok);
  else if (II == Ident__pragma) // in non-MS mode this is null
    return HandleMicrosoft__pragma(Tok);

  ++NumBuiltinMacroExpanded;

  SmallString<128> TmpBuffer;
  llvm::raw_svector_ostream OS(TmpBuffer);

  // Set up the return result.
  Tok.setIdentifierInfo(nullptr);
  Tok.clearFlag(Token::NeedsCleaning);

  if (II == Ident__LINE__) {
    // C99 6.10.8: "__LINE__: The presumed line number (within the current
    // source file) of the current source line (an integer constant)".  This can
    // be affected by #line.
    SourceLocation Loc = Tok.getLocation();

    // Advance to the location of the first _, this might not be the first byte
    // of the token if it starts with an escaped newline.
    Loc = AdvanceToTokenCharacter(Loc, 0);

    // One wrinkle here is that GCC expands __LINE__ to location of the *end* of
    // a macro expansion.  This doesn't matter for object-like macros, but
    // can matter for a function-like macro that expands to contain __LINE__.
    // Skip down through expansion points until we find a file loc for the
    // end of the expansion history.
    Loc = SourceMgr.getExpansionRange(Loc).getEnd();
    PresumedLoc PLoc = SourceMgr.getPresumedLoc(Loc);

    // __LINE__ expands to a simple numeric value.
    OS << (PLoc.isValid()? PLoc.getLine() : 1);
    Tok.setKind(tok::numeric_constant);
  } else if (II == Ident__FILE__ || II == Ident__BASE_FILE__) {
    // C99 6.10.8: "__FILE__: The presumed name of the current source file (a
    // character string literal)". This can be affected by #line.
    PresumedLoc PLoc = SourceMgr.getPresumedLoc(Tok.getLocation());

    // __BASE_FILE__ is a GNU extension that returns the top of the presumed
    // #include stack instead of the current file.
    if (II == Ident__BASE_FILE__ && PLoc.isValid()) {
      SourceLocation NextLoc = PLoc.getIncludeLoc();
      while (NextLoc.isValid()) {
        PLoc = SourceMgr.getPresumedLoc(NextLoc);
        if (PLoc.isInvalid())
          break;
        
        NextLoc = PLoc.getIncludeLoc();
      }
    }

    // Escape this filename.  Turn '\' -> '\\' '"' -> '\"'
    SmallString<128> FN;
    if (PLoc.isValid()) {
      FN += PLoc.getFilename();
      Lexer::Stringify(FN);
      OS << '"' << FN << '"';
    }
    Tok.setKind(tok::string_literal);
  } else if (II == Ident__DATE__) {
    Diag(Tok.getLocation(), diag::warn_pp_date_time);
    if (!DATELoc.isValid())
      ComputeDATE_TIME(DATELoc, TIMELoc, *this);
    Tok.setKind(tok::string_literal);
    Tok.setLength(strlen("\"Mmm dd yyyy\""));
    Tok.setLocation(SourceMgr.createExpansionLoc(DATELoc, Tok.getLocation(),
                                                 Tok.getLocation(),
                                                 Tok.getLength()));
    return;
  } else if (II == Ident__TIME__) {
    Diag(Tok.getLocation(), diag::warn_pp_date_time);
    if (!TIMELoc.isValid())
      ComputeDATE_TIME(DATELoc, TIMELoc, *this);
    Tok.setKind(tok::string_literal);
    Tok.setLength(strlen("\"hh:mm:ss\""));
    Tok.setLocation(SourceMgr.createExpansionLoc(TIMELoc, Tok.getLocation(),
                                                 Tok.getLocation(),
                                                 Tok.getLength()));
    return;
  } else if (II == Ident__INCLUDE_LEVEL__) {
    // Compute the presumed include depth of this token.  This can be affected
    // by GNU line markers.
    unsigned Depth = 0;

    PresumedLoc PLoc = SourceMgr.getPresumedLoc(Tok.getLocation());
    if (PLoc.isValid()) {
      PLoc = SourceMgr.getPresumedLoc(PLoc.getIncludeLoc());
      for (; PLoc.isValid(); ++Depth)
        PLoc = SourceMgr.getPresumedLoc(PLoc.getIncludeLoc());
    }

    // __INCLUDE_LEVEL__ expands to a simple numeric value.
    OS << Depth;
    Tok.setKind(tok::numeric_constant);
  } else if (II == Ident__TIMESTAMP__) {
    Diag(Tok.getLocation(), diag::warn_pp_date_time);
    // MSVC, ICC, GCC, VisualAge C++ extension.  The generated string should be
    // of the form "Ddd Mmm dd hh::mm::ss yyyy", which is returned by asctime.

    // Get the file that we are lexing out of.  If we're currently lexing from
    // a macro, dig into the include stack.
    const FileEntry *CurFile = nullptr;
    PreprocessorLexer *TheLexer = getCurrentFileLexer();

    if (TheLexer)
      CurFile = SourceMgr.getFileEntryForID(TheLexer->getFileID());

    const char *Result;
    if (CurFile) {
      time_t TT = CurFile->getModificationTime();
      struct tm *TM = localtime(&TT);
      Result = asctime(TM);
    } else {
      Result = "??? ??? ?? ??:??:?? ????\n";
    }
    // Surround the string with " and strip the trailing newline.
    OS << '"' << StringRef(Result).drop_back() << '"';
    Tok.setKind(tok::string_literal);
  } else if (II == Ident__COUNTER__) {
    // __COUNTER__ expands to a simple numeric value.
    OS << CounterValue++;
    Tok.setKind(tok::numeric_constant);
  } else if (II == Ident__has_feature) {
    EvaluateFeatureLikeBuiltinMacro(OS, Tok, II, *this,
      [this](Token &Tok, bool &HasLexedNextToken) -> int {
        IdentifierInfo *II = ExpectFeatureIdentifierInfo(Tok, *this,
                                           diag::err_feature_check_malformed);
        return II && HasFeature(*this, II->getName());
      });
  } else if (II == Ident__has_extension) {
    EvaluateFeatureLikeBuiltinMacro(OS, Tok, II, *this,
      [this](Token &Tok, bool &HasLexedNextToken) -> int {
        IdentifierInfo *II = ExpectFeatureIdentifierInfo(Tok, *this,
                                           diag::err_feature_check_malformed);
        return II && HasExtension(*this, II->getName());
      });
  } else if (II == Ident__has_builtin) {
    EvaluateFeatureLikeBuiltinMacro(OS, Tok, II, *this,
      [this](Token &Tok, bool &HasLexedNextToken) -> int {
        IdentifierInfo *II = ExpectFeatureIdentifierInfo(Tok, *this,
                                           diag::err_feature_check_malformed);
        const LangOptions &LangOpts = getLangOpts();
        if (!II)
          return false;
        else if (II->getBuiltinID() != 0) {
          switch (II->getBuiltinID()) {
          case Builtin::BI__builtin_operator_new:
          case Builtin::BI__builtin_operator_delete:
            // denotes date of behavior change to support calling arbitrary
            // usual allocation and deallocation functions. Required by libc++
            return 201802;
          default:
            return true;
          }
          return true;
        } else {
          return llvm::StringSwitch<bool>(II->getName())
                      .Case("__make_integer_seq", LangOpts.CPlusPlus)
                      .Case("__type_pack_element", LangOpts.CPlusPlus)
                      .Case("__builtin_available", true)
                      .Case("__is_target_arch", true)
                      .Case("__is_target_vendor", true)
                      .Case("__is_target_os", true)
                      .Case("__is_target_environment", true)
                      .Default(false);
        }
      });
  } else if (II == Ident__is_identifier) {
    EvaluateFeatureLikeBuiltinMacro(OS, Tok, II, *this,
      [](Token &Tok, bool &HasLexedNextToken) -> int {
        return Tok.is(tok::identifier);
      });
  } else if (II == Ident__has_attribute) {
    EvaluateFeatureLikeBuiltinMacro(OS, Tok, II, *this,
      [this](Token &Tok, bool &HasLexedNextToken) -> int {
        IdentifierInfo *II = ExpectFeatureIdentifierInfo(Tok, *this,
                                           diag::err_feature_check_malformed);
        return II ? hasAttribute(AttrSyntax::GNU, nullptr, II,
                                 getTargetInfo(), getLangOpts()) : 0;
      });
  } else if (II == Ident__has_declspec) {
    EvaluateFeatureLikeBuiltinMacro(OS, Tok, II, *this,
      [this](Token &Tok, bool &HasLexedNextToken) -> int {
        IdentifierInfo *II = ExpectFeatureIdentifierInfo(Tok, *this,
                                           diag::err_feature_check_malformed);
        return II ? hasAttribute(AttrSyntax::Declspec, nullptr, II,
                                 getTargetInfo(), getLangOpts()) : 0;
      });
  } else if (II == Ident__has_cpp_attribute ||
             II == Ident__has_c_attribute) {
    bool IsCXX = II == Ident__has_cpp_attribute;
    EvaluateFeatureLikeBuiltinMacro(
        OS, Tok, II, *this, [&](Token &Tok, bool &HasLexedNextToken) -> int {
          IdentifierInfo *ScopeII = nullptr;
          IdentifierInfo *II = ExpectFeatureIdentifierInfo(
              Tok, *this, diag::err_feature_check_malformed);
          if (!II)
            return false;

          // It is possible to receive a scope token.  Read the "::", if it is
          // available, and the subsequent identifier.
          LexUnexpandedToken(Tok);
          if (Tok.isNot(tok::coloncolon))
            HasLexedNextToken = true;
          else {
            ScopeII = II;
            LexUnexpandedToken(Tok);
            II = ExpectFeatureIdentifierInfo(Tok, *this,
                                             diag::err_feature_check_malformed);
          }

          AttrSyntax Syntax = IsCXX ? AttrSyntax::CXX : AttrSyntax::C;
          return II ? hasAttribute(Syntax, ScopeII, II, getTargetInfo(),
                                   getLangOpts())
                    : 0;
        });
  } else if (II == Ident__has_include ||
             II == Ident__has_include_next) {
    // The argument to these two builtins should be a parenthesized
    // file name string literal using angle brackets (<>) or
    // double-quotes ("").
    bool Value;
    if (II == Ident__has_include)
      Value = EvaluateHasInclude(Tok, II, *this);
    else
      Value = EvaluateHasIncludeNext(Tok, II, *this);

    if (Tok.isNot(tok::r_paren))
      return;
    OS << (int)Value;
    Tok.setKind(tok::numeric_constant);
  } else if (II == Ident__has_warning) {
    // The argument should be a parenthesized string literal.
    EvaluateFeatureLikeBuiltinMacro(OS, Tok, II, *this,
      [this](Token &Tok, bool &HasLexedNextToken) -> int {
        std::string WarningName;
        SourceLocation StrStartLoc = Tok.getLocation();

        HasLexedNextToken = Tok.is(tok::string_literal);
        if (!FinishLexStringLiteral(Tok, WarningName, "'__has_warning'",
                                    /*MacroExpansion=*/false))
          return false;

        // FIXME: Should we accept "-R..." flags here, or should that be
        // handled by a separate __has_remark?
        if (WarningName.size() < 3 || WarningName[0] != '-' ||
            WarningName[1] != 'W') {
          Diag(StrStartLoc, diag::warn_has_warning_invalid_option);
          return false;
        }

        // Finally, check if the warning flags maps to a diagnostic group.
        // We construct a SmallVector here to talk to getDiagnosticIDs().
        // Although we don't use the result, this isn't a hot path, and not
        // worth special casing.
        SmallVector<diag::kind, 10> Diags;
        return !getDiagnostics().getDiagnosticIDs()->
                getDiagnosticsInGroup(diag::Flavor::WarningOrError,
                                      WarningName.substr(2), Diags);
      });
  } else if (II == Ident__building_module) {
    // The argument to this builtin should be an identifier. The
    // builtin evaluates to 1 when that identifier names the module we are
    // currently building.
    EvaluateFeatureLikeBuiltinMacro(OS, Tok, II, *this,
      [this](Token &Tok, bool &HasLexedNextToken) -> int {
        IdentifierInfo *II = ExpectFeatureIdentifierInfo(Tok, *this,
                                       diag::err_expected_id_building_module);
        return getLangOpts().isCompilingModule() && II &&
               (II->getName() == getLangOpts().CurrentModule);
      });
  } else if (II == Ident__MODULE__) {
    // The current module as an identifier.
    OS << getLangOpts().CurrentModule;
    IdentifierInfo *ModuleII = getIdentifierInfo(getLangOpts().CurrentModule);
    Tok.setIdentifierInfo(ModuleII);
    Tok.setKind(ModuleII->getTokenID());
  } else if (II == Ident__identifier) {
    SourceLocation Loc = Tok.getLocation();

    // We're expecting '__identifier' '(' identifier ')'. Try to recover
    // if the parens are missing.
    LexNonComment(Tok);
    if (Tok.isNot(tok::l_paren)) {
      // No '(', use end of last token.
      Diag(getLocForEndOfToken(Loc), diag::err_pp_expected_after)
        << II << tok::l_paren;
      // If the next token isn't valid as our argument, we can't recover.
      if (!Tok.isAnnotation() && Tok.getIdentifierInfo())
        Tok.setKind(tok::identifier);
      return;
    }

    SourceLocation LParenLoc = Tok.getLocation();
    LexNonComment(Tok);

    if (!Tok.isAnnotation() && Tok.getIdentifierInfo())
      Tok.setKind(tok::identifier);
    else {
      Diag(Tok.getLocation(), diag::err_pp_identifier_arg_not_identifier)
        << Tok.getKind();
      // Don't walk past anything that's not a real token.
      if (Tok.isOneOf(tok::eof, tok::eod) || Tok.isAnnotation())
        return;
    }

    // Discard the ')', preserving 'Tok' as our result.
    Token RParen;
    LexNonComment(RParen);
    if (RParen.isNot(tok::r_paren)) {
      Diag(getLocForEndOfToken(Tok.getLocation()), diag::err_pp_expected_after)
        << Tok.getKind() << tok::r_paren;
      Diag(LParenLoc, diag::note_matching) << tok::l_paren;
    }
    return;
  } else if (II == Ident__is_target_arch) {
    EvaluateFeatureLikeBuiltinMacro(
        OS, Tok, II, *this, [this](Token &Tok, bool &HasLexedNextToken) -> int {
          IdentifierInfo *II = ExpectFeatureIdentifierInfo(
              Tok, *this, diag::err_feature_check_malformed);
          return II && isTargetArch(getTargetInfo(), II);
        });
  } else if (II == Ident__is_target_vendor) {
    EvaluateFeatureLikeBuiltinMacro(
        OS, Tok, II, *this, [this](Token &Tok, bool &HasLexedNextToken) -> int {
          IdentifierInfo *II = ExpectFeatureIdentifierInfo(
              Tok, *this, diag::err_feature_check_malformed);
          return II && isTargetVendor(getTargetInfo(), II);
        });
  } else if (II == Ident__is_target_os) {
    EvaluateFeatureLikeBuiltinMacro(
        OS, Tok, II, *this, [this](Token &Tok, bool &HasLexedNextToken) -> int {
          IdentifierInfo *II = ExpectFeatureIdentifierInfo(
              Tok, *this, diag::err_feature_check_malformed);
          return II && isTargetOS(getTargetInfo(), II);
        });
  } else if (II == Ident__is_target_environment) {
    EvaluateFeatureLikeBuiltinMacro(
        OS, Tok, II, *this, [this](Token &Tok, bool &HasLexedNextToken) -> int {
          IdentifierInfo *II = ExpectFeatureIdentifierInfo(
              Tok, *this, diag::err_feature_check_malformed);
          return II && isTargetEnvironment(getTargetInfo(), II);
        });
  } else {
    llvm_unreachable("Unknown identifier!");
  }
  CreateString(OS.str(), Tok, Tok.getLocation(), Tok.getLocation());
}

void Preprocessor::markMacroAsUsed(MacroInfo *MI) {
  // If the 'used' status changed, and the macro requires 'unused' warning,
  // remove its SourceLocation from the warn-for-unused-macro locations.
  if (MI->isWarnIfUnused() && !MI->isUsed())
    WarnUnusedMacroLocs.erase(MI->getDefinitionLoc());
  MI->setIsUsed(true);
}<|MERGE_RESOLUTION|>--- conflicted
+++ resolved
@@ -41,6 +41,7 @@
 #include "llvm/ADT/STLExtras.h"
 #include "llvm/ADT/StringRef.h"
 #include "llvm/ADT/StringSwitch.h"
+#include "llvm/Config/llvm-config.h"
 #include "llvm/Support/Casting.h"
 #include "llvm/Support/ErrorHandling.h"
 #include "llvm/Support/Format.h"
@@ -1015,7 +1016,7 @@
   return MacroArgs::create(MI, ArgTokens, isVarargsElided, *this);
 }
 
-/// Keeps macro expanded tokens for TokenLexers.
+/// \brief Keeps macro expanded tokens for TokenLexers.
 //
 /// Works like a stack; a TokenLexer adds the macro expanded tokens that is
 /// going to lex in the cache and when it finishes the tokens are removed
@@ -1099,11 +1100,7 @@
   if (Feature.startswith("__") && Feature.endswith("__") && Feature.size() >= 4)
     Feature = Feature.substr(2, Feature.size() - 4);
 
-#define FEATURE(Name, Predicate) .Case(#Name, Predicate)
   return llvm::StringSwitch<bool>(Feature)
-<<<<<<< HEAD
-#include "clang/Basic/Features.def"
-=======
       .Case("address_sanitizer",
             LangOpts.Sanitize.hasOneOf(SanitizerKind::Address |
                                        SanitizerKind::KernelAddress))
@@ -1282,9 +1279,7 @@
       .Case("safe_stack", LangOpts.Sanitize.has(SanitizerKind::SafeStack))
       .Case("tls", PP.getTargetInfo().isTLSSupported())
       .Case("underlying_type", LangOpts.CPlusPlus)
->>>>>>> 793912eb
       .Default(false);
-#undef FEATURE
 }
 
 /// HasExtension - Return true if we recognize and implement the feature
@@ -1307,13 +1302,35 @@
       Extension.size() >= 4)
     Extension = Extension.substr(2, Extension.size() - 4);
 
-    // Because we inherit the feature list from HasFeature, this string switch
-    // must be less restrictive than HasFeature's.
-#define EXTENSION(Name, Predicate) .Case(#Name, Predicate)
+  // Because we inherit the feature list from HasFeature, this string switch
+  // must be less restrictive than HasFeature's.
   return llvm::StringSwitch<bool>(Extension)
-#include "clang/Basic/Features.def"
-      .Default(false);
-#undef EXTENSION
+           // C11 features supported by other languages as extensions.
+           .Case("c_alignas", true)
+           .Case("c_alignof", true)
+           .Case("c_atomic", true)
+           .Case("c_generic_selections", true)
+           .Case("c_static_assert", true)
+           .Case("c_thread_local", PP.getTargetInfo().isTLSSupported())
+           // C++11 features supported by other languages as extensions.
+           .Case("cxx_atomic", LangOpts.CPlusPlus)
+           .Case("cxx_deleted_functions", LangOpts.CPlusPlus)
+           .Case("cxx_explicit_conversions", LangOpts.CPlusPlus)
+           .Case("cxx_inline_namespaces", LangOpts.CPlusPlus)
+           .Case("cxx_local_type_template_args", LangOpts.CPlusPlus)
+           .Case("cxx_nonstatic_member_init", LangOpts.CPlusPlus)
+           .Case("cxx_override_control", LangOpts.CPlusPlus)
+           .Case("cxx_range_for", LangOpts.CPlusPlus)
+           .Case("cxx_reference_qualified_functions", LangOpts.CPlusPlus)
+           .Case("cxx_rvalue_references", LangOpts.CPlusPlus)
+           .Case("cxx_variadic_templates", LangOpts.CPlusPlus)
+           // C++14 features supported by other languages as extensions.
+           .Case("cxx_binary_literals", true)
+           .Case("cxx_init_captures", LangOpts.CPlusPlus11)
+           .Case("cxx_variable_templates", LangOpts.CPlusPlus)
+           // Miscellaneous language extensions
+           .Case("overloadable_unmarked", true)
+           .Default(false);
 }
 
 /// EvaluateHasIncludeCommon - Process a '__has_include("path")'
@@ -1329,7 +1346,7 @@
 
   // These expressions are only allowed within a preprocessor directive.
   if (!PP.isParsingIfOrElifDirective()) {
-    PP.Diag(LParenLoc, diag::err_pp_directive_required) << II;
+    PP.Diag(LParenLoc, diag::err_pp_directive_required) << II->getName();
     // Return a valid identifier token.
     assert(Tok.is(tok::identifier));
     Tok.setIdentifierInfo(II);
@@ -1468,7 +1485,7 @@
   return EvaluateHasIncludeCommon(Tok, II, PP, Lookup, LookupFromFile);
 }
 
-/// Process single-argument builtin feature-like macros that return
+/// \brief Process single-argument builtin feature-like macros that return
 /// integer values.
 static void EvaluateFeatureLikeBuiltinMacro(llvm::raw_svector_ostream& OS,
                                             Token &Tok, IdentifierInfo *II,
@@ -1571,7 +1588,7 @@
   }
 }
 
-/// Helper function to return the IdentifierInfo structure of a Token
+/// \brief Helper function to return the IdentifierInfo structure of a Token
 /// or generate a diagnostic if none available.
 static IdentifierInfo *ExpectFeatureIdentifierInfo(Token &Tok,
                                                    Preprocessor &PP,
@@ -1672,7 +1689,7 @@
     // can matter for a function-like macro that expands to contain __LINE__.
     // Skip down through expansion points until we find a file loc for the
     // end of the expansion history.
-    Loc = SourceMgr.getExpansionRange(Loc).getEnd();
+    Loc = SourceMgr.getExpansionRange(Loc).second;
     PresumedLoc PLoc = SourceMgr.getPresumedLoc(Loc);
 
     // __LINE__ expands to a simple numeric value.
@@ -1786,21 +1803,12 @@
       [this](Token &Tok, bool &HasLexedNextToken) -> int {
         IdentifierInfo *II = ExpectFeatureIdentifierInfo(Tok, *this,
                                            diag::err_feature_check_malformed);
-        const LangOptions &LangOpts = getLangOpts();
         if (!II)
           return false;
-        else if (II->getBuiltinID() != 0) {
-          switch (II->getBuiltinID()) {
-          case Builtin::BI__builtin_operator_new:
-          case Builtin::BI__builtin_operator_delete:
-            // denotes date of behavior change to support calling arbitrary
-            // usual allocation and deallocation functions. Required by libc++
-            return 201802;
-          default:
-            return true;
-          }
+        else if (II->getBuiltinID() != 0)
           return true;
-        } else {
+        else {
+          const LangOptions &LangOpts = getLangOpts();
           return llvm::StringSwitch<bool>(II->getName())
                       .Case("__make_integer_seq", LangOpts.CPlusPlus)
                       .Case("__type_pack_element", LangOpts.CPlusPlus)
