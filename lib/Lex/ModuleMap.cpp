--- conflicted
+++ resolved
@@ -560,14 +560,7 @@
     if (LangOpts.CurrentModule == Name)
       SourceModule = Result;
     Modules[Name] = Result;
-<<<<<<< HEAD
     ModuleScopeIDs[Result] = CurrentModuleScopeID;
-    if (!LangOpts.CurrentModule.empty() && !CompilingModule &&
-        Name == LangOpts.CurrentModule) {
-      CompilingModule = Result;
-    }
-=======
->>>>>>> eb2307ce
   }
   return std::make_pair(Result, true);
 }
