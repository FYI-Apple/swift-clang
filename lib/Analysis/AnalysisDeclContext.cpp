//===- AnalysisDeclContext.cpp - Analysis context for Path Sens analysis --===//
//
//                     The LLVM Compiler Infrastructure
//
// This file is distributed under the University of Illinois Open Source
// License. See LICENSE.TXT for details.
//
//===----------------------------------------------------------------------===//
//
// This file defines AnalysisDeclContext, a class that manages the analysis
// context data for path sensitive analysis.
//
//===----------------------------------------------------------------------===//

#include "clang/Analysis/AnalysisDeclContext.h"
#include "clang/AST/ASTContext.h"
#include "clang/AST/Decl.h"
#include "clang/AST/DeclBase.h"
#include "clang/AST/DeclCXX.h"
#include "clang/AST/DeclObjC.h"
#include "clang/AST/DeclTemplate.h"
#include "clang/AST/Expr.h"
#include "clang/AST/LambdaCapture.h"
#include "clang/AST/ParentMap.h"
#include "clang/AST/PrettyPrinter.h"
#include "clang/AST/Stmt.h"
#include "clang/AST/StmtCXX.h"
#include "clang/AST/StmtVisitor.h"
#include "clang/Analysis/Analyses/CFGReachabilityAnalysis.h"
#include "clang/Analysis/Analyses/PseudoConstantAnalysis.h"
#include "clang/Analysis/BodyFarm.h"
#include "clang/Analysis/CFG.h"
#include "clang/Analysis/CFGStmtMap.h"
#include "clang/Analysis/Support/BumpVector.h"
#include "clang/Basic/LLVM.h"
#include "clang/Basic/SourceLocation.h"
#include "clang/Basic/SourceManager.h"
#include "llvm/ADT/DenseMap.h"
#include "llvm/ADT/FoldingSet.h"
#include "llvm/ADT/STLExtras.h"
#include "llvm/ADT/SmallPtrSet.h"
#include "llvm/ADT/iterator_range.h"
#include "llvm/Support/Allocator.h"
#include "llvm/Support/Casting.h"
#include "llvm/Support/Compiler.h"
#include "llvm/Support/ErrorHandling.h"
#include "llvm/Support/SaveAndRestore.h"
#include "llvm/Support/raw_ostream.h"
#include <cassert>
#include <memory>

using namespace clang;

using ManagedAnalysisMap = llvm::DenseMap<const void *, ManagedAnalysis *>;

AnalysisDeclContext::AnalysisDeclContext(AnalysisDeclContextManager *Mgr,
                                         const Decl *d,
                                         const CFG::BuildOptions &buildOptions)
    : Manager(Mgr), D(d), cfgBuildOptions(buildOptions) {  
  cfgBuildOptions.forcedBlkExprs = &forcedBlkExprs;
}

AnalysisDeclContext::AnalysisDeclContext(AnalysisDeclContextManager *Mgr,
                                         const Decl *d)
    : Manager(Mgr), D(d) {  
  cfgBuildOptions.forcedBlkExprs = &forcedBlkExprs;
}

AnalysisDeclContextManager::AnalysisDeclContextManager(
    ASTContext &ASTCtx, bool useUnoptimizedCFG, bool addImplicitDtors,
    bool addInitializers, bool addTemporaryDtors, bool addLifetime,
<<<<<<< HEAD
    bool addLoopExit, bool addScopes, bool synthesizeBodies,
    bool addStaticInitBranch, bool addCXXNewAllocator,
    bool addRichCXXConstructors, bool markElidedCXXConstructors,
=======
    bool addLoopExit, bool synthesizeBodies, bool addStaticInitBranch,
    bool addCXXNewAllocator, bool addRichCXXConstructors,
>>>>>>> 793912eb
    CodeInjector *injector)
    : Injector(injector), FunctionBodyFarm(ASTCtx, injector),
      SynthesizeBodies(synthesizeBodies) {
  cfgBuildOptions.PruneTriviallyFalseEdges = !useUnoptimizedCFG;
  cfgBuildOptions.AddImplicitDtors = addImplicitDtors;
  cfgBuildOptions.AddInitializers = addInitializers;
  cfgBuildOptions.AddTemporaryDtors = addTemporaryDtors;
  cfgBuildOptions.AddLifetime = addLifetime;
  cfgBuildOptions.AddLoopExit = addLoopExit;
  cfgBuildOptions.AddScopes = addScopes;
  cfgBuildOptions.AddStaticInitBranches = addStaticInitBranch;
  cfgBuildOptions.AddCXXNewAllocator = addCXXNewAllocator;
  cfgBuildOptions.AddRichCXXConstructors = addRichCXXConstructors;
<<<<<<< HEAD
  cfgBuildOptions.MarkElidedCXXConstructors = markElidedCXXConstructors;
=======
>>>>>>> 793912eb
}

void AnalysisDeclContextManager::clear() { Contexts.clear(); }

Stmt *AnalysisDeclContext::getBody(bool &IsAutosynthesized) const {
  IsAutosynthesized = false;
  if (const auto *FD = dyn_cast<FunctionDecl>(D)) {
    Stmt *Body = FD->getBody();
    if (auto *CoroBody = dyn_cast_or_null<CoroutineBodyStmt>(Body))
      Body = CoroBody->getBody();
    if (Manager && Manager->synthesizeBodies()) {
      Stmt *SynthesizedBody = Manager->getBodyFarm().getBody(FD);
      if (SynthesizedBody) {
        Body = SynthesizedBody;
        IsAutosynthesized = true;
      }
    }
    return Body;
  }
  else if (const auto *MD = dyn_cast<ObjCMethodDecl>(D)) {
    Stmt *Body = MD->getBody();
    if (Manager && Manager->synthesizeBodies()) {
      Stmt *SynthesizedBody = Manager->getBodyFarm().getBody(MD);
      if (SynthesizedBody) {
        Body = SynthesizedBody;
        IsAutosynthesized = true;
      }
    }
    return Body;
  } else if (const auto *BD = dyn_cast<BlockDecl>(D))
    return BD->getBody();
  else if (const auto *FunTmpl = dyn_cast_or_null<FunctionTemplateDecl>(D))
    return FunTmpl->getTemplatedDecl()->getBody();

  llvm_unreachable("unknown code decl");
}

Stmt *AnalysisDeclContext::getBody() const {
  bool Tmp;
  return getBody(Tmp);
}

bool AnalysisDeclContext::isBodyAutosynthesized() const {
  bool Tmp;
  getBody(Tmp);
  return Tmp;
}

bool AnalysisDeclContext::isBodyAutosynthesizedFromModelFile() const {
  bool Tmp;
  Stmt *Body = getBody(Tmp);
  return Tmp && Body->getLocStart().isValid();
}

/// Returns true if \param VD is an Objective-C implicit 'self' parameter.
static bool isSelfDecl(const VarDecl *VD) {
  return isa<ImplicitParamDecl>(VD) && VD->getName() == "self";
}

const ImplicitParamDecl *AnalysisDeclContext::getSelfDecl() const {
  if (const auto *MD = dyn_cast<ObjCMethodDecl>(D))
    return MD->getSelfDecl();
  if (const auto *BD = dyn_cast<BlockDecl>(D)) {
    // See if 'self' was captured by the block.
    for (const auto &I : BD->captures()) {
      const VarDecl *VD = I.getVariable();
      if (isSelfDecl(VD))
        return dyn_cast<ImplicitParamDecl>(VD);
    }    
  }

  auto *CXXMethod = dyn_cast<CXXMethodDecl>(D);
  if (!CXXMethod)
    return nullptr;

  const CXXRecordDecl *parent = CXXMethod->getParent();
  if (!parent->isLambda())
    return nullptr;

  for (const auto &LC : parent->captures()) {
    if (!LC.capturesVariable())
      continue;

    VarDecl *VD = LC.getCapturedVar();
    if (isSelfDecl(VD))
      return dyn_cast<ImplicitParamDecl>(VD);
  }

  return nullptr;
}

void AnalysisDeclContext::registerForcedBlockExpression(const Stmt *stmt) {
  if (!forcedBlkExprs)
    forcedBlkExprs = new CFG::BuildOptions::ForcedBlkExprs();
  // Default construct an entry for 'stmt'.
  if (const auto *e = dyn_cast<Expr>(stmt))
    stmt = e->IgnoreParens();
  (void) (*forcedBlkExprs)[stmt];
}

const CFGBlock *
AnalysisDeclContext::getBlockForRegisteredExpression(const Stmt *stmt) {
  assert(forcedBlkExprs);
  if (const auto *e = dyn_cast<Expr>(stmt))
    stmt = e->IgnoreParens();
  CFG::BuildOptions::ForcedBlkExprs::const_iterator itr = 
    forcedBlkExprs->find(stmt);
  assert(itr != forcedBlkExprs->end());
  return itr->second;
}

/// Add each synthetic statement in the CFG to the parent map, using the
/// source statement's parent.
static void addParentsForSyntheticStmts(const CFG *TheCFG, ParentMap &PM) {
  if (!TheCFG)
    return;

  for (CFG::synthetic_stmt_iterator I = TheCFG->synthetic_stmt_begin(),
                                    E = TheCFG->synthetic_stmt_end();
       I != E; ++I) {
    PM.setParent(I->first, PM.getParent(I->second));
  }
}

CFG *AnalysisDeclContext::getCFG() {
  if (!cfgBuildOptions.PruneTriviallyFalseEdges)
    return getUnoptimizedCFG();

  if (!builtCFG) {
    cfg = CFG::buildCFG(D, getBody(), &D->getASTContext(), cfgBuildOptions);
    // Even when the cfg is not successfully built, we don't
    // want to try building it again.
    builtCFG = true;

    if (PM)
      addParentsForSyntheticStmts(cfg.get(), *PM);

    // The Observer should only observe one build of the CFG.
    getCFGBuildOptions().Observer = nullptr;
  }
  return cfg.get();
}

CFG *AnalysisDeclContext::getUnoptimizedCFG() {
  if (!builtCompleteCFG) {
    SaveAndRestore<bool> NotPrune(cfgBuildOptions.PruneTriviallyFalseEdges,
                                  false);
    completeCFG =
        CFG::buildCFG(D, getBody(), &D->getASTContext(), cfgBuildOptions);
    // Even when the cfg is not successfully built, we don't
    // want to try building it again.
    builtCompleteCFG = true;

    if (PM)
      addParentsForSyntheticStmts(completeCFG.get(), *PM);

    // The Observer should only observe one build of the CFG.
    getCFGBuildOptions().Observer = nullptr;
  }
  return completeCFG.get();
}

CFGStmtMap *AnalysisDeclContext::getCFGStmtMap() {
  if (cfgStmtMap)
    return cfgStmtMap.get();
  
  if (CFG *c = getCFG()) {
    cfgStmtMap.reset(CFGStmtMap::Build(c, &getParentMap()));
    return cfgStmtMap.get();
  }

  return nullptr;
}

CFGReverseBlockReachabilityAnalysis *AnalysisDeclContext::getCFGReachablityAnalysis() {
  if (CFA)
    return CFA.get();
  
  if (CFG *c = getCFG()) {
    CFA.reset(new CFGReverseBlockReachabilityAnalysis(*c));
    return CFA.get();
  }

  return nullptr;
}

void AnalysisDeclContext::dumpCFG(bool ShowColors) {
  getCFG()->dump(getASTContext().getLangOpts(), ShowColors);
}

ParentMap &AnalysisDeclContext::getParentMap() {
  if (!PM) {
    PM.reset(new ParentMap(getBody()));
    if (const auto *C = dyn_cast<CXXConstructorDecl>(getDecl())) {
      for (const auto *I : C->inits()) {
        PM->addStmt(I->getInit());
      }
    }
    if (builtCFG)
      addParentsForSyntheticStmts(getCFG(), *PM);
    if (builtCompleteCFG)
      addParentsForSyntheticStmts(getUnoptimizedCFG(), *PM);
  }
  return *PM;
}

PseudoConstantAnalysis *AnalysisDeclContext::getPseudoConstantAnalysis() {
  if (!PCA)
    PCA.reset(new PseudoConstantAnalysis(getBody()));
  return PCA.get();
}

AnalysisDeclContext *AnalysisDeclContextManager::getContext(const Decl *D) {
  if (const auto *FD = dyn_cast<FunctionDecl>(D)) {
    // Calling 'hasBody' replaces 'FD' in place with the FunctionDecl
    // that has the body.
    FD->hasBody(FD);
    D = FD;
  }

  std::unique_ptr<AnalysisDeclContext> &AC = Contexts[D];
  if (!AC)
    AC = llvm::make_unique<AnalysisDeclContext>(this, D, cfgBuildOptions);
  return AC.get();
}

BodyFarm &AnalysisDeclContextManager::getBodyFarm() { return FunctionBodyFarm; }

const StackFrameContext *
AnalysisDeclContext::getStackFrame(LocationContext const *Parent, const Stmt *S,
                               const CFGBlock *Blk, unsigned Idx) {
  return getLocationContextManager().getStackFrame(this, Parent, S, Blk, Idx);
}

const BlockInvocationContext *
AnalysisDeclContext::getBlockInvocationContext(const LocationContext *parent,
                                               const BlockDecl *BD,
                                               const void *ContextData) {
  return getLocationContextManager().getBlockInvocationContext(this, parent,
                                                               BD, ContextData);
}

bool AnalysisDeclContext::isInStdNamespace(const Decl *D) {
  const DeclContext *DC = D->getDeclContext()->getEnclosingNamespaceContext();
  const auto *ND = dyn_cast<NamespaceDecl>(DC);
  if (!ND)
    return false;

  while (const DeclContext *Parent = ND->getParent()) {
    if (!isa<NamespaceDecl>(Parent))
      break;
    ND = cast<NamespaceDecl>(Parent);
  }

  return ND->isStdNamespace();
}

LocationContextManager &AnalysisDeclContext::getLocationContextManager() {
  assert(Manager &&
         "Cannot create LocationContexts without an AnalysisDeclContextManager!");
  return Manager->getLocationContextManager();  
}

//===----------------------------------------------------------------------===//
// FoldingSet profiling.
//===----------------------------------------------------------------------===//

void LocationContext::ProfileCommon(llvm::FoldingSetNodeID &ID,
                                    ContextKind ck,
                                    AnalysisDeclContext *ctx,
                                    const LocationContext *parent,
                                    const void *data) {
  ID.AddInteger(ck);
  ID.AddPointer(ctx);
  ID.AddPointer(parent);
  ID.AddPointer(data);
}

void StackFrameContext::Profile(llvm::FoldingSetNodeID &ID) {
  Profile(ID, getAnalysisDeclContext(), getParent(), CallSite, Block, Index);
}

void ScopeContext::Profile(llvm::FoldingSetNodeID &ID) {
  Profile(ID, getAnalysisDeclContext(), getParent(), Enter);
}

void BlockInvocationContext::Profile(llvm::FoldingSetNodeID &ID) {
  Profile(ID, getAnalysisDeclContext(), getParent(), BD, ContextData);
}

//===----------------------------------------------------------------------===//
// LocationContext creation.
//===----------------------------------------------------------------------===//

template <typename LOC, typename DATA>
const LOC*
LocationContextManager::getLocationContext(AnalysisDeclContext *ctx,
                                           const LocationContext *parent,
                                           const DATA *d) {
  llvm::FoldingSetNodeID ID;
  LOC::Profile(ID, ctx, parent, d);
  void *InsertPos;

  LOC *L = cast_or_null<LOC>(Contexts.FindNodeOrInsertPos(ID, InsertPos));

  if (!L) {
    L = new LOC(ctx, parent, d);
    Contexts.InsertNode(L, InsertPos);
  }
  return L;
}

const StackFrameContext*
LocationContextManager::getStackFrame(AnalysisDeclContext *ctx,
                                      const LocationContext *parent,
                                      const Stmt *s,
                                      const CFGBlock *blk, unsigned idx) {
  llvm::FoldingSetNodeID ID;
  StackFrameContext::Profile(ID, ctx, parent, s, blk, idx);
  void *InsertPos;
  auto *L =
   cast_or_null<StackFrameContext>(Contexts.FindNodeOrInsertPos(ID, InsertPos));
  if (!L) {
    L = new StackFrameContext(ctx, parent, s, blk, idx);
    Contexts.InsertNode(L, InsertPos);
  }
  return L;
}

const ScopeContext *
LocationContextManager::getScope(AnalysisDeclContext *ctx,
                                 const LocationContext *parent,
                                 const Stmt *s) {
  return getLocationContext<ScopeContext, Stmt>(ctx, parent, s);
}

const BlockInvocationContext *
LocationContextManager::getBlockInvocationContext(AnalysisDeclContext *ctx,
                                                  const LocationContext *parent,
                                                  const BlockDecl *BD,
                                                  const void *ContextData) {
  llvm::FoldingSetNodeID ID;
  BlockInvocationContext::Profile(ID, ctx, parent, BD, ContextData);
  void *InsertPos;
  auto *L =
    cast_or_null<BlockInvocationContext>(Contexts.FindNodeOrInsertPos(ID,
                                                                    InsertPos));
  if (!L) {
    L = new BlockInvocationContext(ctx, parent, BD, ContextData);
    Contexts.InsertNode(L, InsertPos);
  }
  return L;
}

//===----------------------------------------------------------------------===//
// LocationContext methods.
//===----------------------------------------------------------------------===//

const StackFrameContext *LocationContext::getStackFrame() const {
  const LocationContext *LC = this;
  while (LC) {
    if (const auto *SFC = dyn_cast<StackFrameContext>(LC))
      return SFC;
    LC = LC->getParent();
  }
  return nullptr;
}

bool LocationContext::inTopFrame() const {
  return getStackFrame()->inTopFrame();
}

bool LocationContext::isParentOf(const LocationContext *LC) const {
  do {
    const LocationContext *Parent = LC->getParent();
    if (Parent == this)
      return true;
    else
      LC = Parent;
  } while (LC);

  return false;
}

static void printLocation(raw_ostream &OS, const SourceManager &SM,
                          SourceLocation SLoc) {
  if (SLoc.isFileID() && SM.isInMainFile(SLoc))
    OS << "line " << SM.getExpansionLineNumber(SLoc);
  else
    SLoc.print(OS, SM);
}

void LocationContext::dumpStack(
    raw_ostream &OS, StringRef Indent, const char *NL, const char *Sep,
    std::function<void(const LocationContext *)> printMoreInfoPerContext) const {
  ASTContext &Ctx = getAnalysisDeclContext()->getASTContext();
  PrintingPolicy PP(Ctx.getLangOpts());
  PP.TerseOutput = 1;

  const SourceManager &SM =
      getAnalysisDeclContext()->getASTContext().getSourceManager();

  unsigned Frame = 0;
  for (const LocationContext *LCtx = this; LCtx; LCtx = LCtx->getParent()) {

    switch (LCtx->getKind()) {
    case StackFrame:
      OS << Indent << '#' << Frame << ' ';
      ++Frame;
<<<<<<< HEAD
      if (const auto *D = dyn_cast<NamedDecl>(LCtx->getDecl()))
=======
      if (const NamedDecl *D = dyn_cast<NamedDecl>(LCtx->getDecl()))
>>>>>>> 793912eb
        OS << "Calling " << D->getQualifiedNameAsString();
      else
        OS << "Calling anonymous code";
      if (const Stmt *S = cast<StackFrameContext>(LCtx)->getCallSite()) {
        OS << " at ";
        printLocation(OS, SM, S->getLocStart());
      }
      break;
    case Scope:
      OS << "Entering scope";
      break;
    case Block:
      OS << "Invoking block";
      if (const Decl *D = cast<BlockInvocationContext>(LCtx)->getDecl()) {
        OS << " defined at ";
        printLocation(OS, SM, D->getLocStart());
      }
      break;
    }
    OS << NL;

    printMoreInfoPerContext(LCtx);
  }
}

LLVM_DUMP_METHOD void LocationContext::dumpStack() const {
  dumpStack(llvm::errs());
}

//===----------------------------------------------------------------------===//
// Lazily generated map to query the external variables referenced by a Block.
//===----------------------------------------------------------------------===//

namespace {

class FindBlockDeclRefExprsVals : public StmtVisitor<FindBlockDeclRefExprsVals>{
  BumpVector<const VarDecl *> &BEVals;
  BumpVectorContext &BC;
  llvm::SmallPtrSet<const VarDecl *, 4> Visited;
  llvm::SmallPtrSet<const DeclContext *, 4> IgnoredContexts;

public:
  FindBlockDeclRefExprsVals(BumpVector<const VarDecl*> &bevals,
                            BumpVectorContext &bc)
      : BEVals(bevals), BC(bc) {}

  void VisitStmt(Stmt *S) {
    for (auto *Child : S->children())
      if (Child)
        Visit(Child);
  }

  void VisitDeclRefExpr(DeclRefExpr *DR) {
    // Non-local variables are also directly modified.
    if (const auto *VD = dyn_cast<VarDecl>(DR->getDecl())) {
      if (!VD->hasLocalStorage()) {
        if (Visited.insert(VD).second)
          BEVals.push_back(VD, BC);
      }
    }
  }

  void VisitBlockExpr(BlockExpr *BR) {
    // Blocks containing blocks can transitively capture more variables.
    IgnoredContexts.insert(BR->getBlockDecl());
    Visit(BR->getBlockDecl()->getBody());
  }
  
  void VisitPseudoObjectExpr(PseudoObjectExpr *PE) {
    for (PseudoObjectExpr::semantics_iterator it = PE->semantics_begin(), 
         et = PE->semantics_end(); it != et; ++it) {
      Expr *Semantic = *it;
      if (auto *OVE = dyn_cast<OpaqueValueExpr>(Semantic))
        Semantic = OVE->getSourceExpr();
      Visit(Semantic);
    }
  }
};

} // namespace

using DeclVec = BumpVector<const VarDecl *>;

static DeclVec* LazyInitializeReferencedDecls(const BlockDecl *BD,
                                              void *&Vec,
                                              llvm::BumpPtrAllocator &A) {
  if (Vec)
    return (DeclVec*) Vec;

  BumpVectorContext BC(A);
  DeclVec *BV = (DeclVec*) A.Allocate<DeclVec>();
  new (BV) DeclVec(BC, 10);

  // Go through the capture list.
  for (const auto &CI : BD->captures()) {
    BV->push_back(CI.getVariable(), BC);
  }

  // Find the referenced global/static variables.
  FindBlockDeclRefExprsVals F(*BV, BC);
  F.Visit(BD->getBody());

  Vec = BV;
  return BV;
}

llvm::iterator_range<AnalysisDeclContext::referenced_decls_iterator>
AnalysisDeclContext::getReferencedBlockVars(const BlockDecl *BD) {
  if (!ReferencedBlockVars)
    ReferencedBlockVars = new llvm::DenseMap<const BlockDecl*,void*>();

  const DeclVec *V =
      LazyInitializeReferencedDecls(BD, (*ReferencedBlockVars)[BD], A);
  return llvm::make_range(V->begin(), V->end());
}

ManagedAnalysis *&AnalysisDeclContext::getAnalysisImpl(const void *tag) {
  if (!ManagedAnalyses)
    ManagedAnalyses = new ManagedAnalysisMap();
  ManagedAnalysisMap *M = (ManagedAnalysisMap*) ManagedAnalyses;
  return (*M)[tag];
}

//===----------------------------------------------------------------------===//
// Cleanup.
//===----------------------------------------------------------------------===//

ManagedAnalysis::~ManagedAnalysis() = default;

AnalysisDeclContext::~AnalysisDeclContext() {
  delete forcedBlkExprs;
  delete ReferencedBlockVars;
  // Release the managed analyses.
  if (ManagedAnalyses) {
    ManagedAnalysisMap *M = (ManagedAnalysisMap*) ManagedAnalyses;
    llvm::DeleteContainerSeconds(*M);
    delete M;
  }
}

LocationContext::~LocationContext() = default;

LocationContextManager::~LocationContextManager() {
  clear();
}

void LocationContextManager::clear() {
  for (llvm::FoldingSet<LocationContext>::iterator I = Contexts.begin(),
       E = Contexts.end(); I != E; ) {
    LocationContext *LC = &*I;
    ++I;
    delete LC;
  }
  Contexts.clear();
}<|MERGE_RESOLUTION|>--- conflicted
+++ resolved
@@ -1,4 +1,4 @@
-//===- AnalysisDeclContext.cpp - Analysis context for Path Sens analysis --===//
+//== AnalysisDeclContext.cpp - Analysis context for Path Sens analysis -*- C++ -*-//
 //
 //                     The LLVM Compiler Infrastructure
 //
@@ -7,76 +7,67 @@
 //
 //===----------------------------------------------------------------------===//
 //
-// This file defines AnalysisDeclContext, a class that manages the analysis
-// context data for path sensitive analysis.
+// This file defines AnalysisDeclContext, a class that manages the analysis context
+// data for path sensitive analysis.
 //
 //===----------------------------------------------------------------------===//
 
 #include "clang/Analysis/AnalysisDeclContext.h"
 #include "clang/AST/ASTContext.h"
 #include "clang/AST/Decl.h"
-#include "clang/AST/DeclBase.h"
-#include "clang/AST/DeclCXX.h"
 #include "clang/AST/DeclObjC.h"
 #include "clang/AST/DeclTemplate.h"
-#include "clang/AST/Expr.h"
-#include "clang/AST/LambdaCapture.h"
 #include "clang/AST/ParentMap.h"
-#include "clang/AST/PrettyPrinter.h"
-#include "clang/AST/Stmt.h"
-#include "clang/AST/StmtCXX.h"
 #include "clang/AST/StmtVisitor.h"
 #include "clang/Analysis/Analyses/CFGReachabilityAnalysis.h"
+#include "clang/Analysis/Analyses/LiveVariables.h"
 #include "clang/Analysis/Analyses/PseudoConstantAnalysis.h"
 #include "clang/Analysis/BodyFarm.h"
 #include "clang/Analysis/CFG.h"
 #include "clang/Analysis/CFGStmtMap.h"
 #include "clang/Analysis/Support/BumpVector.h"
-#include "clang/Basic/LLVM.h"
-#include "clang/Basic/SourceLocation.h"
-#include "clang/Basic/SourceManager.h"
-#include "llvm/ADT/DenseMap.h"
-#include "llvm/ADT/FoldingSet.h"
-#include "llvm/ADT/STLExtras.h"
 #include "llvm/ADT/SmallPtrSet.h"
-#include "llvm/ADT/iterator_range.h"
-#include "llvm/Support/Allocator.h"
-#include "llvm/Support/Casting.h"
-#include "llvm/Support/Compiler.h"
 #include "llvm/Support/ErrorHandling.h"
 #include "llvm/Support/SaveAndRestore.h"
 #include "llvm/Support/raw_ostream.h"
-#include <cassert>
-#include <memory>
 
 using namespace clang;
 
-using ManagedAnalysisMap = llvm::DenseMap<const void *, ManagedAnalysis *>;
+typedef llvm::DenseMap<const void *, ManagedAnalysis *> ManagedAnalysisMap;
 
 AnalysisDeclContext::AnalysisDeclContext(AnalysisDeclContextManager *Mgr,
                                          const Decl *d,
                                          const CFG::BuildOptions &buildOptions)
-    : Manager(Mgr), D(d), cfgBuildOptions(buildOptions) {  
+  : Manager(Mgr),
+    D(d),
+    cfgBuildOptions(buildOptions),
+    forcedBlkExprs(nullptr),
+    builtCFG(false),
+    builtCompleteCFG(false),
+    ReferencedBlockVars(nullptr),
+    ManagedAnalyses(nullptr)
+{  
   cfgBuildOptions.forcedBlkExprs = &forcedBlkExprs;
 }
 
 AnalysisDeclContext::AnalysisDeclContext(AnalysisDeclContextManager *Mgr,
                                          const Decl *d)
-    : Manager(Mgr), D(d) {  
+: Manager(Mgr),
+  D(d),
+  forcedBlkExprs(nullptr),
+  builtCFG(false),
+  builtCompleteCFG(false),
+  ReferencedBlockVars(nullptr),
+  ManagedAnalyses(nullptr)
+{  
   cfgBuildOptions.forcedBlkExprs = &forcedBlkExprs;
 }
 
 AnalysisDeclContextManager::AnalysisDeclContextManager(
     ASTContext &ASTCtx, bool useUnoptimizedCFG, bool addImplicitDtors,
     bool addInitializers, bool addTemporaryDtors, bool addLifetime,
-<<<<<<< HEAD
-    bool addLoopExit, bool addScopes, bool synthesizeBodies,
-    bool addStaticInitBranch, bool addCXXNewAllocator,
-    bool addRichCXXConstructors, bool markElidedCXXConstructors,
-=======
     bool addLoopExit, bool synthesizeBodies, bool addStaticInitBranch,
     bool addCXXNewAllocator, bool addRichCXXConstructors,
->>>>>>> 793912eb
     CodeInjector *injector)
     : Injector(injector), FunctionBodyFarm(ASTCtx, injector),
       SynthesizeBodies(synthesizeBodies) {
@@ -86,21 +77,16 @@
   cfgBuildOptions.AddTemporaryDtors = addTemporaryDtors;
   cfgBuildOptions.AddLifetime = addLifetime;
   cfgBuildOptions.AddLoopExit = addLoopExit;
-  cfgBuildOptions.AddScopes = addScopes;
   cfgBuildOptions.AddStaticInitBranches = addStaticInitBranch;
   cfgBuildOptions.AddCXXNewAllocator = addCXXNewAllocator;
   cfgBuildOptions.AddRichCXXConstructors = addRichCXXConstructors;
-<<<<<<< HEAD
-  cfgBuildOptions.MarkElidedCXXConstructors = markElidedCXXConstructors;
-=======
->>>>>>> 793912eb
 }
 
 void AnalysisDeclContextManager::clear() { Contexts.clear(); }
 
 Stmt *AnalysisDeclContext::getBody(bool &IsAutosynthesized) const {
   IsAutosynthesized = false;
-  if (const auto *FD = dyn_cast<FunctionDecl>(D)) {
+  if (const FunctionDecl *FD = dyn_cast<FunctionDecl>(D)) {
     Stmt *Body = FD->getBody();
     if (auto *CoroBody = dyn_cast_or_null<CoroutineBodyStmt>(Body))
       Body = CoroBody->getBody();
@@ -113,7 +99,7 @@
     }
     return Body;
   }
-  else if (const auto *MD = dyn_cast<ObjCMethodDecl>(D)) {
+  else if (const ObjCMethodDecl *MD = dyn_cast<ObjCMethodDecl>(D)) {
     Stmt *Body = MD->getBody();
     if (Manager && Manager->synthesizeBodies()) {
       Stmt *SynthesizedBody = Manager->getBodyFarm().getBody(MD);
@@ -123,9 +109,10 @@
       }
     }
     return Body;
-  } else if (const auto *BD = dyn_cast<BlockDecl>(D))
+  } else if (const BlockDecl *BD = dyn_cast<BlockDecl>(D))
     return BD->getBody();
-  else if (const auto *FunTmpl = dyn_cast_or_null<FunctionTemplateDecl>(D))
+  else if (const FunctionTemplateDecl *FunTmpl
+           = dyn_cast_or_null<FunctionTemplateDecl>(D))
     return FunTmpl->getTemplatedDecl()->getBody();
 
   llvm_unreachable("unknown code decl");
@@ -154,9 +141,9 @@
 }
 
 const ImplicitParamDecl *AnalysisDeclContext::getSelfDecl() const {
-  if (const auto *MD = dyn_cast<ObjCMethodDecl>(D))
+  if (const ObjCMethodDecl *MD = dyn_cast<ObjCMethodDecl>(D))
     return MD->getSelfDecl();
-  if (const auto *BD = dyn_cast<BlockDecl>(D)) {
+  if (const BlockDecl *BD = dyn_cast<BlockDecl>(D)) {
     // See if 'self' was captured by the block.
     for (const auto &I : BD->captures()) {
       const VarDecl *VD = I.getVariable();
@@ -173,7 +160,7 @@
   if (!parent->isLambda())
     return nullptr;
 
-  for (const auto &LC : parent->captures()) {
+  for (const LambdaCapture &LC : parent->captures()) {
     if (!LC.capturesVariable())
       continue;
 
@@ -189,7 +176,7 @@
   if (!forcedBlkExprs)
     forcedBlkExprs = new CFG::BuildOptions::ForcedBlkExprs();
   // Default construct an entry for 'stmt'.
-  if (const auto *e = dyn_cast<Expr>(stmt))
+  if (const Expr *e = dyn_cast<Expr>(stmt))
     stmt = e->IgnoreParens();
   (void) (*forcedBlkExprs)[stmt];
 }
@@ -197,7 +184,7 @@
 const CFGBlock *
 AnalysisDeclContext::getBlockForRegisteredExpression(const Stmt *stmt) {
   assert(forcedBlkExprs);
-  if (const auto *e = dyn_cast<Expr>(stmt))
+  if (const Expr *e = dyn_cast<Expr>(stmt))
     stmt = e->IgnoreParens();
   CFG::BuildOptions::ForcedBlkExprs::const_iterator itr = 
     forcedBlkExprs->find(stmt);
@@ -281,13 +268,13 @@
 }
 
 void AnalysisDeclContext::dumpCFG(bool ShowColors) {
-  getCFG()->dump(getASTContext().getLangOpts(), ShowColors);
+    getCFG()->dump(getASTContext().getLangOpts(), ShowColors);
 }
 
 ParentMap &AnalysisDeclContext::getParentMap() {
   if (!PM) {
     PM.reset(new ParentMap(getBody()));
-    if (const auto *C = dyn_cast<CXXConstructorDecl>(getDecl())) {
+    if (const CXXConstructorDecl *C = dyn_cast<CXXConstructorDecl>(getDecl())) {
       for (const auto *I : C->inits()) {
         PM->addStmt(I->getInit());
       }
@@ -307,7 +294,7 @@
 }
 
 AnalysisDeclContext *AnalysisDeclContextManager::getContext(const Decl *D) {
-  if (const auto *FD = dyn_cast<FunctionDecl>(D)) {
+  if (const FunctionDecl *FD = dyn_cast<FunctionDecl>(D)) {
     // Calling 'hasBody' replaces 'FD' in place with the FunctionDecl
     // that has the body.
     FD->hasBody(FD);
@@ -330,7 +317,7 @@
 
 const BlockInvocationContext *
 AnalysisDeclContext::getBlockInvocationContext(const LocationContext *parent,
-                                               const BlockDecl *BD,
+                                               const clang::BlockDecl *BD,
                                                const void *ContextData) {
   return getLocationContextManager().getBlockInvocationContext(this, parent,
                                                                BD, ContextData);
@@ -338,7 +325,7 @@
 
 bool AnalysisDeclContext::isInStdNamespace(const Decl *D) {
   const DeclContext *DC = D->getDeclContext()->getEnclosingNamespaceContext();
-  const auto *ND = dyn_cast<NamespaceDecl>(DC);
+  const NamespaceDecl *ND = dyn_cast<NamespaceDecl>(DC);
   if (!ND)
     return false;
 
@@ -351,7 +338,7 @@
   return ND->isStdNamespace();
 }
 
-LocationContextManager &AnalysisDeclContext::getLocationContextManager() {
+LocationContextManager & AnalysisDeclContext::getLocationContextManager() {
   assert(Manager &&
          "Cannot create LocationContexts without an AnalysisDeclContextManager!");
   return Manager->getLocationContextManager();  
@@ -414,7 +401,7 @@
   llvm::FoldingSetNodeID ID;
   StackFrameContext::Profile(ID, ctx, parent, s, blk, idx);
   void *InsertPos;
-  auto *L =
+  StackFrameContext *L =
    cast_or_null<StackFrameContext>(Contexts.FindNodeOrInsertPos(ID, InsertPos));
   if (!L) {
     L = new StackFrameContext(ctx, parent, s, blk, idx);
@@ -438,7 +425,7 @@
   llvm::FoldingSetNodeID ID;
   BlockInvocationContext::Profile(ID, ctx, parent, BD, ContextData);
   void *InsertPos;
-  auto *L =
+  BlockInvocationContext *L =
     cast_or_null<BlockInvocationContext>(Contexts.FindNodeOrInsertPos(ID,
                                                                     InsertPos));
   if (!L) {
@@ -452,10 +439,10 @@
 // LocationContext methods.
 //===----------------------------------------------------------------------===//
 
-const StackFrameContext *LocationContext::getStackFrame() const {
+const StackFrameContext *LocationContext::getCurrentStackFrame() const {
   const LocationContext *LC = this;
   while (LC) {
-    if (const auto *SFC = dyn_cast<StackFrameContext>(LC))
+    if (const StackFrameContext *SFC = dyn_cast<StackFrameContext>(LC))
       return SFC;
     LC = LC->getParent();
   }
@@ -463,7 +450,7 @@
 }
 
 bool LocationContext::inTopFrame() const {
-  return getStackFrame()->inTopFrame();
+  return getCurrentStackFrame()->inTopFrame();
 }
 
 bool LocationContext::isParentOf(const LocationContext *LC) const {
@@ -503,11 +490,7 @@
     case StackFrame:
       OS << Indent << '#' << Frame << ' ';
       ++Frame;
-<<<<<<< HEAD
-      if (const auto *D = dyn_cast<NamedDecl>(LCtx->getDecl()))
-=======
       if (const NamedDecl *D = dyn_cast<NamedDecl>(LCtx->getDecl()))
->>>>>>> 793912eb
         OS << "Calling " << D->getQualifiedNameAsString();
       else
         OS << "Calling anonymous code";
@@ -542,27 +525,25 @@
 //===----------------------------------------------------------------------===//
 
 namespace {
-
 class FindBlockDeclRefExprsVals : public StmtVisitor<FindBlockDeclRefExprsVals>{
-  BumpVector<const VarDecl *> &BEVals;
+  BumpVector<const VarDecl*> &BEVals;
   BumpVectorContext &BC;
-  llvm::SmallPtrSet<const VarDecl *, 4> Visited;
-  llvm::SmallPtrSet<const DeclContext *, 4> IgnoredContexts;
-
+  llvm::SmallPtrSet<const VarDecl*, 4> Visited;
+  llvm::SmallPtrSet<const DeclContext*, 4> IgnoredContexts;
 public:
   FindBlockDeclRefExprsVals(BumpVector<const VarDecl*> &bevals,
                             BumpVectorContext &bc)
-      : BEVals(bevals), BC(bc) {}
+  : BEVals(bevals), BC(bc) {}
 
   void VisitStmt(Stmt *S) {
-    for (auto *Child : S->children())
+    for (Stmt *Child : S->children())
       if (Child)
         Visit(Child);
   }
 
   void VisitDeclRefExpr(DeclRefExpr *DR) {
     // Non-local variables are also directly modified.
-    if (const auto *VD = dyn_cast<VarDecl>(DR->getDecl())) {
+    if (const VarDecl *VD = dyn_cast<VarDecl>(DR->getDecl())) {
       if (!VD->hasLocalStorage()) {
         if (Visited.insert(VD).second)
           BEVals.push_back(VD, BC);
@@ -580,16 +561,15 @@
     for (PseudoObjectExpr::semantics_iterator it = PE->semantics_begin(), 
          et = PE->semantics_end(); it != et; ++it) {
       Expr *Semantic = *it;
-      if (auto *OVE = dyn_cast<OpaqueValueExpr>(Semantic))
+      if (OpaqueValueExpr *OVE = dyn_cast<OpaqueValueExpr>(Semantic))
         Semantic = OVE->getSourceExpr();
       Visit(Semantic);
     }
   }
 };
-
-} // namespace
-
-using DeclVec = BumpVector<const VarDecl *>;
+} // end anonymous namespace
+
+typedef BumpVector<const VarDecl*> DeclVec;
 
 static DeclVec* LazyInitializeReferencedDecls(const BlockDecl *BD,
                                               void *&Vec,
@@ -635,7 +615,7 @@
 // Cleanup.
 //===----------------------------------------------------------------------===//
 
-ManagedAnalysis::~ManagedAnalysis() = default;
+ManagedAnalysis::~ManagedAnalysis() {}
 
 AnalysisDeclContext::~AnalysisDeclContext() {
   delete forcedBlkExprs;
@@ -648,7 +628,7 @@
   }
 }
 
-LocationContext::~LocationContext() = default;
+LocationContext::~LocationContext() {}
 
 LocationContextManager::~LocationContextManager() {
   clear();
@@ -661,5 +641,6 @@
     ++I;
     delete LC;
   }
+
   Contexts.clear();
-}+}
