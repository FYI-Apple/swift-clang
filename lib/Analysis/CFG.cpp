--- conflicted
+++ resolved
@@ -234,13 +234,6 @@
       assert(VarIter != 0 && "Iterator has invalid value of VarIter member");
       return &Scope->Vars[VarIter - 1];
     }
-
-    const VarDecl *getFirstVarInScope() const {
-      assert(Scope && "Dereferencing invalid iterator is not allowed");
-      assert(VarIter != 0 && "Iterator has invalid value of VarIter member");
-      return Scope->Vars[0];
-    }
-
     VarDecl *operator*() const {
       return *this->operator->();
     }
@@ -274,7 +267,6 @@
 
     int distance(const_iterator L);
     const_iterator shared_parent(const_iterator L);
-    bool pointsToFirstDeclaredVar() { return VarIter == 1; }
   };
 
 private:
@@ -483,20 +475,10 @@
 
   // Information about the currently visited C++ object construction site.
   // This is set in the construction trigger and read when the constructor
-<<<<<<< HEAD
-  // or a function that returns an object by value is being visited.
-  llvm::DenseMap<Expr *, const ConstructionContextLayer *>
-      ConstructionContextMap;
-
-  using DeclsWithEndedScopeSetTy = llvm::SmallSetVector<VarDecl *, 16>;
-  DeclsWithEndedScopeSetTy DeclsWithEndedScope;
-
-=======
   // itself is being visited.
   llvm::DenseMap<CXXConstructExpr *, const ConstructionContextLayer *>
       ConstructionContextMap;
 
->>>>>>> 793912eb
   bool badCFG = false;
   const CFG::BuildOptions &BuildOpts;
   
@@ -594,12 +576,6 @@
   CFGBlock *VisitChildren(Stmt *S);
   CFGBlock *VisitNoRecurse(Expr *E, AddStmtChoice asc);
 
-  void maybeAddScopeBeginForVarDecl(CFGBlock *B, const VarDecl *VD,
-                                    const Stmt *S) {
-    if (ScopePos && (VD == ScopePos.getFirstVarInScope()))
-      appendScopeBegin(B, VD, S);
-  }
-
   /// When creating the CFG for temporary destructors, we want to mirror the
   /// branch structure of the corresponding constructor calls.
   /// Thus, while visiting a statement for temporary destructors, we keep a
@@ -680,11 +656,7 @@
   // Remember to apply the construction context based on the current \p Layer
   // when constructing the CFG element for \p CE.
   void consumeConstructionContext(const ConstructionContextLayer *Layer,
-<<<<<<< HEAD
-                                  Expr *E);
-=======
                                   CXXConstructExpr *CE);
->>>>>>> 793912eb
 
   // Scan \p Child statement to find constructors in it, while keeping in mind
   // that its parent statement is providing a partial construction context
@@ -695,15 +667,9 @@
                                 Stmt *Child);
 
   // Unset the construction context after consuming it. This is done immediately
-<<<<<<< HEAD
-  // after adding the CFGConstructor or CFGCXXRecordTypedCall element, so
-  // there's no need to do this manually in every Visit... function.
-  void cleanupConstructionContext(Expr *E);
-=======
   // after adding the CFGConstructor element, so there's no need to
   // do this manually in every Visit... function.
   void cleanupConstructionContext(CXXConstructExpr *CE);
->>>>>>> 793912eb
 
   void autoCreateBlock() { if (!Block) Block = createBlock(); }
   CFGBlock *createBlock(bool add_successor = true);
@@ -722,11 +688,6 @@
   void addAutomaticObjHandling(LocalScope::const_iterator B,
                                LocalScope::const_iterator E, Stmt *S);
   void addImplicitDtorsForDestructor(const CXXDestructorDecl *DD);
-  void addScopesEnd(LocalScope::const_iterator B, LocalScope::const_iterator E,
-                    Stmt *S);
-
-  void getDeclsWithEndedScope(LocalScope::const_iterator B,
-                              LocalScope::const_iterator E, Stmt *S);
 
   // Local scopes creation.
   LocalScope* createOrReuseLocalScope(LocalScope* Scope);
@@ -753,43 +714,12 @@
     if (BuildOpts.AddRichCXXConstructors) {
       if (const ConstructionContextLayer *Layer =
               ConstructionContextMap.lookup(CE)) {
-<<<<<<< HEAD
-        cleanupConstructionContext(CE);
-        if (const auto *CC = ConstructionContext::createFromLayers(
-                cfg->getBumpVectorContext(), Layer)) {
-          B->appendConstructor(CE, CC, cfg->getBumpVectorContext());
-          return;
-        }
-      }
-    }
-
-    // No valid construction context found. Fall back to statement.
-    B->appendStmt(CE, cfg->getBumpVectorContext());
-  }
-
-  void appendCall(CFGBlock *B, CallExpr *CE) {
-    if (alwaysAdd(CE) && cachedEntry)
-      cachedEntry->second = B;
-
-    if (BuildOpts.AddRichCXXConstructors) {
-      if (CFGCXXRecordTypedCall::isCXXRecordTypedCall(CE, *Context)) {
-        if (const ConstructionContextLayer *Layer =
-                ConstructionContextMap.lookup(CE)) {
-          cleanupConstructionContext(CE);
-          if (const auto *CC = ConstructionContext::createFromLayers(
-                  cfg->getBumpVectorContext(), Layer)) {
-            B->appendCXXRecordTypedCall(CE, CC, cfg->getBumpVectorContext());
-            return;
-          }
-        }
-=======
         const ConstructionContext *CC =
             ConstructionContext::createFromLayers(cfg->getBumpVectorContext(),
                                                   Layer);
         B->appendConstructor(CE, CC, cfg->getBumpVectorContext());
         cleanupConstructionContext(CE);
         return;
->>>>>>> 793912eb
       }
     }
 
@@ -839,11 +769,6 @@
   void prependAutomaticObjLifetimeWithTerminator(CFGBlock *Blk,
                                                  LocalScope::const_iterator B,
                                                  LocalScope::const_iterator E);
-
-  const VarDecl *
-  prependAutomaticObjScopeEndWithTerminator(CFGBlock *Blk,
-                                            LocalScope::const_iterator B,
-                                            LocalScope::const_iterator E);
 
   void addSuccessor(CFGBlock *B, CFGBlock *S, bool IsReachable = true) {
     B->addSuccessor(CFGBlock::AdjacentBlock(S, IsReachable),
@@ -857,27 +782,7 @@
                     cfg->getBumpVectorContext());
   }
 
-  void appendScopeBegin(CFGBlock *B, const VarDecl *VD, const Stmt *S) {
-    if (BuildOpts.AddScopes)
-      B->appendScopeBegin(VD, S, cfg->getBumpVectorContext());
-  }
-
-  void prependScopeBegin(CFGBlock *B, const VarDecl *VD, const Stmt *S) {
-    if (BuildOpts.AddScopes)
-      B->prependScopeBegin(VD, S, cfg->getBumpVectorContext());
-  }
-
-  void appendScopeEnd(CFGBlock *B, const VarDecl *VD, const Stmt *S) {
-    if (BuildOpts.AddScopes)
-      B->appendScopeEnd(VD, S, cfg->getBumpVectorContext());
-  }
-
-  void prependScopeEnd(CFGBlock *B, const VarDecl *VD, const Stmt *S) {
-    if (BuildOpts.AddScopes)
-      B->prependScopeEnd(VD, S, cfg->getBumpVectorContext());
-  }
-
-  /// Find a relational comparison with an expression evaluating to a
+  /// \brief Find a relational comparison with an expression evaluating to a
   /// boolean and a constant other than 0 and 1.
   /// e.g. if ((x < y) == 10)
   TryResult checkIncorrectRelationalOperator(const BinaryOperator *B) {
@@ -990,7 +895,7 @@
     }
   }
 
-  /// Find a pair of comparison expressions with or without parentheses
+  /// \brief Find a pair of comparison expressions with or without parentheses
   /// with a shared variable and constants and a logical operator between them
   /// that always evaluates to either true or false.
   /// e.g. if (x != 3 || x != 4)
@@ -1146,7 +1051,7 @@
     return evaluateAsBooleanConditionNoCache(S);
   }
 
-  /// Evaluate as boolean \param E without using the cache.
+  /// \brief Evaluate as boolean \param E without using the cache.
   TryResult evaluateAsBooleanConditionNoCache(Expr *E) {
     if (BinaryOperator *Bop = dyn_cast<BinaryOperator>(E)) {
       if (Bop->isLogicalOp()) {
@@ -1257,26 +1162,15 @@
 }
 
 void CFGBuilder::consumeConstructionContext(
-<<<<<<< HEAD
-    const ConstructionContextLayer *Layer, Expr *E) {
-  if (const ConstructionContextLayer *PreviouslyStoredLayer =
-          ConstructionContextMap.lookup(E)) {
-    (void)PreviouslyStoredLayer;
-=======
     const ConstructionContextLayer *Layer, CXXConstructExpr *CE) {
   if (const ConstructionContextLayer *PreviouslyStoredLayer =
           ConstructionContextMap.lookup(CE)) {
->>>>>>> 793912eb
     // We might have visited this child when we were finding construction
     // contexts within its parents.
     assert(PreviouslyStoredLayer->isStrictlyMoreSpecificThan(Layer) &&
            "Already within a different construction context!");
   } else {
-<<<<<<< HEAD
-    ConstructionContextMap[E] = Layer;
-=======
     ConstructionContextMap[CE] = Layer;
->>>>>>> 793912eb
   }
 }
 
@@ -1288,40 +1182,10 @@
   if (!Child)
     return;
 
-<<<<<<< HEAD
-  auto withExtraLayer = [this, Layer](Stmt *S) {
-    return ConstructionContextLayer::create(cfg->getBumpVectorContext(), S,
-                                            Layer);
-  };
-
-  switch(Child->getStmtClass()) {
-  case Stmt::CXXConstructExprClass:
-  case Stmt::CXXTemporaryObjectExprClass: {
-    // Support pre-C++17 copy elision AST.
-    auto *CE = cast<CXXConstructExpr>(Child);
-    if (BuildOpts.MarkElidedCXXConstructors && CE->isElidable()) {
-      findConstructionContexts(withExtraLayer(CE), CE->getArg(0));
-    }
-
-    consumeConstructionContext(Layer, CE);
-    break;
-  }
-  // FIXME: This, like the main visit, doesn't support CUDAKernelCallExpr.
-  // FIXME: An isa<> would look much better but this whole switch is a
-  // workaround for an internal compiler error in MSVC 2015 (see r326021).
-  case Stmt::CallExprClass:
-  case Stmt::CXXMemberCallExprClass:
-  case Stmt::CXXOperatorCallExprClass:
-  case Stmt::UserDefinedLiteralClass: {
-    auto *CE = cast<CallExpr>(Child);
-    if (CFGCXXRecordTypedCall::isCXXRecordTypedCall(CE, *Context))
-      consumeConstructionContext(Layer, CE);
-=======
   switch(Child->getStmtClass()) {
   case Stmt::CXXConstructExprClass:
   case Stmt::CXXTemporaryObjectExprClass: {
     consumeConstructionContext(Layer, cast<CXXConstructExpr>(Child));
->>>>>>> 793912eb
     break;
   }
   case Stmt::ExprWithCleanupsClass: {
@@ -1336,62 +1200,21 @@
   }
   case Stmt::ImplicitCastExprClass: {
     auto *Cast = cast<ImplicitCastExpr>(Child);
-<<<<<<< HEAD
-    // Should we support other implicit cast kinds?
-    switch (Cast->getCastKind()) {
-    case CK_NoOp:
-    case CK_ConstructorConversion:
-      findConstructionContexts(Layer, Cast->getSubExpr());
-    default:
-      break;
-    }
-=======
     // TODO: We need to support CK_ConstructorConversion, maybe other kinds?
     if (Cast->getCastKind() == CK_NoOp)
       findConstructionContexts(Layer, Cast->getSubExpr());
->>>>>>> 793912eb
     break;
   }
   case Stmt::CXXBindTemporaryExprClass: {
     auto *BTE = cast<CXXBindTemporaryExpr>(Child);
-<<<<<<< HEAD
-    findConstructionContexts(withExtraLayer(BTE), BTE->getSubExpr());
-    break;
-  }
-  case Stmt::MaterializeTemporaryExprClass: {
-    // Normally we don't want to search in MaterializeTemporaryExpr because
-    // it indicates the beginning of a temporary object construction context,
-    // so it shouldn't be found in the middle. However, if it is the beginning
-    // of an elidable copy or move construction context, we need to include it.
-    if (const auto *CE =
-            dyn_cast_or_null<CXXConstructExpr>(Layer->getTriggerStmt())) {
-      if (CE->isElidable()) {
-        auto *MTE = cast<MaterializeTemporaryExpr>(Child);
-        findConstructionContexts(withExtraLayer(MTE), MTE->GetTemporaryExpr());
-      }
-    }
-=======
     findConstructionContexts(
         ConstructionContextLayer::create(cfg->getBumpVectorContext(),
                                          BTE, Layer),
         BTE->getSubExpr());
->>>>>>> 793912eb
     break;
   }
   case Stmt::ConditionalOperatorClass: {
     auto *CO = cast<ConditionalOperator>(Child);
-<<<<<<< HEAD
-    if (!dyn_cast_or_null<MaterializeTemporaryExpr>(Layer->getTriggerStmt())) {
-      // If the object returned by the conditional operator is not going to be a
-      // temporary object that needs to be immediately materialized, then
-      // it must be C++17 with its mandatory copy elision. Do not yet promise
-      // to support this case.
-      assert(!CO->getType()->getAsCXXRecordDecl() || CO->isGLValue() ||
-             Context->getLangOpts().CPlusPlus17);
-      break;
-    }
-=======
->>>>>>> 793912eb
     findConstructionContexts(Layer, CO->getLHS());
     findConstructionContexts(Layer, CO->getRHS());
     break;
@@ -1401,21 +1224,12 @@
   }
 }
 
-<<<<<<< HEAD
-void CFGBuilder::cleanupConstructionContext(Expr *E) {
-  assert(BuildOpts.AddRichCXXConstructors &&
-         "We should not be managing construction contexts!");
-  assert(ConstructionContextMap.count(E) &&
-         "Cannot exit construction context without the context!");
-  ConstructionContextMap.erase(E);
-=======
 void CFGBuilder::cleanupConstructionContext(CXXConstructExpr *CE) {
   assert(BuildOpts.AddRichCXXConstructors &&
          "We should not be managing construction contexts!");
   assert(ConstructionContextMap.count(CE) &&
          "Cannot exit construction context without the context!");
   ConstructionContextMap.erase(CE);
->>>>>>> 793912eb
 }
 
 
@@ -1479,9 +1293,6 @@
                                               JT.scopePosition);
     prependAutomaticObjDtorsWithTerminator(B, I->scopePosition,
                                            JT.scopePosition);
-    const VarDecl *VD = prependAutomaticObjScopeEndWithTerminator(
-        B, I->scopePosition, JT.scopePosition);
-    appendScopeBegin(JT.block, VD, G);
     addSuccessor(B, JT.block);
   }
 
@@ -1581,20 +1392,21 @@
   return Block;
 }
 
-/// Retrieve the type of the temporary object whose lifetime was 
+/// \brief Retrieve the type of the temporary object whose lifetime was 
 /// extended by a local reference with the given initializer.
-static QualType getReferenceInitTemporaryType(const Expr *Init,
+static QualType getReferenceInitTemporaryType(ASTContext &Context,
+                                              const Expr *Init,
                                               bool *FoundMTE = nullptr) {
   while (true) {
     // Skip parentheses.
     Init = Init->IgnoreParens();
-
+    
     // Skip through cleanups.
     if (const ExprWithCleanups *EWC = dyn_cast<ExprWithCleanups>(Init)) {
       Init = EWC->getSubExpr();
       continue;
     }
-
+    
     // Skip through the temporary-materialization expression.
     if (const MaterializeTemporaryExpr *MTE
           = dyn_cast<MaterializeTemporaryExpr>(Init)) {
@@ -1603,17 +1415,26 @@
         *FoundMTE = true;
       continue;
     }
-
-    // Skip sub-object accesses into rvalues.
-    SmallVector<const Expr *, 2> CommaLHSs;
-    SmallVector<SubobjectAdjustment, 2> Adjustments;
-    const Expr *SkippedInit =
-        Init->skipRValueSubobjectAdjustments(CommaLHSs, Adjustments);
-    if (SkippedInit != Init) {
-      Init = SkippedInit;
-      continue;
-    }
-
+    
+    // Skip derived-to-base and no-op casts.
+    if (const CastExpr *CE = dyn_cast<CastExpr>(Init)) {
+      if ((CE->getCastKind() == CK_DerivedToBase ||
+           CE->getCastKind() == CK_UncheckedDerivedToBase ||
+           CE->getCastKind() == CK_NoOp) &&
+          Init->getType()->isRecordType()) {
+        Init = CE->getSubExpr();
+        continue;
+      }
+    }
+    
+    // Skip member accesses into rvalues.
+    if (const MemberExpr *ME = dyn_cast<MemberExpr>(Init)) {
+      if (!ME->isArrow() && ME->getBase()->isRValue()) {
+        Init = ME->getBase();
+        continue;
+      }
+    }
+    
     break;
   }
 
@@ -1629,34 +1450,9 @@
   appendLoopExit(Block, LoopStmt);
 }
 
-void CFGBuilder::getDeclsWithEndedScope(LocalScope::const_iterator B,
-                                        LocalScope::const_iterator E, Stmt *S) {
-  if (!BuildOpts.AddScopes)
-    return;
-
-  if (B == E)
-    return;
-
-  // To go from B to E, one first goes up the scopes from B to P
-  // then sideways in one scope from P to P' and then down
-  // the scopes from P' to E.
-  // The lifetime of all objects between B and P end.
-  LocalScope::const_iterator P = B.shared_parent(E);
-  int Dist = B.distance(P);
-  if (Dist <= 0)
-    return;
-
-  for (LocalScope::const_iterator I = B; I != P; ++I)
-    if (I.pointsToFirstDeclaredVar())
-      DeclsWithEndedScope.insert(*I);
-}
-
 void CFGBuilder::addAutomaticObjHandling(LocalScope::const_iterator B,
                                          LocalScope::const_iterator E,
                                          Stmt *S) {
-  getDeclsWithEndedScope(B, E, S);
-  if (BuildOpts.AddScopes)
-    addScopesEnd(B, E, S);
   if (BuildOpts.AddImplicitDtors)
     addAutomaticObjDtors(B, E, S);
   if (BuildOpts.AddLifetime)
@@ -1708,23 +1504,6 @@
     appendLifetimeEnds(Block, *I, S);
 }
 
-/// Add to current block markers for ending scopes.
-void CFGBuilder::addScopesEnd(LocalScope::const_iterator B,
-                              LocalScope::const_iterator E, Stmt *S) {
-  // If implicit destructors are enabled, we'll add scope ends in
-  // addAutomaticObjDtors.
-  if (BuildOpts.AddImplicitDtors)
-    return;
-
-  autoCreateBlock();
-
-  for (auto I = DeclsWithEndedScope.rbegin(), E = DeclsWithEndedScope.rend();
-       I != E; ++I)
-    appendScopeEnd(Block, *I, S);
-
-  return;
-}
-
 /// addAutomaticObjDtors - Add to current block automatic objects destructors
 /// for objects in range of local scope positions. Use S as trigger statement
 /// for destructors.
@@ -1748,21 +1527,12 @@
   for (SmallVectorImpl<VarDecl*>::reverse_iterator I = Decls.rbegin(),
                                                    E = Decls.rend();
        I != E; ++I) {
-    if (hasTrivialDestructor(*I)) {
-      // If AddScopes is enabled and *I is a first variable in a scope, add a
-      // ScopeEnd marker in a Block.
-      if (BuildOpts.AddScopes && DeclsWithEndedScope.count(*I)) {
-        autoCreateBlock();
-        appendScopeEnd(Block, *I, S);
-      }
-      continue;
-    }
     // If this destructor is marked as a no-return destructor, we need to
     // create a new block for the destructor which does not have as a successor
     // anything built thus far: control won't flow out of this block.
     QualType Ty = (*I)->getType();
     if (Ty->isReferenceType()) {
-      Ty = getReferenceInitTemporaryType((*I)->getInit());
+      Ty = getReferenceInitTemporaryType(*Context, (*I)->getInit());
     }
     Ty = Context->getBaseElementType(Ty);
 
@@ -1771,9 +1541,6 @@
     else
       autoCreateBlock();
 
-    // Add ScopeEnd just after automatic obj destructor.
-    if (BuildOpts.AddScopes && DeclsWithEndedScope.count(*I))
-      appendScopeEnd(Block, *I, S);
     appendAutomaticObjDtor(Block, *I, S);
   }
 }
@@ -1836,8 +1603,7 @@
 /// addLocalScopeForStmt - Add LocalScope to local scopes tree for statement
 /// that should create implicit scope (e.g. if/else substatements). 
 void CFGBuilder::addLocalScopeForStmt(Stmt *S) {
-  if (!BuildOpts.AddImplicitDtors && !BuildOpts.AddLifetime &&
-      !BuildOpts.AddScopes)
+  if (!BuildOpts.AddImplicitDtors && !BuildOpts.AddLifetime)
     return;
 
   LocalScope *Scope = nullptr;
@@ -1862,8 +1628,7 @@
 /// reuse Scope if not NULL.
 LocalScope* CFGBuilder::addLocalScopeForDeclStmt(DeclStmt *DS,
                                                  LocalScope* Scope) {
-  if (!BuildOpts.AddImplicitDtors && !BuildOpts.AddLifetime &&
-      !BuildOpts.AddScopes)
+  if (!BuildOpts.AddImplicitDtors && !BuildOpts.AddLifetime)
     return Scope;
 
   for (auto *DI : DS->decls())
@@ -1875,7 +1640,7 @@
 bool CFGBuilder::hasTrivialDestructor(VarDecl *VD) {
   // Check for const references bound to temporary. Set type to pointee.
   QualType QT = VD->getType();
-  if (QT->isReferenceType()) {
+  if (QT.getTypePtr()->isReferenceType()) {
     // Attempt to determine whether this declaration lifetime-extends a
     // temporary.
     //
@@ -1885,16 +1650,12 @@
     // MaterializeTemporaryExpr instead.
 
     const Expr *Init = VD->getInit();
-    if (!Init) {
-      // Probably an exception catch-by-reference variable.
-      // FIXME: It doesn't really mean that the object has a trivial destructor.
-      // Also are there other cases?
+    if (!Init)
       return true;
-    }
-
-    // Lifetime-extending a temporary?
+
+    // Lifetime-extending a temporary.
     bool FoundMTE = false;
-    QT = getReferenceInitTemporaryType(Init, &FoundMTE);
+    QT = getReferenceInitTemporaryType(*Context, Init, &FoundMTE);
     if (!FoundMTE)
       return true;
   }
@@ -1919,8 +1680,7 @@
                                                 LocalScope* Scope) {
   assert(!(BuildOpts.AddImplicitDtors && BuildOpts.AddLifetime) &&
          "AddImplicitDtors and AddLifetime cannot be used at the same time");
-  if (!BuildOpts.AddImplicitDtors && !BuildOpts.AddLifetime &&
-      !BuildOpts.AddScopes)
+  if (!BuildOpts.AddImplicitDtors && !BuildOpts.AddLifetime)
     return Scope;
 
   // Check if variable is local.
@@ -1933,7 +1693,7 @@
   }
 
   if (BuildOpts.AddImplicitDtors) {
-    if (!hasTrivialDestructor(VD) || BuildOpts.AddScopes) {
+    if (!hasTrivialDestructor(VD)) {
       // Add the variable to scope
       Scope = createOrReuseLocalScope(Scope);
       Scope->addVar(VD);
@@ -1993,26 +1753,6 @@
     InsertPos = Blk->insertLifetimeEnds(InsertPos, *I, Blk->getTerminator());
 }
 
-/// prependAutomaticObjScopeEndWithTerminator - Prepend scope end CFGElements for
-/// variables with automatic storage duration to CFGBlock's elements vector.
-/// Elements will be prepended to physical beginning of the vector which
-/// happens to be logical end. Use blocks terminator as statement that specifies
-/// where scope ends.
-const VarDecl *
-CFGBuilder::prependAutomaticObjScopeEndWithTerminator(
-    CFGBlock *Blk, LocalScope::const_iterator B, LocalScope::const_iterator E) {
-  if (!BuildOpts.AddScopes)
-    return nullptr;
-  BumpVectorContext &C = cfg->getBumpVectorContext();
-  CFGBlock::iterator InsertPos =
-      Blk->beginScopeEndInsert(Blk->end(), 1, C);
-  LocalScope::const_iterator PlaceToInsert = B;
-  for (LocalScope::const_iterator I = B; I != E; ++I)
-    PlaceToInsert = I;
-  Blk->insertScopeEnd(InsertPos, *PlaceToInsert, Blk->getTerminator());
-  return *PlaceToInsert;
-}
-
 /// Visit - Walk the subtree of a statement and add extra
 ///   blocks for ternary operators, &&, and ||.  We also process "," and
 ///   DeclStmts (which may contain nested control-flow).
@@ -2434,7 +2174,7 @@
   if (FT) {
     if (const FunctionProtoType *Proto = dyn_cast<FunctionProtoType>(FT))
       if (!isUnresolvedExceptionSpec(Proto->getExceptionSpecType()) &&
-          Proto->isNothrow())
+          Proto->isNothrow(Ctx))
         return false;
   }
   return true;
@@ -2451,13 +2191,6 @@
     if (!boundType.isNull()) calleeType = boundType;
   }
 
-  // FIXME: Once actually implemented, this construction context layer should
-  // include the number of the argument as well.
-  for (auto Arg: C->arguments()) {
-    findConstructionContexts(
-        ConstructionContextLayer::create(cfg->getBumpVectorContext(), C), Arg);
-  }
-
   // If this is a call to a no-return function, this stops the block here.
   bool NoReturn = getFunctionExtInfo(*calleeType).getNoReturn();
 
@@ -2474,7 +2207,7 @@
   bool OmitArguments = false;
 
   if (FunctionDecl *FD = C->getDirectCallee()) {
-    if (FD->isNoReturn() || C->isBuiltinAssumeFalse(*Context))
+    if (FD->isNoReturn())
       NoReturn = true;
     if (FD->hasAttr<NoThrowAttr>())
       AddEHEdge = false;
@@ -2494,10 +2227,7 @@
   }
 
   if (!NoReturn && !AddEHEdge) {
-    autoCreateBlock();
-    appendCall(Block, C);
-
-    return VisitChildren(C);
+    return VisitStmt(C, asc.withAlwaysAdd(true));
   }
 
   if (Block) {
@@ -2511,7 +2241,7 @@
   else
     Block = createBlock();
 
-  appendCall(Block, C);
+  appendStmt(Block, C);
 
   if (AddEHEdge) {
     // Add exceptional edges.
@@ -2755,8 +2485,6 @@
     if (CFGBlock *newBlock = addStmt(VA->getSizeExpr()))
       LastBlock = newBlock;
   }
-
-  maybeAddScopeBeginForVarDecl(Block, VD, DS);
 
   // Remove variable from local scope.
   if (ScopePos && VD == *ScopePos)
@@ -3222,7 +2950,6 @@
 
   do {
     Expr *C = F->getCond();
-    SaveAndRestore<LocalScope::const_iterator> save_scope_pos(ScopePos);
 
     // Specially handle logical operators, which have a slightly
     // more optimal CFG representation.
@@ -3253,16 +2980,9 @@
       if (VarDecl *VD = F->getConditionVariable()) {
         if (Expr *Init = VD->getInit()) {
           autoCreateBlock();
-          const DeclStmt *DS = F->getConditionVariableDeclStmt();
-          assert(DS->isSingleDecl());
-          findConstructionContexts(
-              ConstructionContextLayer::create(cfg->getBumpVectorContext(),
-                                               const_cast<DeclStmt *>(DS)),
-              Init);
-          appendStmt(Block, DS);
+          appendStmt(Block, F->getConditionVariableDeclStmt());
           EntryConditionBlock = addStmt(Init);
           assert(Block == EntryConditionBlock);
-          maybeAddScopeBeginForVarDecl(EntryConditionBlock, VD, C);
         }
       }
 
@@ -3289,8 +3009,6 @@
   // If the loop contains initialization, create a new block for those
   // statements.  This block can also contain statements that precede the loop.
   if (Stmt *I = F->getInit()) {
-    SaveAndRestore<LocalScope::const_iterator> save_scope_pos(ScopePos);
-    ScopePos = LoopBeginScopePos;
     Block = createBlock();
     return addStmt(I);
   }
@@ -3584,16 +3302,9 @@
     if (VarDecl *VD = W->getConditionVariable()) {
       if (Expr *Init = VD->getInit()) {
         autoCreateBlock();
-        const DeclStmt *DS = W->getConditionVariableDeclStmt();
-        assert(DS->isSingleDecl());
-        findConstructionContexts(
-            ConstructionContextLayer::create(cfg->getBumpVectorContext(),
-                                             const_cast<DeclStmt *>(DS)),
-            Init);
-        appendStmt(Block, DS);
+        appendStmt(Block, W->getConditionVariableDeclStmt());
         EntryConditionBlock = addStmt(Init);
         assert(Block == EntryConditionBlock);
-        maybeAddScopeBeginForVarDecl(EntryConditionBlock, VD, C);
       }
     }
 
@@ -3919,7 +3630,6 @@
       autoCreateBlock();
       appendStmt(Block, Terminator->getConditionVariableDeclStmt());
       LastBlock = addStmt(Init);
-      maybeAddScopeBeginForVarDecl(LastBlock, VD, Init);
     }
   }
 
@@ -4665,12 +4375,6 @@
     case CFGElement::LifetimeEnds:
     case CFGElement::Statement:
     case CFGElement::Constructor:
-<<<<<<< HEAD
-    case CFGElement::CXXRecordTypedCall:
-    case CFGElement::ScopeBegin:
-    case CFGElement::ScopeEnd:
-=======
->>>>>>> 793912eb
       llvm_unreachable("getDestructorDecl should only be used with "
                        "ImplicitDtors");
     case CFGElement::AutomaticObjectDtor: {
@@ -4683,7 +4387,7 @@
       // temporary in an initializer expression.
       if (ty->isReferenceType()) {
         if (const Expr *Init = var->getInit()) {
-          ty = getReferenceInitTemporaryType(Init);
+          ty = getReferenceInitTemporaryType(astContext, Init);
         }
       }
 
@@ -5021,77 +4725,6 @@
     OS << " (Member initializer)";
 }
 
-<<<<<<< HEAD
-static void print_construction_context(raw_ostream &OS,
-                                       StmtPrinterHelper &Helper,
-                                       const ConstructionContext *CC) {
-  SmallVector<const Stmt *, 3> Stmts;
-  switch (CC->getKind()) {
-  case ConstructionContext::SimpleConstructorInitializerKind: {
-    OS << ", ";
-    const auto *SICC = cast<SimpleConstructorInitializerConstructionContext>(CC);
-    print_initializer(OS, Helper, SICC->getCXXCtorInitializer());
-    break;
-  }
-  case ConstructionContext::CXX17ElidedCopyConstructorInitializerKind: {
-    OS << ", ";
-    const auto *CICC =
-        cast<CXX17ElidedCopyConstructorInitializerConstructionContext>(CC);
-    print_initializer(OS, Helper, CICC->getCXXCtorInitializer());
-    Stmts.push_back(CICC->getCXXBindTemporaryExpr());
-    break;
-  }
-  case ConstructionContext::SimpleVariableKind: {
-    const auto *SDSCC = cast<SimpleVariableConstructionContext>(CC);
-    Stmts.push_back(SDSCC->getDeclStmt());
-    break;
-  }
-  case ConstructionContext::CXX17ElidedCopyVariableKind: {
-    const auto *CDSCC = cast<CXX17ElidedCopyVariableConstructionContext>(CC);
-    Stmts.push_back(CDSCC->getDeclStmt());
-    Stmts.push_back(CDSCC->getCXXBindTemporaryExpr());
-    break;
-  }
-  case ConstructionContext::NewAllocatedObjectKind: {
-    const auto *NECC = cast<NewAllocatedObjectConstructionContext>(CC);
-    Stmts.push_back(NECC->getCXXNewExpr());
-    break;
-  }
-  case ConstructionContext::SimpleReturnedValueKind: {
-    const auto *RSCC = cast<SimpleReturnedValueConstructionContext>(CC);
-    Stmts.push_back(RSCC->getReturnStmt());
-    break;
-  }
-  case ConstructionContext::CXX17ElidedCopyReturnedValueKind: {
-    const auto *RSCC =
-        cast<CXX17ElidedCopyReturnedValueConstructionContext>(CC);
-    Stmts.push_back(RSCC->getReturnStmt());
-    Stmts.push_back(RSCC->getCXXBindTemporaryExpr());
-    break;
-  }
-  case ConstructionContext::SimpleTemporaryObjectKind: {
-    const auto *TOCC = cast<SimpleTemporaryObjectConstructionContext>(CC);
-    Stmts.push_back(TOCC->getCXXBindTemporaryExpr());
-    Stmts.push_back(TOCC->getMaterializedTemporaryExpr());
-    break;
-  }
-  case ConstructionContext::ElidedTemporaryObjectKind: {
-    const auto *TOCC = cast<ElidedTemporaryObjectConstructionContext>(CC);
-    Stmts.push_back(TOCC->getCXXBindTemporaryExpr());
-    Stmts.push_back(TOCC->getMaterializedTemporaryExpr());
-    Stmts.push_back(TOCC->getConstructorAfterElision());
-    break;
-  }
-  }
-  for (auto I: Stmts)
-    if (I) {
-      OS << ", ";
-      Helper.handledStmt(const_cast<Stmt *>(I), OS);
-    }
-}
-
-=======
->>>>>>> 793912eb
 static void print_elem(raw_ostream &OS, StmtPrinterHelper &Helper,
                        const CFGElement &E) {
   if (Optional<CFGStmt> CS = E.getAs<CFGStmt>()) {
@@ -5121,24 +4754,11 @@
     }
     S->printPretty(OS, &Helper, PrintingPolicy(Helper.getLangOpts()));
 
-    if (auto VTC = E.getAs<CFGCXXRecordTypedCall>()) {
-      if (isa<CXXOperatorCallExpr>(S))
-        OS << " (OperatorCall)";
-      OS << " (CXXRecordTypedCall";
-      print_construction_context(OS, Helper, VTC->getConstructionContext());
-      OS << ")";
-    } else if (isa<CXXOperatorCallExpr>(S)) {
+    if (isa<CXXOperatorCallExpr>(S)) {
       OS << " (OperatorCall)";
     } else if (isa<CXXBindTemporaryExpr>(S)) {
       OS << " (BindTemporary)";
     } else if (const CXXConstructExpr *CCE = dyn_cast<CXXConstructExpr>(S)) {
-<<<<<<< HEAD
-      OS << " (CXXConstructExpr";
-      if (Optional<CFGConstructor> CE = E.getAs<CFGConstructor>()) {
-        print_construction_context(OS, Helper, CE->getConstructionContext());
-      }
-      OS << ", " << CCE->getType().getAsString() << ")";
-=======
       OS << " (CXXConstructExpr, ";
       if (Optional<CFGConstructor> CE = E.getAs<CFGConstructor>()) {
         const ConstructionContext *CC = CE->getConstructionContext();
@@ -5182,7 +4802,6 @@
         }
       }
       OS << CCE->getType().getAsString() << ")";
->>>>>>> 793912eb
     } else if (const CastExpr *CE = dyn_cast<CastExpr>(S)) {
       OS << " (" << CE->getStmtClassName() << ", "
          << CE->getCastKindName()
@@ -5201,12 +4820,10 @@
     const VarDecl *VD = DE->getVarDecl();
     Helper.handleDecl(VD, OS);
 
-    ASTContext &ACtx = VD->getASTContext();
-    QualType T = VD->getType();
-    if (T->isReferenceType())
-      T = getReferenceInitTemporaryType(VD->getInit(), nullptr);
-    if (const ArrayType *AT = ACtx.getAsArrayType(T))
-      T = ACtx.getBaseElementType(AT);
+    const Type* T = VD->getType().getTypePtr();
+    if (const ReferenceType* RT = T->getAs<ReferenceType>())
+      T = RT->getPointeeType().getTypePtr();
+    T = T->getBaseElementTypeUnsafe();
 
     OS << ".~" << T->getAsCXXRecordDecl()->getName().str() << "()";
     OS << " (Implicit destructor)\n";
@@ -5218,16 +4835,6 @@
   } else if (Optional<CFGLoopExit> LE = E.getAs<CFGLoopExit>()) {
     const Stmt *LoopStmt = LE->getLoopStmt();
     OS << LoopStmt->getStmtClassName() << " (LoopExit)\n";
-  } else if (Optional<CFGScopeBegin> SB = E.getAs<CFGScopeBegin>()) {
-    OS << "CFGScopeBegin(";
-    if (const VarDecl *VD = SB->getVarDecl())
-      OS << VD->getQualifiedNameAsString();
-    OS << ")\n";
-  } else if (Optional<CFGScopeEnd> SE = E.getAs<CFGScopeEnd>()) {
-    OS << "CFGScopeEnd(";
-    if (const VarDecl *VD = SE->getVarDecl())
-      OS << VD->getQualifiedNameAsString();
-    OS << ")\n";
   } else if (Optional<CFGNewAllocator> NE = E.getAs<CFGNewAllocator>()) {
     OS << "CFGNewAllocator(";
     if (const CXXNewExpr *AllocExpr = NE->getAllocatorExpr())
