//===--- Job.cpp - Command to Execute -------------------------------------===//
//
//                     The LLVM Compiler Infrastructure
//
// This file is distributed under the University of Illinois Open Source
// License. See LICENSE.TXT for details.
//
//===----------------------------------------------------------------------===//

#include "clang/Driver/Job.h"
#include "InputInfo.h"
#include "clang/Driver/Driver.h"
#include "clang/Driver/DriverDiagnostic.h"
#include "clang/Driver/Tool.h"
#include "clang/Driver/ToolChain.h"
#include "llvm/ADT/ArrayRef.h"
#include "llvm/ADT/STLExtras.h"
#include "llvm/ADT/SmallString.h"
#include "llvm/ADT/StringRef.h"
#include "llvm/ADT/StringSet.h"
#include "llvm/ADT/StringSwitch.h"
#include "llvm/Support/FileSystem.h"
#include "llvm/Support/Path.h"
#include "llvm/Support/Program.h"
#include "llvm/Support/raw_ostream.h"
#include <cassert>
using namespace clang::driver;
using llvm::raw_ostream;
using llvm::StringRef;
using llvm::ArrayRef;

Command::Command(const Action &Source, const Tool &Creator,
                 const char *Executable, const ArgStringList &Arguments,
                 ArrayRef<InputInfo> Inputs)
    : Source(Source), Creator(Creator), Executable(Executable),
      Arguments(Arguments), ResponseFile(nullptr) {
  for (const auto &II : Inputs)
    if (II.isFilename())
      InputFilenames.push_back(II.getFilename());
}

/// @brief Check if the compiler flag in question should be skipped when
/// emitting a reproducer. Also track how many arguments it has and if the
/// option is some kind of include path.
static bool skipArgs(const char *Flag, bool HaveCrashVFS, int &SkipNum,
                     bool &IsInclude) {
  SkipNum = 2;
  // These flags are all of the form -Flag <Arg> and are treated as two
  // arguments.  Therefore, we need to skip the flag and the next argument.
  bool ShouldSkip = llvm::StringSwitch<bool>(Flag)
    .Cases("-MF", "-MT", "-MQ", "-serialize-diagnostic-file", true)
    .Cases("-o", "-coverage-file", "-dependency-file", true)
    .Cases("-fdebug-compilation-dir", "-include-pch", true)
    .Cases("-dwarf-debug-flags", "-ivfsoverlay", true)
    .Case("-diagnostic-log-file", true)
    .Default(false);
  if (ShouldSkip)
    return true;

  // Some include flags shouldn't be skipped if we have a crash VFS
  IsInclude = llvm::StringSwitch<bool>(Flag)
    .Cases("-include", "-header-include-file", true)
    .Cases("-idirafter", "-internal-isystem", "-iwithprefix", true)
    .Cases("-internal-externc-isystem", "-iprefix", true)
    .Cases("-iwithprefixbefore", "-isystem", "-iquote", true)
    .Cases("-isysroot", "-I", "-F", "-resource-dir", true)
    .Case("-iframework", true)
    .Default(false);
  if (IsInclude)
    return HaveCrashVFS ? false : true;

  // The remaining flags are treated as a single argument.

  // These flags are all of the form -Flag and have no second argument.
  ShouldSkip = llvm::StringSwitch<bool>(Flag)
    .Cases("-M", "-MM", "-MG", "-MP", "-MD", true)
    .Case("-MMD", true)
    .Default(false);

  // Match found.
  SkipNum = 1;
  if (ShouldSkip)
    return true;

  // These flags are treated as a single argument (e.g., -F<Dir>).
  StringRef FlagRef(Flag);
<<<<<<< HEAD
  if ((!HaveCrashVFS &&
       (FlagRef.startswith("-F") || FlagRef.startswith("-I"))) ||
      FlagRef.startswith("-fmodules-cache-path=") ||
      FlagRef.startswith("-fapinotes-cache-path="))
    return 1;

  return 0;
=======
  IsInclude = FlagRef.startswith("-F") || FlagRef.startswith("-I");
  if (IsInclude)
    return HaveCrashVFS ? false : true;
  if (FlagRef.startswith("-fmodules-cache-path="))
    return true;

  SkipNum = 0;
  return false;
>>>>>>> a9f31359
}

void Command::printArg(raw_ostream &OS, StringRef Arg, bool Quote) {
  const bool Escape = Arg.find_first_of("\"\\$") != StringRef::npos;

  if (!Quote && !Escape) {
    OS << Arg;
    return;
  }

  // Quote and escape. This isn't really complete, but good enough.
  OS << '"';
  for (const char c : Arg) {
    if (c == '"' || c == '\\' || c == '$')
      OS << '\\';
    OS << c;
  }
  OS << '"';
}

void Command::writeResponseFile(raw_ostream &OS) const {
  // In a file list, we only write the set of inputs to the response file
  if (Creator.getResponseFilesSupport() == Tool::RF_FileList) {
    for (const char *Arg : InputFileList) {
      OS << Arg << '\n';
    }
    return;
  }

  // In regular response files, we send all arguments to the response file.
  // Wrapping all arguments in double quotes ensures that both Unix tools and
  // Windows tools understand the response file.
  for (const char *Arg : Arguments) {
    OS << '"';

    for (; *Arg != '\0'; Arg++) {
      if (*Arg == '\"' || *Arg == '\\') {
        OS << '\\';
      }
      OS << *Arg;
    }

    OS << "\" ";
  }
}

void Command::buildArgvForResponseFile(
    llvm::SmallVectorImpl<const char *> &Out) const {
  // When not a file list, all arguments are sent to the response file.
  // This leaves us to set the argv to a single parameter, requesting the tool
  // to read the response file.
  if (Creator.getResponseFilesSupport() != Tool::RF_FileList) {
    Out.push_back(Executable);
    Out.push_back(ResponseFileFlag.c_str());
    return;
  }

  llvm::StringSet<> Inputs;
  for (const char *InputName : InputFileList)
    Inputs.insert(InputName);
  Out.push_back(Executable);
  // In a file list, build args vector ignoring parameters that will go in the
  // response file (elements of the InputFileList vector)
  bool FirstInput = true;
  for (const char *Arg : Arguments) {
    if (Inputs.count(Arg) == 0) {
      Out.push_back(Arg);
    } else if (FirstInput) {
      FirstInput = false;
      Out.push_back(Creator.getResponseFileFlag());
      Out.push_back(ResponseFile);
    }
  }
}

/// @brief Rewrite relative include-like flag paths to absolute ones.
static void
rewriteIncludes(const llvm::ArrayRef<const char *> &Args, size_t Idx,
                size_t NumArgs,
                llvm::SmallVectorImpl<llvm::SmallString<128>> &IncFlags) {
  using namespace llvm;
  using namespace sys;
  auto getAbsPath = [](StringRef InInc, SmallVectorImpl<char> &OutInc) -> bool {
    if (path::is_absolute(InInc)) // Nothing to do here...
      return false;
    std::error_code EC = fs::current_path(OutInc);
    if (EC)
      return false;
    path::append(OutInc, InInc);
    return true;
  };

  SmallString<128> NewInc;
  if (NumArgs == 1) {
    StringRef FlagRef(Args[Idx + NumArgs - 1]);
    assert((FlagRef.startswith("-F") || FlagRef.startswith("-I")) &&
            "Expecting -I or -F");
    StringRef Inc = FlagRef.slice(2, StringRef::npos);
    if (getAbsPath(Inc, NewInc)) {
      SmallString<128> NewArg(FlagRef.slice(0, 2));
      NewArg += NewInc;
      IncFlags.push_back(std::move(NewArg));
    }
    return;
  }

  assert(NumArgs == 2 && "Not expecting more than two arguments");
  StringRef Inc(Args[Idx + NumArgs - 1]);
  if (!getAbsPath(Inc, NewInc))
    return;
  IncFlags.push_back(SmallString<128>(Args[Idx]));
  IncFlags.push_back(std::move(NewInc));
}

void Command::Print(raw_ostream &OS, const char *Terminator, bool Quote,
                    CrashReportInfo *CrashInfo) const {
  // Always quote the exe.
  OS << ' ';
  printArg(OS, Executable, /*Quote=*/true);

  llvm::ArrayRef<const char *> Args = Arguments;
  llvm::SmallVector<const char *, 128> ArgsRespFile;
  if (ResponseFile != nullptr) {
    buildArgvForResponseFile(ArgsRespFile);
    Args = ArrayRef<const char *>(ArgsRespFile).slice(1); // no executable name
  }

  bool HaveCrashVFS = CrashInfo && !CrashInfo->VFSPath.empty();
  for (size_t i = 0, e = Args.size(); i < e; ++i) {
    const char *const Arg = Args[i];

    if (CrashInfo) {
      int NumArgs = 0;
      bool IsInclude = false;
      if (skipArgs(Arg, HaveCrashVFS, NumArgs, IsInclude)) {
        i += NumArgs - 1;
        continue;
      }

      // Relative includes need to be expanded to absolute paths.
      if (HaveCrashVFS && IsInclude) {
        SmallVector<SmallString<128>, 2> NewIncFlags;
        rewriteIncludes(Args, i, NumArgs, NewIncFlags);
        if (!NewIncFlags.empty()) {
          for (auto &F : NewIncFlags) {
            OS << ' ';
            printArg(OS, F.c_str(), Quote);
          }
          i += NumArgs - 1;
          continue;
        }
      }

      auto Found = std::find_if(InputFilenames.begin(), InputFilenames.end(),
                                [&Arg](StringRef IF) { return IF == Arg; });
      if (Found != InputFilenames.end() &&
          (i == 0 || StringRef(Args[i - 1]) != "-main-file-name")) {
        // Replace the input file name with the crashinfo's file name.
        OS << ' ';
        StringRef ShortName = llvm::sys::path::filename(CrashInfo->Filename);
        printArg(OS, ShortName.str(), Quote);
        continue;
      }
    }

    OS << ' ';
    printArg(OS, Arg, Quote);
  }

  if (CrashInfo && HaveCrashVFS) {
    OS << ' ';
    printArg(OS, "-ivfsoverlay", Quote);
    OS << ' ';
    printArg(OS, CrashInfo->VFSPath.str(), Quote);

    // The leftover modules from the crash are stored in
    //  <name>.cache/vfs/modules
    // Leave it untouched for pcm inspection and provide a clean/empty dir
    // path to contain the future generated module cache:
    //  <name>.cache/vfs/repro-modules
    SmallString<128> RelModCacheDir = llvm::sys::path::parent_path(
        llvm::sys::path::parent_path(CrashInfo->VFSPath));
    llvm::sys::path::append(RelModCacheDir, "repro-modules");

    std::string ModCachePath = "-fmodules-cache-path=";
    ModCachePath.append(RelModCacheDir.c_str());

    OS << ' ';
    printArg(OS, ModCachePath, Quote);
  }

  if (ResponseFile != nullptr) {
    OS << "\n Arguments passed via response file:\n";
    writeResponseFile(OS);
    // Avoiding duplicated newline terminator, since FileLists are
    // newline-separated.
    if (Creator.getResponseFilesSupport() != Tool::RF_FileList)
      OS << "\n";
    OS << " (end of response file)";
  }

  OS << Terminator;
}

void Command::setResponseFile(const char *FileName) {
  ResponseFile = FileName;
  ResponseFileFlag = Creator.getResponseFileFlag();
  ResponseFileFlag += FileName;
}

int Command::Execute(const StringRef **Redirects, std::string *ErrMsg,
                     bool *ExecutionFailed) const {
  SmallVector<const char*, 128> Argv;

  if (ResponseFile == nullptr) {
    Argv.push_back(Executable);
    Argv.append(Arguments.begin(), Arguments.end());
    Argv.push_back(nullptr);

    return llvm::sys::ExecuteAndWait(Executable, Argv.data(), /*env*/ nullptr,
                                     Redirects, /*secondsToWait*/ 0,
                                     /*memoryLimit*/ 0, ErrMsg,
                                     ExecutionFailed);
  }

  // We need to put arguments in a response file (command is too large)
  // Open stream to store the response file contents
  std::string RespContents;
  llvm::raw_string_ostream SS(RespContents);

  // Write file contents and build the Argv vector
  writeResponseFile(SS);
  buildArgvForResponseFile(Argv);
  Argv.push_back(nullptr);
  SS.flush();

  // Save the response file in the appropriate encoding
  if (std::error_code EC = writeFileWithEncoding(
          ResponseFile, RespContents, Creator.getResponseFileEncoding())) {
    if (ErrMsg)
      *ErrMsg = EC.message();
    if (ExecutionFailed)
      *ExecutionFailed = true;
    return -1;
  }

  return llvm::sys::ExecuteAndWait(Executable, Argv.data(), /*env*/ nullptr,
                                   Redirects, /*secondsToWait*/ 0,
                                   /*memoryLimit*/ 0, ErrMsg, ExecutionFailed);
}

FallbackCommand::FallbackCommand(const Action &Source_, const Tool &Creator_,
                                 const char *Executable_,
                                 const ArgStringList &Arguments_,
                                 ArrayRef<InputInfo> Inputs,
                                 std::unique_ptr<Command> Fallback_)
    : Command(Source_, Creator_, Executable_, Arguments_, Inputs),
      Fallback(std::move(Fallback_)) {}

void FallbackCommand::Print(raw_ostream &OS, const char *Terminator,
                            bool Quote, CrashReportInfo *CrashInfo) const {
  Command::Print(OS, "", Quote, CrashInfo);
  OS << " ||";
  Fallback->Print(OS, Terminator, Quote, CrashInfo);
}

static bool ShouldFallback(int ExitCode) {
  // FIXME: We really just want to fall back for internal errors, such
  // as when some symbol cannot be mangled, when we should be able to
  // parse something but can't, etc.
  return ExitCode != 0;
}

int FallbackCommand::Execute(const StringRef **Redirects, std::string *ErrMsg,
                             bool *ExecutionFailed) const {
  int PrimaryStatus = Command::Execute(Redirects, ErrMsg, ExecutionFailed);
  if (!ShouldFallback(PrimaryStatus))
    return PrimaryStatus;

  // Clear ExecutionFailed and ErrMsg before falling back.
  if (ErrMsg)
    ErrMsg->clear();
  if (ExecutionFailed)
    *ExecutionFailed = false;

  const Driver &D = getCreator().getToolChain().getDriver();
  D.Diag(diag::warn_drv_invoking_fallback) << Fallback->getExecutable();

  int SecondaryStatus = Fallback->Execute(Redirects, ErrMsg, ExecutionFailed);
  return SecondaryStatus;
}

ForceSuccessCommand::ForceSuccessCommand(const Action &Source_,
                                         const Tool &Creator_,
                                         const char *Executable_,
                                         const ArgStringList &Arguments_,
                                         ArrayRef<InputInfo> Inputs)
    : Command(Source_, Creator_, Executable_, Arguments_, Inputs) {}

void ForceSuccessCommand::Print(raw_ostream &OS, const char *Terminator,
                            bool Quote, CrashReportInfo *CrashInfo) const {
  Command::Print(OS, "", Quote, CrashInfo);
  OS << " || (exit 0)" << Terminator;
}

int ForceSuccessCommand::Execute(const StringRef **Redirects,
                                 std::string *ErrMsg,
                                 bool *ExecutionFailed) const {
  int Status = Command::Execute(Redirects, ErrMsg, ExecutionFailed);
  (void)Status;
  if (ExecutionFailed)
    *ExecutionFailed = false;
  return 0;
}

void JobList::Print(raw_ostream &OS, const char *Terminator, bool Quote,
                    CrashReportInfo *CrashInfo) const {
  for (const auto &Job : *this)
    Job.Print(OS, Terminator, Quote, CrashInfo);
}

void JobList::clear() { Jobs.clear(); }<|MERGE_RESOLUTION|>--- conflicted
+++ resolved
@@ -84,24 +84,16 @@
 
   // These flags are treated as a single argument (e.g., -F<Dir>).
   StringRef FlagRef(Flag);
-<<<<<<< HEAD
-  if ((!HaveCrashVFS &&
-       (FlagRef.startswith("-F") || FlagRef.startswith("-I"))) ||
-      FlagRef.startswith("-fmodules-cache-path=") ||
-      FlagRef.startswith("-fapinotes-cache-path="))
-    return 1;
-
-  return 0;
-=======
   IsInclude = FlagRef.startswith("-F") || FlagRef.startswith("-I");
   if (IsInclude)
     return HaveCrashVFS ? false : true;
   if (FlagRef.startswith("-fmodules-cache-path="))
     return true;
+  if (FlagRef.startswith("-fapinotes-cache-path="))
+    return true;
 
   SkipNum = 0;
   return false;
->>>>>>> a9f31359
 }
 
 void Command::printArg(raw_ostream &OS, StringRef Arg, bool Quote) {
