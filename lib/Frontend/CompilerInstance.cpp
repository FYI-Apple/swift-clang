//===--- CompilerInstance.cpp ---------------------------------------------===//
//
//                     The LLVM Compiler Infrastructure
//
// This file is distributed under the University of Illinois Open Source
// License. See LICENSE.TXT for details.
//
//===----------------------------------------------------------------------===//

#include "clang/Frontend/CompilerInstance.h"
#include "clang/APINotes/APINotesReader.h"
#include "clang/AST/ASTConsumer.h"
#include "clang/AST/ASTContext.h"
#include "clang/AST/Decl.h"
#include "clang/Basic/Diagnostic.h"
#include "clang/Basic/FileManager.h"
#include "clang/Basic/SourceManager.h"
#include "clang/Basic/TargetInfo.h"
#include "clang/Basic/Version.h"
#include "clang/Config/config.h"
#include "clang/Frontend/ChainedDiagnosticConsumer.h"
#include "clang/Frontend/FrontendAction.h"
#include "clang/Frontend/FrontendActions.h"
#include "clang/Frontend/FrontendDiagnostic.h"
#include "clang/Frontend/LogDiagnosticPrinter.h"
#include "clang/Frontend/SerializedDiagnosticPrinter.h"
#include "clang/Frontend/TextDiagnosticPrinter.h"
#include "clang/Frontend/Utils.h"
#include "clang/Frontend/VerifyDiagnosticConsumer.h"
#include "clang/Lex/HeaderSearch.h"
#include "clang/Lex/PTHManager.h"
#include "clang/Lex/Preprocessor.h"
#include "clang/Lex/PreprocessorOptions.h"
#include "clang/Sema/CodeCompleteConsumer.h"
#include "clang/Sema/Sema.h"
#include "clang/Serialization/ASTReader.h"
#include "clang/Serialization/GlobalModuleIndex.h"
#include "llvm/ADT/Statistic.h"
#include "llvm/Support/CrashRecoveryContext.h"
#include "llvm/Support/Errc.h"
#include "llvm/Support/FileSystem.h"
#include "llvm/Support/Host.h"
#include "llvm/Support/LockFileManager.h"
#include "llvm/Support/MemoryBuffer.h"
#include "llvm/Support/Path.h"
#include "llvm/Support/Program.h"
#include "llvm/Support/Signals.h"
#include "llvm/Support/Timer.h"
#include "llvm/Support/raw_ostream.h"
#include <sys/stat.h>
#include <system_error>
#include <time.h>
#include <utility>

using namespace clang;

CompilerInstance::CompilerInstance(
    std::shared_ptr<PCHContainerOperations> PCHContainerOps,
    bool BuildingModule)
    : ModuleLoader(BuildingModule), Invocation(new CompilerInvocation()),
      ModuleManager(nullptr),
      ThePCHContainerOperations(std::move(PCHContainerOps)),
      BuildGlobalModuleIndex(false), HaveFullGlobalModuleIndex(false),
      ModuleBuildFailed(false) {}

CompilerInstance::~CompilerInstance() {
  assert(OutputFiles.empty() && "Still output files in flight?");
}

void CompilerInstance::setInvocation(CompilerInvocation *Value) {
  Invocation = Value;
}

bool CompilerInstance::shouldBuildGlobalModuleIndex() const {
  return (BuildGlobalModuleIndex ||
          (ModuleManager && ModuleManager->isGlobalIndexUnavailable() &&
           getFrontendOpts().GenerateGlobalModuleIndex)) &&
         !ModuleBuildFailed;
}

void CompilerInstance::setDiagnostics(DiagnosticsEngine *Value) {
  Diagnostics = Value;
}

void CompilerInstance::setTarget(TargetInfo *Value) { Target = Value; }
void CompilerInstance::setAuxTarget(TargetInfo *Value) { AuxTarget = Value; }

void CompilerInstance::setFileManager(FileManager *Value) {
  FileMgr = Value;
  if (Value)
    VirtualFileSystem = Value->getVirtualFileSystem();
  else
    VirtualFileSystem.reset();
}

void CompilerInstance::setSourceManager(SourceManager *Value) {
  SourceMgr = Value;
}

void CompilerInstance::setPreprocessor(Preprocessor *Value) { PP = Value; }

void CompilerInstance::setASTContext(ASTContext *Value) {
  Context = Value;

  if (Context && Consumer)
    getASTConsumer().Initialize(getASTContext());
}

void CompilerInstance::setSema(Sema *S) {
  TheSema.reset(S);
}

void CompilerInstance::setASTConsumer(std::unique_ptr<ASTConsumer> Value) {
  Consumer = std::move(Value);

  if (Context && Consumer)
    getASTConsumer().Initialize(getASTContext());
}

void CompilerInstance::setCodeCompletionConsumer(CodeCompleteConsumer *Value) {
  CompletionConsumer.reset(Value);
}

std::unique_ptr<Sema> CompilerInstance::takeSema() {
  return std::move(TheSema);
}

IntrusiveRefCntPtr<ASTReader> CompilerInstance::getModuleManager() const {
  return ModuleManager;
}
void CompilerInstance::setModuleManager(IntrusiveRefCntPtr<ASTReader> Reader) {
  ModuleManager = std::move(Reader);
}

std::shared_ptr<ModuleDependencyCollector>
CompilerInstance::getModuleDepCollector() const {
  return ModuleDepCollector;
}

void CompilerInstance::setModuleDepCollector(
    std::shared_ptr<ModuleDependencyCollector> Collector) {
  ModuleDepCollector = std::move(Collector);
}

// Diagnostics
static void SetUpDiagnosticLog(DiagnosticOptions *DiagOpts,
                               const CodeGenOptions *CodeGenOpts,
                               DiagnosticsEngine &Diags) {
  std::error_code EC;
  std::unique_ptr<raw_ostream> StreamOwner;
  raw_ostream *OS = &llvm::errs();
  if (DiagOpts->DiagnosticLogFile != "-") {
    // Create the output stream.
    auto FileOS = llvm::make_unique<llvm::raw_fd_ostream>(
        DiagOpts->DiagnosticLogFile, EC,
        llvm::sys::fs::F_Append | llvm::sys::fs::F_Text);
    if (EC) {
      Diags.Report(diag::warn_fe_cc_log_diagnostics_failure)
          << DiagOpts->DiagnosticLogFile << EC.message();
    } else {
      FileOS->SetUnbuffered();
      OS = FileOS.get();
      StreamOwner = std::move(FileOS);
    }
  }

  // Chain in the diagnostic client which will log the diagnostics.
  auto Logger = llvm::make_unique<LogDiagnosticPrinter>(*OS, DiagOpts,
                                                        std::move(StreamOwner));
  if (CodeGenOpts)
    Logger->setDwarfDebugFlags(CodeGenOpts->DwarfDebugFlags);
  assert(Diags.ownsClient());
  Diags.setClient(
      new ChainedDiagnosticConsumer(Diags.takeClient(), std::move(Logger)));
}

static void SetupSerializedDiagnostics(DiagnosticOptions *DiagOpts,
                                       DiagnosticsEngine &Diags,
                                       StringRef OutputFile) {
  auto SerializedConsumer =
      clang::serialized_diags::create(OutputFile, DiagOpts);

  if (Diags.ownsClient()) {
    Diags.setClient(new ChainedDiagnosticConsumer(
        Diags.takeClient(), std::move(SerializedConsumer)));
  } else {
    Diags.setClient(new ChainedDiagnosticConsumer(
        Diags.getClient(), std::move(SerializedConsumer)));
  }
}

void CompilerInstance::createDiagnostics(DiagnosticConsumer *Client,
                                         bool ShouldOwnClient) {
  Diagnostics = createDiagnostics(&getDiagnosticOpts(), Client,
                                  ShouldOwnClient, &getCodeGenOpts());
}

IntrusiveRefCntPtr<DiagnosticsEngine>
CompilerInstance::createDiagnostics(DiagnosticOptions *Opts,
                                    DiagnosticConsumer *Client,
                                    bool ShouldOwnClient,
                                    const CodeGenOptions *CodeGenOpts) {
  IntrusiveRefCntPtr<DiagnosticIDs> DiagID(new DiagnosticIDs());
  IntrusiveRefCntPtr<DiagnosticsEngine>
      Diags(new DiagnosticsEngine(DiagID, Opts));

  // Create the diagnostic client for reporting errors or for
  // implementing -verify.
  if (Client) {
    Diags->setClient(Client, ShouldOwnClient);
  } else
    Diags->setClient(new TextDiagnosticPrinter(llvm::errs(), Opts));

  // Chain in -verify checker, if requested.
  if (Opts->VerifyDiagnostics)
    Diags->setClient(new VerifyDiagnosticConsumer(*Diags));

  // Chain in -diagnostic-log-file dumper, if requested.
  if (!Opts->DiagnosticLogFile.empty())
    SetUpDiagnosticLog(Opts, CodeGenOpts, *Diags);

  if (!Opts->DiagnosticSerializationFile.empty())
    SetupSerializedDiagnostics(Opts, *Diags,
                               Opts->DiagnosticSerializationFile);
  
  // Configure our handling of diagnostics.
  ProcessWarningOptions(*Diags, *Opts);

  return Diags;
}

// File Manager

void CompilerInstance::createFileManager() {
  if (!hasVirtualFileSystem()) {
    // TODO: choose the virtual file system based on the CompilerInvocation.
    setVirtualFileSystem(vfs::getRealFileSystem());
  }
  FileMgr = new FileManager(getFileSystemOpts(), VirtualFileSystem);
}

// Source Manager

void CompilerInstance::createSourceManager(FileManager &FileMgr) {
  SourceMgr = new SourceManager(getDiagnostics(), FileMgr);
}

// Initialize the remapping of files to alternative contents, e.g.,
// those specified through other files.
static void InitializeFileRemapping(DiagnosticsEngine &Diags,
                                    SourceManager &SourceMgr,
                                    FileManager &FileMgr,
                                    const PreprocessorOptions &InitOpts) {
  // Remap files in the source manager (with buffers).
  for (const auto &RB : InitOpts.RemappedFileBuffers) {
    // Create the file entry for the file that we're mapping from.
    const FileEntry *FromFile =
        FileMgr.getVirtualFile(RB.first, RB.second->getBufferSize(), 0);
    if (!FromFile) {
      Diags.Report(diag::err_fe_remap_missing_from_file) << RB.first;
      if (!InitOpts.RetainRemappedFileBuffers)
        delete RB.second;
      continue;
    }

    // Override the contents of the "from" file with the contents of
    // the "to" file.
    SourceMgr.overrideFileContents(FromFile, RB.second,
                                   InitOpts.RetainRemappedFileBuffers);
  }

  // Remap files in the source manager (with other files).
  for (const auto &RF : InitOpts.RemappedFiles) {
    // Find the file that we're mapping to.
    const FileEntry *ToFile = FileMgr.getFile(RF.second);
    if (!ToFile) {
      Diags.Report(diag::err_fe_remap_missing_to_file) << RF.first << RF.second;
      continue;
    }

    // Create the file entry for the file that we're mapping from.
    const FileEntry *FromFile =
        FileMgr.getVirtualFile(RF.first, ToFile->getSize(), 0);
    if (!FromFile) {
      Diags.Report(diag::err_fe_remap_missing_from_file) << RF.first;
      continue;
    }

    // Override the contents of the "from" file with the contents of
    // the "to" file.
    SourceMgr.overrideFileContents(FromFile, ToFile);
  }

  SourceMgr.setOverridenFilesKeepOriginalName(
      InitOpts.RemappedFilesKeepOriginalName);
}

// Preprocessor

void CompilerInstance::createPreprocessor(TranslationUnitKind TUKind) {
  const PreprocessorOptions &PPOpts = getPreprocessorOpts();

  // Create a PTH manager if we are using some form of a token cache.
  PTHManager *PTHMgr = nullptr;
  if (!PPOpts.TokenCache.empty())
    PTHMgr = PTHManager::Create(PPOpts.TokenCache, getDiagnostics());

  // Create the Preprocessor.
  HeaderSearch *HeaderInfo = new HeaderSearch(&getHeaderSearchOpts(),
                                              getSourceManager(),
                                              getDiagnostics(),
                                              getLangOpts(),
                                              &getTarget());
  PP = new Preprocessor(&getPreprocessorOpts(), getDiagnostics(), getLangOpts(),
                        getSourceManager(), *HeaderInfo, *this, PTHMgr,
                        /*OwnsHeaderSearch=*/true, TUKind);
  PP->Initialize(getTarget(), getAuxTarget());

  // Note that this is different then passing PTHMgr to Preprocessor's ctor.
  // That argument is used as the IdentifierInfoLookup argument to
  // IdentifierTable's ctor.
  if (PTHMgr) {
    PTHMgr->setPreprocessor(&*PP);
    PP->setPTHManager(PTHMgr);
  }

  if (PPOpts.DetailedRecord)
    PP->createPreprocessingRecord();

  // Apply remappings to the source manager.
  InitializeFileRemapping(PP->getDiagnostics(), PP->getSourceManager(),
                          PP->getFileManager(), PPOpts);

  // Predefine macros and configure the preprocessor.
  InitializePreprocessor(*PP, PPOpts, getPCHContainerReader(),
                         getFrontendOpts());

  // Initialize the header search object.
  ApplyHeaderSearchOptions(PP->getHeaderSearchInfo(), getHeaderSearchOpts(),
                           PP->getLangOpts(), PP->getTargetInfo().getTriple());

  PP->setPreprocessedOutput(getPreprocessorOutputOpts().ShowCPP);

  if (PP->getLangOpts().Modules && PP->getLangOpts().ImplicitModules)
    PP->getHeaderSearchInfo().setModuleCachePath(getSpecificModuleCachePath());

  // Handle generating dependencies, if requested.
  const DependencyOutputOptions &DepOpts = getDependencyOutputOpts();
  if (!DepOpts.OutputFile.empty())
    TheDependencyFileGenerator.reset(
        DependencyFileGenerator::CreateAndAttachToPreprocessor(*PP, DepOpts));
  if (!DepOpts.DOTOutputFile.empty())
    AttachDependencyGraphGen(*PP, DepOpts.DOTOutputFile,
                             getHeaderSearchOpts().Sysroot);

  // If we don't have a collector, but we are collecting module dependencies,
  // then we're the top level compiler instance and need to create one.
  if (!ModuleDepCollector && !DepOpts.ModuleDependencyOutputDir.empty()) {
    ModuleDepCollector = std::make_shared<ModuleDependencyCollector>(
        DepOpts.ModuleDependencyOutputDir);
  }

  if (ModuleDepCollector)
    addDependencyCollector(ModuleDepCollector);

  for (auto &Listener : DependencyCollectors)
    Listener->attachToPreprocessor(*PP);

  // Handle generating header include information, if requested.
  if (DepOpts.ShowHeaderIncludes)
    AttachHeaderIncludeGen(*PP, DepOpts);
  if (!DepOpts.HeaderIncludeOutputFile.empty()) {
    StringRef OutputPath = DepOpts.HeaderIncludeOutputFile;
    if (OutputPath == "-")
      OutputPath = "";
    AttachHeaderIncludeGen(*PP, DepOpts,
                           /*ShowAllHeaders=*/true, OutputPath,
                           /*ShowDepth=*/false);
  }

  if (DepOpts.PrintShowIncludes) {
    AttachHeaderIncludeGen(*PP, DepOpts,
                           /*ShowAllHeaders=*/true, /*OutputPath=*/"",
                           /*ShowDepth=*/true, /*MSStyle=*/true);
  }
}

std::string CompilerInstance::getSpecificModuleCachePath() {
  // Set up the module path, including the hash for the
  // module-creation options.
  SmallString<256> SpecificModuleCache(getHeaderSearchOpts().ModuleCachePath);
  if (!SpecificModuleCache.empty() && !getHeaderSearchOpts().DisableModuleHash)
    llvm::sys::path::append(SpecificModuleCache,
                            getInvocation().getModuleHash());
  return SpecificModuleCache.str();
}

// ASTContext

void CompilerInstance::createASTContext() {
  Preprocessor &PP = getPreprocessor();
  auto *Context = new ASTContext(getLangOpts(), PP.getSourceManager(),
                                 PP.getIdentifierTable(), PP.getSelectorTable(),
                                 PP.getBuiltinInfo());
  Context->InitBuiltinTypes(getTarget(), getAuxTarget());
  setASTContext(Context);
}

// ExternalASTSource

void CompilerInstance::createPCHExternalASTSource(
    StringRef Path, bool DisablePCHValidation, bool AllowPCHWithCompilerErrors,
    void *DeserializationListener, bool OwnDeserializationListener) {
  bool Preamble = getPreprocessorOpts().PrecompiledPreambleBytes.first != 0;
  ModuleManager = createPCHExternalASTSource(
      Path, getHeaderSearchOpts().Sysroot, DisablePCHValidation,
      AllowPCHWithCompilerErrors, getPreprocessor(), getASTContext(),
      getPCHContainerReader(),
      getFrontendOpts().ModuleFileExtensions,
      DeserializationListener,
      OwnDeserializationListener, Preamble,
      getFrontendOpts().UseGlobalModuleIndex);
}

IntrusiveRefCntPtr<ASTReader> CompilerInstance::createPCHExternalASTSource(
    StringRef Path, StringRef Sysroot, bool DisablePCHValidation,
    bool AllowPCHWithCompilerErrors, Preprocessor &PP, ASTContext &Context,
    const PCHContainerReader &PCHContainerRdr,
    ArrayRef<IntrusiveRefCntPtr<ModuleFileExtension>> Extensions,
    void *DeserializationListener, bool OwnDeserializationListener,
    bool Preamble, bool UseGlobalModuleIndex) {
  HeaderSearchOptions &HSOpts = PP.getHeaderSearchInfo().getHeaderSearchOpts();

  IntrusiveRefCntPtr<ASTReader> Reader(new ASTReader(
      PP, Context, PCHContainerRdr, Extensions,
      Sysroot.empty() ? "" : Sysroot.data(), DisablePCHValidation,
      AllowPCHWithCompilerErrors, /*AllowConfigurationMismatch*/ false,
      HSOpts.ModulesValidateSystemHeaders, UseGlobalModuleIndex));

  // We need the external source to be set up before we read the AST, because
  // eagerly-deserialized declarations may use it.
  Context.setExternalSource(Reader.get());

  Reader->setDeserializationListener(
      static_cast<ASTDeserializationListener *>(DeserializationListener),
      /*TakeOwnership=*/OwnDeserializationListener);
  switch (Reader->ReadAST(Path,
                          Preamble ? serialization::MK_Preamble
                                   : serialization::MK_PCH,
                          SourceLocation(),
                          ASTReader::ARR_None)) {
  case ASTReader::Success:
    // Set the predefines buffer as suggested by the PCH reader. Typically, the
    // predefines buffer will be empty.
    PP.setPredefines(Reader->getSuggestedPredefines());
    return Reader;

  case ASTReader::Failure:
    // Unrecoverable failure: don't even try to process the input file.
    break;

  case ASTReader::Missing:
  case ASTReader::OutOfDate:
  case ASTReader::VersionMismatch:
  case ASTReader::ConfigurationMismatch:
  case ASTReader::HadErrors:
    // No suitable PCH file could be found. Return an error.
    break;
  }

  Context.setExternalSource(nullptr);
  return nullptr;
}

// Code Completion

static bool EnableCodeCompletion(Preprocessor &PP,
                                 StringRef Filename,
                                 unsigned Line,
                                 unsigned Column) {
  // Tell the source manager to chop off the given file at a specific
  // line and column.
  const FileEntry *Entry = PP.getFileManager().getFile(Filename);
  if (!Entry) {
    PP.getDiagnostics().Report(diag::err_fe_invalid_code_complete_file)
      << Filename;
    return true;
  }

  // Truncate the named file at the given line/column.
  PP.SetCodeCompletionPoint(Entry, Line, Column);
  return false;
}

void CompilerInstance::createCodeCompletionConsumer() {
  const ParsedSourceLocation &Loc = getFrontendOpts().CodeCompletionAt;
  if (!CompletionConsumer) {
    setCodeCompletionConsumer(
      createCodeCompletionConsumer(getPreprocessor(),
                                   Loc.FileName, Loc.Line, Loc.Column,
                                   getFrontendOpts().CodeCompleteOpts,
                                   llvm::outs()));
    if (!CompletionConsumer)
      return;
  } else if (EnableCodeCompletion(getPreprocessor(), Loc.FileName,
                                  Loc.Line, Loc.Column)) {
    setCodeCompletionConsumer(nullptr);
    return;
  }

  if (CompletionConsumer->isOutputBinary() &&
      llvm::sys::ChangeStdoutToBinary()) {
    getPreprocessor().getDiagnostics().Report(diag::err_fe_stdout_binary);
    setCodeCompletionConsumer(nullptr);
  }
}

void CompilerInstance::createFrontendTimer() {
  FrontendTimerGroup.reset(new llvm::TimerGroup("Clang front-end time report"));
  FrontendTimer.reset(
      new llvm::Timer("Clang front-end timer", *FrontendTimerGroup));
}

CodeCompleteConsumer *
CompilerInstance::createCodeCompletionConsumer(Preprocessor &PP,
                                               StringRef Filename,
                                               unsigned Line,
                                               unsigned Column,
                                               const CodeCompleteOptions &Opts,
                                               raw_ostream &OS) {
  if (EnableCodeCompletion(PP, Filename, Line, Column))
    return nullptr;

  // Set up the creation routine for code-completion.
  return new PrintingCodeCompleteConsumer(Opts, OS);
}

void CompilerInstance::createSema(TranslationUnitKind TUKind,
                                  CodeCompleteConsumer *CompletionConsumer) {
  TheSema.reset(new Sema(getPreprocessor(), getASTContext(), getASTConsumer(),
                         TUKind, CompletionConsumer));
<<<<<<< HEAD

  // Set up API notes.
  TheSema->APINotes.setSwiftVersion(getAPINotesOpts().SwiftVersion);

  // If we're building a module and are supposed to load API notes,
  // notify the API notes manager.
  if (auto currentModule = getPreprocessor().getCurrentModule()) {
    (void)TheSema->APINotes.loadCurrentModuleAPINotes(
            currentModule,
            getLangOpts().APINotesModules,
            getAPINotesOpts().ModuleSearchPaths);
    // Check for any attributes we should add to the module
    for (auto reader : TheSema->APINotes.getCurrentModuleReaders()) {
      // swift_infer_import_as_member
      if (reader->getModuleOptions().SwiftInferImportAsMember) {
        currentModule->IsSwiftInferImportAsMember = true;
        break;
      }
    }
=======
  // Attach the external sema source if there is any.
  if (ExternalSemaSrc) {
    TheSema->addExternalSource(ExternalSemaSrc.get());
    ExternalSemaSrc->InitializeSema(*TheSema);
>>>>>>> 6764ec08
  }
}

// Output Files

void CompilerInstance::addOutputFile(OutputFile &&OutFile) {
  OutputFiles.push_back(std::move(OutFile));
}

void CompilerInstance::clearOutputFiles(bool EraseFiles) {
  for (OutputFile &OF : OutputFiles) {
    if (!OF.TempFilename.empty()) {
      if (EraseFiles) {
        llvm::sys::fs::remove(OF.TempFilename);
      } else {
        SmallString<128> NewOutFile(OF.Filename);

        // If '-working-directory' was passed, the output filename should be
        // relative to that.
        FileMgr->FixupRelativePath(NewOutFile);
        if (std::error_code ec =
                llvm::sys::fs::rename(OF.TempFilename, NewOutFile)) {
          getDiagnostics().Report(diag::err_unable_to_rename_temp)
            << OF.TempFilename << OF.Filename << ec.message();

          llvm::sys::fs::remove(OF.TempFilename);
        }
      }
    } else if (!OF.Filename.empty() && EraseFiles)
      llvm::sys::fs::remove(OF.Filename);
  }
  OutputFiles.clear();
  NonSeekStream.reset();
}

std::unique_ptr<raw_pwrite_stream>
CompilerInstance::createDefaultOutputFile(bool Binary, StringRef InFile,
                                          StringRef Extension) {
  return createOutputFile(getFrontendOpts().OutputFile, Binary,
                          /*RemoveFileOnSignal=*/true, InFile, Extension,
                          /*UseTemporary=*/true);
}

std::unique_ptr<raw_pwrite_stream> CompilerInstance::createNullOutputFile() {
  return llvm::make_unique<llvm::raw_null_ostream>();
}

std::unique_ptr<raw_pwrite_stream>
CompilerInstance::createOutputFile(StringRef OutputPath, bool Binary,
                                   bool RemoveFileOnSignal, StringRef InFile,
                                   StringRef Extension, bool UseTemporary,
                                   bool CreateMissingDirectories) {
  std::string OutputPathName, TempPathName;
  std::error_code EC;
  std::unique_ptr<raw_pwrite_stream> OS = createOutputFile(
      OutputPath, EC, Binary, RemoveFileOnSignal, InFile, Extension,
      UseTemporary, CreateMissingDirectories, &OutputPathName, &TempPathName);
  if (!OS) {
    getDiagnostics().Report(diag::err_fe_unable_to_open_output) << OutputPath
                                                                << EC.message();
    return nullptr;
  }

  // Add the output file -- but don't try to remove "-", since this means we are
  // using stdin.
  addOutputFile(
      OutputFile((OutputPathName != "-") ? OutputPathName : "", TempPathName));

  return OS;
}

std::unique_ptr<llvm::raw_pwrite_stream> CompilerInstance::createOutputFile(
    StringRef OutputPath, std::error_code &Error, bool Binary,
    bool RemoveFileOnSignal, StringRef InFile, StringRef Extension,
    bool UseTemporary, bool CreateMissingDirectories,
    std::string *ResultPathName, std::string *TempPathName) {
  assert((!CreateMissingDirectories || UseTemporary) &&
         "CreateMissingDirectories is only allowed when using temporary files");

  std::string OutFile, TempFile;
  if (!OutputPath.empty()) {
    OutFile = OutputPath;
  } else if (InFile == "-") {
    OutFile = "-";
  } else if (!Extension.empty()) {
    SmallString<128> Path(InFile);
    llvm::sys::path::replace_extension(Path, Extension);
    OutFile = Path.str();
  } else {
    OutFile = "-";
  }

  std::unique_ptr<llvm::raw_fd_ostream> OS;
  std::string OSFile;

  if (UseTemporary) {
    if (OutFile == "-")
      UseTemporary = false;
    else {
      llvm::sys::fs::file_status Status;
      llvm::sys::fs::status(OutputPath, Status);
      if (llvm::sys::fs::exists(Status)) {
        // Fail early if we can't write to the final destination.
        if (!llvm::sys::fs::can_write(OutputPath)) {
          Error = make_error_code(llvm::errc::operation_not_permitted);
          return nullptr;
        }

        // Don't use a temporary if the output is a special file. This handles
        // things like '-o /dev/null'
        if (!llvm::sys::fs::is_regular_file(Status))
          UseTemporary = false;
      }
    }
  }

  if (UseTemporary) {
    // Create a temporary file.
    SmallString<128> TempPath;
    TempPath = OutFile;
    TempPath += "-%%%%%%%%";
    int fd;
    std::error_code EC =
        llvm::sys::fs::createUniqueFile(TempPath, fd, TempPath);

    if (CreateMissingDirectories &&
        EC == llvm::errc::no_such_file_or_directory) {
      StringRef Parent = llvm::sys::path::parent_path(OutputPath);
      EC = llvm::sys::fs::create_directories(Parent);
      if (!EC) {
        EC = llvm::sys::fs::createUniqueFile(TempPath, fd, TempPath);
      }
    }

    if (!EC) {
      OS.reset(new llvm::raw_fd_ostream(fd, /*shouldClose=*/true));
      OSFile = TempFile = TempPath.str();
    }
    // If we failed to create the temporary, fallback to writing to the file
    // directly. This handles the corner case where we cannot write to the
    // directory, but can write to the file.
  }

  if (!OS) {
    OSFile = OutFile;
    OS.reset(new llvm::raw_fd_ostream(
        OSFile, Error,
        (Binary ? llvm::sys::fs::F_None : llvm::sys::fs::F_Text)));
    if (Error)
      return nullptr;
  }

  // Make sure the out stream file gets removed if we crash.
  if (RemoveFileOnSignal)
    llvm::sys::RemoveFileOnSignal(OSFile);

  if (ResultPathName)
    *ResultPathName = OutFile;
  if (TempPathName)
    *TempPathName = TempFile;

  if (!Binary || OS->supportsSeeking())
    return std::move(OS);

  auto B = llvm::make_unique<llvm::buffer_ostream>(*OS);
  assert(!NonSeekStream);
  NonSeekStream = std::move(OS);
  return std::move(B);
}

// Initialization Utilities

bool CompilerInstance::InitializeSourceManager(const FrontendInputFile &Input){
  return InitializeSourceManager(
      Input, getDiagnostics(), getFileManager(), getSourceManager(),
      hasPreprocessor() ? &getPreprocessor().getHeaderSearchInfo() : nullptr,
      getDependencyOutputOpts(), getFrontendOpts());
}

// static
bool CompilerInstance::InitializeSourceManager(
    const FrontendInputFile &Input, DiagnosticsEngine &Diags,
    FileManager &FileMgr, SourceManager &SourceMgr, HeaderSearch *HS,
    DependencyOutputOptions &DepOpts, const FrontendOptions &Opts) {
  SrcMgr::CharacteristicKind
    Kind = Input.isSystem() ? SrcMgr::C_System : SrcMgr::C_User;

  if (Input.isBuffer()) {
    SourceMgr.setMainFileID(SourceMgr.createFileID(
        std::unique_ptr<llvm::MemoryBuffer>(Input.getBuffer()), Kind));
    assert(SourceMgr.getMainFileID().isValid() &&
           "Couldn't establish MainFileID!");
    return true;
  }

  StringRef InputFile = Input.getFile();

  // Figure out where to get and map in the main file.
  if (InputFile != "-") {
    const FileEntry *File;
    if (Opts.FindPchSource.empty()) {
      File = FileMgr.getFile(InputFile, /*OpenFile=*/true);
    } else {
      // When building a pch file in clang-cl mode, the .h file is built as if
      // it was included by a cc file.  Since the driver doesn't know about
      // all include search directories, the frontend must search the input
      // file through HeaderSearch here, as if it had been included by the
      // cc file at Opts.FindPchSource.
      const FileEntry *FindFile = FileMgr.getFile(Opts.FindPchSource);
      if (!FindFile) {
        Diags.Report(diag::err_fe_error_reading) << Opts.FindPchSource;
        return false;
      }
      const DirectoryLookup *UnusedCurDir;
      SmallVector<std::pair<const FileEntry *, const DirectoryEntry *>, 16>
          Includers;
      Includers.push_back(std::make_pair(FindFile, FindFile->getDir()));
      File = HS->LookupFile(InputFile, SourceLocation(), /*isAngled=*/false,
                            /*FromDir=*/nullptr,
                            /*CurDir=*/UnusedCurDir, Includers,
                            /*SearchPath=*/nullptr,
                            /*RelativePath=*/nullptr,
                            /*RequestingModule=*/nullptr,
                            /*SuggestedModule=*/nullptr, /*SkipCache=*/true);
      // Also add the header to /showIncludes output.
      if (File)
        DepOpts.ShowIncludesPretendHeader = File->getName();
    }
    if (!File) {
      Diags.Report(diag::err_fe_error_reading) << InputFile;
      return false;
    }

    // The natural SourceManager infrastructure can't currently handle named
    // pipes, but we would at least like to accept them for the main
    // file. Detect them here, read them with the volatile flag so FileMgr will
    // pick up the correct size, and simply override their contents as we do for
    // STDIN.
    if (File->isNamedPipe()) {
      auto MB = FileMgr.getBufferForFile(File, /*isVolatile=*/true);
      if (MB) {
        // Create a new virtual file that will have the correct size.
        File = FileMgr.getVirtualFile(InputFile, (*MB)->getBufferSize(), 0);
        SourceMgr.overrideFileContents(File, std::move(*MB));
      } else {
        Diags.Report(diag::err_cannot_open_file) << InputFile
                                                 << MB.getError().message();
        return false;
      }
    }

    SourceMgr.setMainFileID(
        SourceMgr.createFileID(File, SourceLocation(), Kind));
  } else {
    llvm::ErrorOr<std::unique_ptr<llvm::MemoryBuffer>> SBOrErr =
        llvm::MemoryBuffer::getSTDIN();
    if (std::error_code EC = SBOrErr.getError()) {
      Diags.Report(diag::err_fe_error_reading_stdin) << EC.message();
      return false;
    }
    std::unique_ptr<llvm::MemoryBuffer> SB = std::move(SBOrErr.get());

    const FileEntry *File = FileMgr.getVirtualFile(SB->getBufferIdentifier(),
                                                   SB->getBufferSize(), 0);
    SourceMgr.setMainFileID(
        SourceMgr.createFileID(File, SourceLocation(), Kind));
    SourceMgr.overrideFileContents(File, std::move(SB));
  }

  assert(SourceMgr.getMainFileID().isValid() &&
         "Couldn't establish MainFileID!");
  return true;
}

// High-Level Operations

bool CompilerInstance::ExecuteAction(FrontendAction &Act) {
  assert(hasDiagnostics() && "Diagnostics engine is not initialized!");
  assert(!getFrontendOpts().ShowHelp && "Client must handle '-help'!");
  assert(!getFrontendOpts().ShowVersion && "Client must handle '-version'!");

  // FIXME: Take this as an argument, once all the APIs we used have moved to
  // taking it as an input instead of hard-coding llvm::errs.
  raw_ostream &OS = llvm::errs();

  // Create the target instance.
  setTarget(TargetInfo::CreateTargetInfo(getDiagnostics(),
                                         getInvocation().TargetOpts));
  if (!hasTarget())
    return false;

  // Create TargetInfo for the other side of CUDA compilation.
  if (getLangOpts().CUDA && !getFrontendOpts().AuxTriple.empty()) {
    auto TO = std::make_shared<TargetOptions>();
    TO->Triple = getFrontendOpts().AuxTriple;
    TO->HostTriple = getTarget().getTriple().str();
    setAuxTarget(TargetInfo::CreateTargetInfo(getDiagnostics(), TO));
  }

  // Inform the target of the language options.
  //
  // FIXME: We shouldn't need to do this, the target should be immutable once
  // created. This complexity should be lifted elsewhere.
  getTarget().adjust(getLangOpts());

  // Adjust target options based on codegen options.
  getTarget().adjustTargetOptions(getCodeGenOpts(), getTargetOpts());

  // rewriter project will change target built-in bool type from its default. 
  if (getFrontendOpts().ProgramAction == frontend::RewriteObjC)
    getTarget().noSignedCharForObjCBool();

  // Validate/process some options.
  if (getHeaderSearchOpts().Verbose)
    OS << "clang -cc1 version " CLANG_VERSION_STRING
       << " based upon " << BACKEND_PACKAGE_STRING
       << " default target " << llvm::sys::getDefaultTargetTriple() << "\n";

  if (getFrontendOpts().ShowTimers)
    createFrontendTimer();

  if (getFrontendOpts().ShowStats || !getFrontendOpts().StatsFile.empty())
    llvm::EnableStatistics(false);

  for (const FrontendInputFile &FIF : getFrontendOpts().Inputs) {
    // Reset the ID tables if we are reusing the SourceManager and parsing
    // regular files.
    if (hasSourceManager() && !Act.isModelParsingAction())
      getSourceManager().clearIDTables();

    if (Act.BeginSourceFile(*this, FIF)) {
      Act.Execute();
      Act.EndSourceFile();
    }
  }

  // Notify the diagnostic client that all files were processed.
  getDiagnostics().getClient()->finish();

  if (getDiagnosticOpts().ShowCarets) {
    // We can have multiple diagnostics sharing one diagnostic client.
    // Get the total number of warnings/errors from the client.
    unsigned NumWarnings = getDiagnostics().getClient()->getNumWarnings();
    unsigned NumErrors = getDiagnostics().getClient()->getNumErrors();

    if (NumWarnings)
      OS << NumWarnings << " warning" << (NumWarnings == 1 ? "" : "s");
    if (NumWarnings && NumErrors)
      OS << " and ";
    if (NumErrors)
      OS << NumErrors << " error" << (NumErrors == 1 ? "" : "s");
    if (NumWarnings || NumErrors)
      OS << " generated.\n";
  }

  if (getFrontendOpts().ShowStats) {
    if (hasFileManager()) {
      getFileManager().PrintStats();
      OS << '\n';
    }
    llvm::PrintStatistics(OS);
  }
  StringRef StatsFile = getFrontendOpts().StatsFile;
  if (!StatsFile.empty()) {
    std::error_code EC;
    auto StatS = llvm::make_unique<llvm::raw_fd_ostream>(StatsFile, EC,
                                                         llvm::sys::fs::F_Text);
    if (EC) {
      getDiagnostics().Report(diag::warn_fe_unable_to_open_stats_file)
          << StatsFile << EC.message();
    } else {
      llvm::PrintStatisticsJSON(*StatS);
    }
  }

  return !getDiagnostics().getClient()->getNumErrors();
}

/// \brief Determine the appropriate source input kind based on language
/// options.
static InputKind getSourceInputKindFromOptions(const LangOptions &LangOpts) {
  if (LangOpts.OpenCL)
    return IK_OpenCL;
  if (LangOpts.CUDA)
    return IK_CUDA;
  if (LangOpts.ObjC1)
    return LangOpts.CPlusPlus? IK_ObjCXX : IK_ObjC;
  return LangOpts.CPlusPlus? IK_CXX : IK_C;
}

/// \brief Compile a module file for the given module, using the options 
/// provided by the importing compiler instance. Returns true if the module
/// was built without errors.
static bool compileModuleImpl(CompilerInstance &ImportingInstance,
                              SourceLocation ImportLoc,
                              Module *Module,
                              StringRef ModuleFileName) {
  ModuleMap &ModMap
    = ImportingInstance.getPreprocessor().getHeaderSearchInfo().getModuleMap();
    
  // Construct a compiler invocation for creating this module.
  IntrusiveRefCntPtr<CompilerInvocation> Invocation
    (new CompilerInvocation(ImportingInstance.getInvocation()));

  PreprocessorOptions &PPOpts = Invocation->getPreprocessorOpts();
  
  // For any options that aren't intended to affect how a module is built,
  // reset them to their default values.
  Invocation->getLangOpts()->resetNonModularOptions();
  PPOpts.resetNonModularOptions();

  // Remove any macro definitions that are explicitly ignored by the module.
  // They aren't supposed to affect how the module is built anyway.
  const HeaderSearchOptions &HSOpts = Invocation->getHeaderSearchOpts();
  PPOpts.Macros.erase(
      std::remove_if(PPOpts.Macros.begin(), PPOpts.Macros.end(),
                     [&HSOpts](const std::pair<std::string, bool> &def) {
        StringRef MacroDef = def.first;
        return HSOpts.ModulesIgnoreMacros.count(
                   llvm::CachedHashString(MacroDef.split('=').first)) > 0;
      }),
      PPOpts.Macros.end());

  // Note the name of the module we're building.
  Invocation->getLangOpts()->CurrentModule = Module->getTopLevelModuleName();

  // Make sure that the failed-module structure has been allocated in
  // the importing instance, and propagate the pointer to the newly-created
  // instance.
  PreprocessorOptions &ImportingPPOpts
    = ImportingInstance.getInvocation().getPreprocessorOpts();
  if (!ImportingPPOpts.FailedModules)
    ImportingPPOpts.FailedModules = new PreprocessorOptions::FailedModulesSet;
  PPOpts.FailedModules = ImportingPPOpts.FailedModules;

  // If there is a module map file, build the module using the module map.
  // Set up the inputs/outputs so that we build the module from its umbrella
  // header.
  FrontendOptions &FrontendOpts = Invocation->getFrontendOpts();
  FrontendOpts.OutputFile = ModuleFileName.str();
  FrontendOpts.DisableFree = false;
  FrontendOpts.GenerateGlobalModuleIndex = false;
  FrontendOpts.BuildingImplicitModule = true;
  FrontendOpts.Inputs.clear();
  InputKind IK = getSourceInputKindFromOptions(*Invocation->getLangOpts());

  // Don't free the remapped file buffers; they are owned by our caller.
  PPOpts.RetainRemappedFileBuffers = true;
    
  Invocation->getDiagnosticOpts().VerifyDiagnostics = 0;
  assert(ImportingInstance.getInvocation().getModuleHash() ==
         Invocation->getModuleHash() && "Module hash mismatch!");
  
  // Construct a compiler instance that will be used to actually create the
  // module.
  CompilerInstance Instance(ImportingInstance.getPCHContainerOperations(),
                            /*BuildingModule=*/true);
  Instance.setInvocation(&*Invocation);

  Instance.createDiagnostics(new ForwardingDiagnosticConsumer(
                                   ImportingInstance.getDiagnosticClient()),
                             /*ShouldOwnClient=*/true);

  Instance.setVirtualFileSystem(&ImportingInstance.getVirtualFileSystem());

  // Note that this module is part of the module build stack, so that we
  // can detect cycles in the module graph.
  Instance.setFileManager(&ImportingInstance.getFileManager());
  Instance.createSourceManager(Instance.getFileManager());
  SourceManager &SourceMgr = Instance.getSourceManager();
  SourceMgr.setModuleBuildStack(
    ImportingInstance.getSourceManager().getModuleBuildStack());
  SourceMgr.pushModuleBuildStack(Module->getTopLevelModuleName(),
    FullSourceLoc(ImportLoc, ImportingInstance.getSourceManager()));

  // If we're collecting module dependencies, we need to share a collector
  // between all of the module CompilerInstances. Other than that, we don't
  // want to produce any dependency output from the module build.
  Instance.setModuleDepCollector(ImportingInstance.getModuleDepCollector());
  Invocation->getDependencyOutputOpts() = DependencyOutputOptions();

  // Get or create the module map that we'll use to build this module.
  std::string InferredModuleMapContent;
  if (const FileEntry *ModuleMapFile =
          ModMap.getContainingModuleMapFile(Module)) {
    // Use the module map where this module resides.
    FrontendOpts.Inputs.emplace_back(ModuleMapFile->getName(), IK);
  } else {
    SmallString<128> FakeModuleMapFile(Module->Directory->getName());
    llvm::sys::path::append(FakeModuleMapFile, "__inferred_module.map");
    FrontendOpts.Inputs.emplace_back(FakeModuleMapFile, IK);

    llvm::raw_string_ostream OS(InferredModuleMapContent);
    Module->print(OS);
    OS.flush();

    std::unique_ptr<llvm::MemoryBuffer> ModuleMapBuffer =
        llvm::MemoryBuffer::getMemBuffer(InferredModuleMapContent);
    ModuleMapFile = Instance.getFileManager().getVirtualFile(
        FakeModuleMapFile, InferredModuleMapContent.size(), 0);
    SourceMgr.overrideFileContents(ModuleMapFile, std::move(ModuleMapBuffer));
  }

  // Construct a module-generating action. Passing through the module map is
  // safe because the FileManager is shared between the compiler instances.
  GenerateModuleFromModuleMapAction CreateModuleAction(
      ModMap.getModuleMapFileForUniquing(Module), Module->IsSystem);

  ImportingInstance.getDiagnostics().Report(ImportLoc,
                                            diag::remark_module_build)
    << Module->Name << ModuleFileName;

  // Execute the action to actually build the module in-place. Use a separate
  // thread so that we get a stack large enough.
  const unsigned ThreadStackSize = 8 << 20;
  llvm::CrashRecoveryContext CRC;
  CRC.RunSafelyOnThread([&]() { Instance.ExecuteAction(CreateModuleAction); },
                        ThreadStackSize);

  ImportingInstance.getDiagnostics().Report(ImportLoc,
                                            diag::remark_module_build_done)
    << Module->Name;

  // Delete the temporary module map file.
  // FIXME: Even though we're executing under crash protection, it would still
  // be nice to do this with RemoveFileOnSignal when we can. However, that
  // doesn't make sense for all clients, so clean this up manually.
  Instance.clearOutputFiles(/*EraseFiles=*/true);

  // We've rebuilt a module. If we're allowed to generate or update the global
  // module index, record that fact in the importing compiler instance.
  if (ImportingInstance.getFrontendOpts().GenerateGlobalModuleIndex) {
    ImportingInstance.setBuildGlobalModuleIndex(true);
  }

  return !Instance.getDiagnostics().hasErrorOccurred();
}

static bool compileAndLoadModule(CompilerInstance &ImportingInstance,
                                 SourceLocation ImportLoc,
                                 SourceLocation ModuleNameLoc, Module *Module,
                                 StringRef ModuleFileName) {
  DiagnosticsEngine &Diags = ImportingInstance.getDiagnostics();

  auto diagnoseBuildFailure = [&] {
    Diags.Report(ModuleNameLoc, diag::err_module_not_built)
        << Module->Name << SourceRange(ImportLoc, ModuleNameLoc);
  };

  // FIXME: have LockFileManager return an error_code so that we can
  // avoid the mkdir when the directory already exists.
  StringRef Dir = llvm::sys::path::parent_path(ModuleFileName);
  llvm::sys::fs::create_directories(Dir);

  while (1) {
    unsigned ModuleLoadCapabilities = ASTReader::ARR_Missing;
    llvm::LockFileManager Locked(ModuleFileName);
    switch (Locked) {
    case llvm::LockFileManager::LFS_Error:
      Diags.Report(ModuleNameLoc, diag::err_module_lock_failure)
          << Module->Name << Locked.getErrorMessage();
      return false;

    case llvm::LockFileManager::LFS_Owned:
      // We're responsible for building the module ourselves.
      if (!compileModuleImpl(ImportingInstance, ModuleNameLoc, Module,
                             ModuleFileName)) {
        diagnoseBuildFailure();
        return false;
      }
      break;

    case llvm::LockFileManager::LFS_Shared:
      // Someone else is responsible for building the module. Wait for them to
      // finish.
      switch (Locked.waitForUnlock()) {
      case llvm::LockFileManager::Res_Success:
        ModuleLoadCapabilities |= ASTReader::ARR_OutOfDate;
        break;
      case llvm::LockFileManager::Res_OwnerDied:
        continue; // try again to get the lock.
      case llvm::LockFileManager::Res_Timeout:
        Diags.Report(ModuleNameLoc, diag::err_module_lock_timeout)
            << Module->Name;
        // Clear the lock file so that future invokations can make progress.
        Locked.unsafeRemoveLockFile();
        return false;
      }
      break;
    }

    // Try to read the module file, now that we've compiled it.
    ASTReader::ASTReadResult ReadResult =
        ImportingInstance.getModuleManager()->ReadAST(
            ModuleFileName, serialization::MK_ImplicitModule, ImportLoc,
            ModuleLoadCapabilities);

    if (ReadResult == ASTReader::OutOfDate &&
        Locked == llvm::LockFileManager::LFS_Shared) {
      // The module may be out of date in the presence of file system races,
      // or if one of its imports depends on header search paths that are not
      // consistent with this ImportingInstance.  Try again...
      continue;
    } else if (ReadResult == ASTReader::Missing) {
      diagnoseBuildFailure();
    } else if (ReadResult != ASTReader::Success &&
               !Diags.hasErrorOccurred()) {
      // The ASTReader didn't diagnose the error, so conservatively report it.
      diagnoseBuildFailure();
    }
    return ReadResult == ASTReader::Success;
  }
}

/// \brief Diagnose differences between the current definition of the given
/// configuration macro and the definition provided on the command line.
static void checkConfigMacro(Preprocessor &PP, StringRef ConfigMacro,
                             Module *Mod, SourceLocation ImportLoc) {
  IdentifierInfo *Id = PP.getIdentifierInfo(ConfigMacro);
  SourceManager &SourceMgr = PP.getSourceManager();
  
  // If this identifier has never had a macro definition, then it could
  // not have changed.
  if (!Id->hadMacroDefinition())
    return;
  auto *LatestLocalMD = PP.getLocalMacroDirectiveHistory(Id);

  // Find the macro definition from the command line.
  MacroInfo *CmdLineDefinition = nullptr;
  for (auto *MD = LatestLocalMD; MD; MD = MD->getPrevious()) {
    // We only care about the predefines buffer.
    FileID FID = SourceMgr.getFileID(MD->getLocation());
    if (FID.isInvalid() || FID != PP.getPredefinesFileID())
      continue;
    if (auto *DMD = dyn_cast<DefMacroDirective>(MD))
      CmdLineDefinition = DMD->getMacroInfo();
    break;
  }

  auto *CurrentDefinition = PP.getMacroInfo(Id);
  if (CurrentDefinition == CmdLineDefinition) {
    // Macro matches. Nothing to do.
  } else if (!CurrentDefinition) {
    // This macro was defined on the command line, then #undef'd later.
    // Complain.
    PP.Diag(ImportLoc, diag::warn_module_config_macro_undef)
      << true << ConfigMacro << Mod->getFullModuleName();
    auto LatestDef = LatestLocalMD->getDefinition();
    assert(LatestDef.isUndefined() &&
           "predefined macro went away with no #undef?");
    PP.Diag(LatestDef.getUndefLocation(), diag::note_module_def_undef_here)
      << true;
    return;
  } else if (!CmdLineDefinition) {
    // There was no definition for this macro in the predefines buffer,
    // but there was a local definition. Complain.
    PP.Diag(ImportLoc, diag::warn_module_config_macro_undef)
      << false << ConfigMacro << Mod->getFullModuleName();
    PP.Diag(CurrentDefinition->getDefinitionLoc(),
            diag::note_module_def_undef_here)
      << false;
  } else if (!CurrentDefinition->isIdenticalTo(*CmdLineDefinition, PP,
                                               /*Syntactically=*/true)) {
    // The macro definitions differ.
    PP.Diag(ImportLoc, diag::warn_module_config_macro_undef)
      << false << ConfigMacro << Mod->getFullModuleName();
    PP.Diag(CurrentDefinition->getDefinitionLoc(),
            diag::note_module_def_undef_here)
      << false;
  }
}

/// \brief Write a new timestamp file with the given path.
static void writeTimestampFile(StringRef TimestampFile) {
  std::error_code EC;
  llvm::raw_fd_ostream Out(TimestampFile.str(), EC, llvm::sys::fs::F_None);
}

/// \brief Prune the module cache of modules that haven't been accessed in
/// a long time.
static void pruneModuleCache(const HeaderSearchOptions &HSOpts) {
  struct stat StatBuf;
  llvm::SmallString<128> TimestampFile;
  TimestampFile = HSOpts.ModuleCachePath;
  assert(!TimestampFile.empty());
  llvm::sys::path::append(TimestampFile, "modules.timestamp");

  // Try to stat() the timestamp file.
  if (::stat(TimestampFile.c_str(), &StatBuf)) {
    // If the timestamp file wasn't there, create one now.
    if (errno == ENOENT) {
      writeTimestampFile(TimestampFile);
    }
    return;
  }

  // Check whether the time stamp is older than our pruning interval.
  // If not, do nothing.
  time_t TimeStampModTime = StatBuf.st_mtime;
  time_t CurrentTime = time(nullptr);
  if (CurrentTime - TimeStampModTime <= time_t(HSOpts.ModuleCachePruneInterval))
    return;

  // Write a new timestamp file so that nobody else attempts to prune.
  // There is a benign race condition here, if two Clang instances happen to
  // notice at the same time that the timestamp is out-of-date.
  writeTimestampFile(TimestampFile);

  // Walk the entire module cache, looking for unused module files and module
  // indices.
  std::error_code EC;
  SmallString<128> ModuleCachePathNative;
  llvm::sys::path::native(HSOpts.ModuleCachePath, ModuleCachePathNative);
  for (llvm::sys::fs::directory_iterator Dir(ModuleCachePathNative, EC), DirEnd;
       Dir != DirEnd && !EC; Dir.increment(EC)) {
    // If we don't have a directory, there's nothing to look into.
    if (!llvm::sys::fs::is_directory(Dir->path()))
      continue;

    // Walk all of the files within this directory.
    for (llvm::sys::fs::directory_iterator File(Dir->path(), EC), FileEnd;
         File != FileEnd && !EC; File.increment(EC)) {
      // We only care about module and global module index files.
      StringRef Extension = llvm::sys::path::extension(File->path());
      if (Extension != ".pcm" && Extension != ".timestamp" &&
          llvm::sys::path::filename(File->path()) != "modules.idx")
        continue;

      // Look at this file. If we can't stat it, there's nothing interesting
      // there.
      if (::stat(File->path().c_str(), &StatBuf))
        continue;

      // If the file has been used recently enough, leave it there.
      time_t FileAccessTime = StatBuf.st_atime;
      if (CurrentTime - FileAccessTime <=
              time_t(HSOpts.ModuleCachePruneAfter)) {
        continue;
      }

      // Remove the file.
      llvm::sys::fs::remove(File->path());

      // Remove the timestamp file.
      std::string TimpestampFilename = File->path() + ".timestamp";
      llvm::sys::fs::remove(TimpestampFilename);
    }

    // If we removed all of the files in the directory, remove the directory
    // itself.
    if (llvm::sys::fs::directory_iterator(Dir->path(), EC) ==
            llvm::sys::fs::directory_iterator() && !EC)
      llvm::sys::fs::remove(Dir->path());
  }
}

void CompilerInstance::createModuleManager() {
  if (!ModuleManager) {
    if (!hasASTContext())
      createASTContext();

    // If we're implicitly building modules but not currently recursively
    // building a module, check whether we need to prune the module cache.
    if (getSourceManager().getModuleBuildStack().empty() &&
        !getPreprocessor().getHeaderSearchInfo().getModuleCachePath().empty() &&
        getHeaderSearchOpts().ModuleCachePruneInterval > 0 &&
        getHeaderSearchOpts().ModuleCachePruneAfter > 0) {
      pruneModuleCache(getHeaderSearchOpts());
    }

    HeaderSearchOptions &HSOpts = getHeaderSearchOpts();
    std::string Sysroot = HSOpts.Sysroot;
    const PreprocessorOptions &PPOpts = getPreprocessorOpts();
    std::unique_ptr<llvm::Timer> ReadTimer;
    if (FrontendTimerGroup)
      ReadTimer = llvm::make_unique<llvm::Timer>("Reading modules",
                                                 *FrontendTimerGroup);
    ModuleManager = new ASTReader(
        getPreprocessor(), getASTContext(), getPCHContainerReader(),
        getFrontendOpts().ModuleFileExtensions,
        Sysroot.empty() ? "" : Sysroot.c_str(), PPOpts.DisablePCHValidation,
        /*AllowASTWithCompilerErrors=*/false,
        /*AllowConfigurationMismatch=*/false,
        HSOpts.ModulesValidateSystemHeaders,
        getFrontendOpts().UseGlobalModuleIndex,
        std::move(ReadTimer));
    if (hasASTConsumer()) {
      ModuleManager->setDeserializationListener(
        getASTConsumer().GetASTDeserializationListener());
      getASTContext().setASTMutationListener(
        getASTConsumer().GetASTMutationListener());
    }
    getASTContext().setExternalSource(ModuleManager);
    if (hasSema())
      ModuleManager->InitializeSema(getSema());
    if (hasASTConsumer())
      ModuleManager->StartTranslationUnit(&getASTConsumer());

    if (TheDependencyFileGenerator)
      TheDependencyFileGenerator->AttachToASTReader(*ModuleManager);
    for (auto &Listener : DependencyCollectors)
      Listener->attachToASTReader(*ModuleManager);
  }
}

bool CompilerInstance::loadModuleFile(StringRef FileName) {
  llvm::Timer Timer;
  if (FrontendTimerGroup)
    Timer.init("Preloading " + FileName.str(), *FrontendTimerGroup);
  llvm::TimeRegion TimeLoading(FrontendTimerGroup ? &Timer : nullptr);

  // Helper to recursively read the module names for all modules we're adding.
  // We mark these as known and redirect any attempt to load that module to
  // the files we were handed.
  struct ReadModuleNames : ASTReaderListener {
    CompilerInstance &CI;
    llvm::SmallVector<IdentifierInfo*, 8> LoadedModules;

    ReadModuleNames(CompilerInstance &CI) : CI(CI) {}

    void ReadModuleName(StringRef ModuleName) override {
      LoadedModules.push_back(
          CI.getPreprocessor().getIdentifierInfo(ModuleName));
    }

    void registerAll() {
      for (auto *II : LoadedModules) {
        CI.KnownModules[II] = CI.getPreprocessor()
                                  .getHeaderSearchInfo()
                                  .getModuleMap()
                                  .findModule(II->getName());
      }
      LoadedModules.clear();
    }

    void markAllUnavailable() {
      for (auto *II : LoadedModules) {
        if (Module *M = CI.getPreprocessor()
                            .getHeaderSearchInfo()
                            .getModuleMap()
                            .findModule(II->getName()))
          M->HasIncompatibleModuleFile = true;
      }
      LoadedModules.clear();
    }
  };

  // If we don't already have an ASTReader, create one now.
  if (!ModuleManager)
    createModuleManager();

  auto Listener = llvm::make_unique<ReadModuleNames>(*this);
  auto &ListenerRef = *Listener;
  ASTReader::ListenerScope ReadModuleNamesListener(*ModuleManager,
                                                   std::move(Listener));

  // Try to load the module file.
  switch (ModuleManager->ReadAST(FileName, serialization::MK_ExplicitModule,
                                 SourceLocation(),
                                 ASTReader::ARR_ConfigurationMismatch)) {
  case ASTReader::Success:
    // We successfully loaded the module file; remember the set of provided
    // modules so that we don't try to load implicit modules for them.
    ListenerRef.registerAll();
    return true;

  case ASTReader::ConfigurationMismatch:
    // Ignore unusable module files.
    getDiagnostics().Report(SourceLocation(), diag::warn_module_config_mismatch)
        << FileName;
    // All modules provided by any files we tried and failed to load are now
    // unavailable; includes of those modules should now be handled textually.
    ListenerRef.markAllUnavailable();
    return true;

  default:
    return false;
  }
}

ModuleLoadResult
CompilerInstance::loadModule(SourceLocation ImportLoc,
                             ModuleIdPath Path,
                             Module::NameVisibilityKind Visibility,
                             bool IsInclusionDirective) {
  // Determine what file we're searching from.
  StringRef ModuleName = Path[0].first->getName();
  SourceLocation ModuleNameLoc = Path[0].second;

  // If we've already handled this import, just return the cached result.
  // This one-element cache is important to eliminate redundant diagnostics
  // when both the preprocessor and parser see the same import declaration.
  if (ImportLoc.isValid() && LastModuleImportLoc == ImportLoc) {
    // Make the named module visible.
    if (LastModuleImportResult && ModuleName != getLangOpts().CurrentModule)
      ModuleManager->makeModuleVisible(LastModuleImportResult, Visibility,
                                       ImportLoc);
    return LastModuleImportResult;
  }

  clang::Module *Module = nullptr;

  // If we don't already have information on this module, load the module now.
  llvm::DenseMap<const IdentifierInfo *, clang::Module *>::iterator Known
    = KnownModules.find(Path[0].first);
  if (Known != KnownModules.end()) {
    // Retrieve the cached top-level module.
    Module = Known->second;    
  } else if (ModuleName == getLangOpts().CurrentModule) {
    // This is the module we're building. 
    Module = PP->getHeaderSearchInfo().lookupModule(ModuleName);
    Known = KnownModules.insert(std::make_pair(Path[0].first, Module)).first;
  } else {
    // Search for a module with the given name.
    Module = PP->getHeaderSearchInfo().lookupModule(ModuleName);
    HeaderSearchOptions &HSOpts =
        PP->getHeaderSearchInfo().getHeaderSearchOpts();

    std::string ModuleFileName;
    bool LoadFromPrebuiltModulePath = false;
    // We try to load the module from the prebuilt module paths. If not
    // successful, we then try to find it in the module cache.
    if (!HSOpts.PrebuiltModulePaths.empty()) {
      // Load the module from the prebuilt module path.
      ModuleFileName = PP->getHeaderSearchInfo().getModuleFileName(
          ModuleName, "", /*UsePrebuiltPath*/ true);
      if (!ModuleFileName.empty())
        LoadFromPrebuiltModulePath = true;
    }
    if (!LoadFromPrebuiltModulePath && Module) {
      // Load the module from the module cache.
      ModuleFileName = PP->getHeaderSearchInfo().getModuleFileName(Module);
    } else if (!LoadFromPrebuiltModulePath) {
      // We can't find a module, error out here.
      getDiagnostics().Report(ModuleNameLoc, diag::err_module_not_found)
      << ModuleName
      << SourceRange(ImportLoc, ModuleNameLoc);
      ModuleBuildFailed = true;
      return ModuleLoadResult();
    }

    if (ModuleFileName.empty()) {
      if (Module && Module->HasIncompatibleModuleFile) {
        // We tried and failed to load a module file for this module. Fall
        // back to textual inclusion for its headers.
        return ModuleLoadResult(nullptr, /*missingExpected*/true);
      }

      getDiagnostics().Report(ModuleNameLoc, diag::err_module_build_disabled)
          << ModuleName;
      ModuleBuildFailed = true;
      return ModuleLoadResult();
    }

    // If we don't already have an ASTReader, create one now.
    if (!ModuleManager)
      createModuleManager();

    llvm::Timer Timer;
    if (FrontendTimerGroup)
      Timer.init("Loading " + ModuleFileName, *FrontendTimerGroup);
    llvm::TimeRegion TimeLoading(FrontendTimerGroup ? &Timer : nullptr);

    // Try to load the module file. If we are trying to load from the prebuilt
    // module path, we don't have the module map files and don't know how to
    // rebuild modules.
    unsigned ARRFlags = LoadFromPrebuiltModulePath ?
                        ASTReader::ARR_ConfigurationMismatch :
                        ASTReader::ARR_OutOfDate | ASTReader::ARR_Missing;
    switch (ModuleManager->ReadAST(ModuleFileName,
                                   LoadFromPrebuiltModulePath ?
                                   serialization::MK_PrebuiltModule :
                                   serialization::MK_ImplicitModule,
                                   ImportLoc,
                                   ARRFlags)) {
    case ASTReader::Success: {
      if (LoadFromPrebuiltModulePath && !Module) {
        Module = PP->getHeaderSearchInfo().lookupModule(ModuleName);
        if (!Module || !Module->getASTFile() ||
            FileMgr->getFile(ModuleFileName) != Module->getASTFile()) {
          // Error out if Module does not refer to the file in the prebuilt
          // module path.
          getDiagnostics().Report(ModuleNameLoc, diag::err_module_prebuilt)
              << ModuleName;
          ModuleBuildFailed = true;
          KnownModules[Path[0].first] = nullptr;
          return ModuleLoadResult();
        }
      }
      break;
    }

    case ASTReader::OutOfDate:
    case ASTReader::Missing: {
      if (LoadFromPrebuiltModulePath) {
        // We can't rebuild the module without a module map. Since ReadAST
        // already produces diagnostics for these two cases, we simply
        // error out here.
        ModuleBuildFailed = true;
        KnownModules[Path[0].first] = nullptr;
        return ModuleLoadResult();
      }

      // The module file is missing or out-of-date. Build it.
      assert(Module && "missing module file");
      // Check whether there is a cycle in the module graph.
      ModuleBuildStack ModPath = getSourceManager().getModuleBuildStack();
      ModuleBuildStack::iterator Pos = ModPath.begin(), PosEnd = ModPath.end();
      for (; Pos != PosEnd; ++Pos) {
        if (Pos->first == ModuleName)
          break;
      }

      if (Pos != PosEnd) {
        SmallString<256> CyclePath;
        for (; Pos != PosEnd; ++Pos) {
          CyclePath += Pos->first;
          CyclePath += " -> ";
        }
        CyclePath += ModuleName;

        getDiagnostics().Report(ModuleNameLoc, diag::err_module_cycle)
          << ModuleName << CyclePath;
        return ModuleLoadResult();
      }

      // Check whether we have already attempted to build this module (but
      // failed).
      if (getPreprocessorOpts().FailedModules &&
          getPreprocessorOpts().FailedModules->hasAlreadyFailed(ModuleName)) {
        getDiagnostics().Report(ModuleNameLoc, diag::err_module_not_built)
          << ModuleName
          << SourceRange(ImportLoc, ModuleNameLoc);
        ModuleBuildFailed = true;
        return ModuleLoadResult();
      }

      // Try to compile and then load the module.
      if (!compileAndLoadModule(*this, ImportLoc, ModuleNameLoc, Module,
                                ModuleFileName)) {
        assert(getDiagnostics().hasErrorOccurred() &&
               "undiagnosed error in compileAndLoadModule");
        if (getPreprocessorOpts().FailedModules)
          getPreprocessorOpts().FailedModules->addFailed(ModuleName);
        KnownModules[Path[0].first] = nullptr;
        ModuleBuildFailed = true;
        return ModuleLoadResult();
      }

      // Okay, we've rebuilt and now loaded the module.
      break;
    }

    case ASTReader::ConfigurationMismatch:
      if (LoadFromPrebuiltModulePath)
        getDiagnostics().Report(SourceLocation(),
                                diag::warn_module_config_mismatch)
            << ModuleFileName;
      // Fall through to error out.
    case ASTReader::VersionMismatch:
    case ASTReader::HadErrors:
      ModuleLoader::HadFatalFailure = true;
      // FIXME: The ASTReader will already have complained, but can we shoehorn
      // that diagnostic information into a more useful form?
      KnownModules[Path[0].first] = nullptr;
      return ModuleLoadResult();

    case ASTReader::Failure:
      ModuleLoader::HadFatalFailure = true;
      // Already complained, but note now that we failed.
      KnownModules[Path[0].first] = nullptr;
      ModuleBuildFailed = true;
      return ModuleLoadResult();
    }

    // Cache the result of this top-level module lookup for later.
    Known = KnownModules.insert(std::make_pair(Path[0].first, Module)).first;
  }
  
  // If we never found the module, fail.
  if (!Module)
    return ModuleLoadResult();
  
  // Verify that the rest of the module path actually corresponds to
  // a submodule.
  if (Path.size() > 1) {
    for (unsigned I = 1, N = Path.size(); I != N; ++I) {
      StringRef Name = Path[I].first->getName();
      clang::Module *Sub = Module->findSubmodule(Name);
      
      if (!Sub) {
        // Attempt to perform typo correction to find a module name that works.
        SmallVector<StringRef, 2> Best;
        unsigned BestEditDistance = (std::numeric_limits<unsigned>::max)();
        
        for (clang::Module::submodule_iterator J = Module->submodule_begin(), 
                                            JEnd = Module->submodule_end();
             J != JEnd; ++J) {
          unsigned ED = Name.edit_distance((*J)->Name,
                                           /*AllowReplacements=*/true,
                                           BestEditDistance);
          if (ED <= BestEditDistance) {
            if (ED < BestEditDistance) {
              Best.clear();
              BestEditDistance = ED;
            }
            
            Best.push_back((*J)->Name);
          }
        }
        
        // If there was a clear winner, user it.
        if (Best.size() == 1) {
          getDiagnostics().Report(Path[I].second, 
                                  diag::err_no_submodule_suggest)
            << Path[I].first << Module->getFullModuleName() << Best[0]
            << SourceRange(Path[0].second, Path[I-1].second)
            << FixItHint::CreateReplacement(SourceRange(Path[I].second),
                                            Best[0]);
          
          Sub = Module->findSubmodule(Best[0]);
        }
      }
      
      if (!Sub) {
        // No submodule by this name. Complain, and don't look for further
        // submodules.
        getDiagnostics().Report(Path[I].second, diag::err_no_submodule)
          << Path[I].first << Module->getFullModuleName()
          << SourceRange(Path[0].second, Path[I-1].second);
        break;
      }
      
      Module = Sub;
    }
  }

  // Make the named module visible, if it's not already part of the module
  // we are parsing.
  if (ModuleName != getLangOpts().CurrentModule) {
    if (!Module->IsFromModuleFile) {
      // We have an umbrella header or directory that doesn't actually include
      // all of the headers within the directory it covers. Complain about
      // this missing submodule and recover by forgetting that we ever saw
      // this submodule.
      // FIXME: Should we detect this at module load time? It seems fairly
      // expensive (and rare).
      getDiagnostics().Report(ImportLoc, diag::warn_missing_submodule)
        << Module->getFullModuleName()
        << SourceRange(Path.front().second, Path.back().second);

      return ModuleLoadResult(nullptr, true);
    }

    // Check whether this module is available.
    clang::Module::Requirement Requirement;
    clang::Module::UnresolvedHeaderDirective MissingHeader;
    clang::Module *ShadowingModule = nullptr;
    if (!Module->isAvailable(getLangOpts(), getTarget(), Requirement,
                             MissingHeader, ShadowingModule)) {

      assert(!ShadowingModule &&
             "lookup of module by name should never find shadowed module");

      if (MissingHeader.FileNameLoc.isValid()) {
        getDiagnostics().Report(MissingHeader.FileNameLoc,
                                diag::err_module_header_missing)
          << MissingHeader.IsUmbrella << MissingHeader.FileName;
      } else {
        getDiagnostics().Report(ImportLoc, diag::err_module_unavailable)
          << Module->getFullModuleName()
          << Requirement.second << Requirement.first
          << SourceRange(Path.front().second, Path.back().second);
      }
      LastModuleImportLoc = ImportLoc;
      LastModuleImportResult = ModuleLoadResult();
      return ModuleLoadResult();
    }

    ModuleManager->makeModuleVisible(Module, Visibility, ImportLoc);
  }

  // Check for any configuration macros that have changed.
  clang::Module *TopModule = Module->getTopLevelModule();
  for (unsigned I = 0, N = TopModule->ConfigMacros.size(); I != N; ++I) {
    checkConfigMacro(getPreprocessor(), TopModule->ConfigMacros[I],
                     Module, ImportLoc);
  }

  LastModuleImportLoc = ImportLoc;
  LastModuleImportResult = ModuleLoadResult(Module, false);
  return LastModuleImportResult;
}

void CompilerInstance::makeModuleVisible(Module *Mod,
                                         Module::NameVisibilityKind Visibility,
                                         SourceLocation ImportLoc) {
  if (!ModuleManager)
    createModuleManager();
  if (!ModuleManager)
    return;

  ModuleManager->makeModuleVisible(Mod, Visibility, ImportLoc);
}

GlobalModuleIndex *CompilerInstance::loadGlobalModuleIndex(
    SourceLocation TriggerLoc) {
  if (getPreprocessor().getHeaderSearchInfo().getModuleCachePath().empty())
    return nullptr;
  if (!ModuleManager)
    createModuleManager();
  // Can't do anything if we don't have the module manager.
  if (!ModuleManager)
    return nullptr;
  // Get an existing global index.  This loads it if not already
  // loaded.
  ModuleManager->loadGlobalIndex();
  GlobalModuleIndex *GlobalIndex = ModuleManager->getGlobalIndex();
  // If the global index doesn't exist, create it.
  if (!GlobalIndex && shouldBuildGlobalModuleIndex() && hasFileManager() &&
      hasPreprocessor()) {
    llvm::sys::fs::create_directories(
      getPreprocessor().getHeaderSearchInfo().getModuleCachePath());
    GlobalModuleIndex::writeIndex(
        getFileManager(), getPCHContainerReader(),
        getPreprocessor().getHeaderSearchInfo().getModuleCachePath());
    ModuleManager->resetForReload();
    ModuleManager->loadGlobalIndex();
    GlobalIndex = ModuleManager->getGlobalIndex();
  }
  // For finding modules needing to be imported for fixit messages,
  // we need to make the global index cover all modules, so we do that here.
  if (!HaveFullGlobalModuleIndex && GlobalIndex && !buildingModule()) {
    ModuleMap &MMap = getPreprocessor().getHeaderSearchInfo().getModuleMap();
    bool RecreateIndex = false;
    for (ModuleMap::module_iterator I = MMap.module_begin(),
        E = MMap.module_end(); I != E; ++I) {
      Module *TheModule = I->second;
      const FileEntry *Entry = TheModule->getASTFile();
      if (!Entry) {
        SmallVector<std::pair<IdentifierInfo *, SourceLocation>, 2> Path;
        Path.push_back(std::make_pair(
            getPreprocessor().getIdentifierInfo(TheModule->Name), TriggerLoc));
        std::reverse(Path.begin(), Path.end());
        // Load a module as hidden.  This also adds it to the global index.
        loadModule(TheModule->DefinitionLoc, Path, Module::Hidden, false);
        RecreateIndex = true;
      }
    }
    if (RecreateIndex) {
      GlobalModuleIndex::writeIndex(
          getFileManager(), getPCHContainerReader(),
          getPreprocessor().getHeaderSearchInfo().getModuleCachePath());
      ModuleManager->resetForReload();
      ModuleManager->loadGlobalIndex();
      GlobalIndex = ModuleManager->getGlobalIndex();
    }
    HaveFullGlobalModuleIndex = true;
  }
  return GlobalIndex;
}

// Check global module index for missing imports.
bool
CompilerInstance::lookupMissingImports(StringRef Name,
                                       SourceLocation TriggerLoc) {
  // Look for the symbol in non-imported modules, but only if an error
  // actually occurred.
  if (!buildingModule()) {
    // Load global module index, or retrieve a previously loaded one.
    GlobalModuleIndex *GlobalIndex = loadGlobalModuleIndex(
      TriggerLoc);

    // Only if we have a global index.
    if (GlobalIndex) {
      GlobalModuleIndex::HitSet FoundModules;

      // Find the modules that reference the identifier.
      // Note that this only finds top-level modules.
      // We'll let diagnoseTypo find the actual declaration module.
      if (GlobalIndex->lookupIdentifier(Name, FoundModules))
        return true;
    }
  }

  return false;
}
void CompilerInstance::resetAndLeakSema() { BuryPointer(takeSema()); }

void CompilerInstance::setExternalSemaSource(
    IntrusiveRefCntPtr<ExternalSemaSource> ESS) {
  ExternalSemaSrc = std::move(ESS);
}<|MERGE_RESOLUTION|>--- conflicted
+++ resolved
@@ -539,7 +539,6 @@
                                   CodeCompleteConsumer *CompletionConsumer) {
   TheSema.reset(new Sema(getPreprocessor(), getASTContext(), getASTConsumer(),
                          TUKind, CompletionConsumer));
-<<<<<<< HEAD
 
   // Set up API notes.
   TheSema->APINotes.setSwiftVersion(getAPINotesOpts().SwiftVersion);
@@ -559,12 +558,12 @@
         break;
       }
     }
-=======
+  }
+
   // Attach the external sema source if there is any.
   if (ExternalSemaSrc) {
     TheSema->addExternalSource(ExternalSemaSrc.get());
     ExternalSemaSrc->InitializeSema(*TheSema);
->>>>>>> 6764ec08
   }
 }
 
