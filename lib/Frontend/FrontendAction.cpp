//===--- FrontendAction.cpp -----------------------------------------------===//
//
//                     The LLVM Compiler Infrastructure
//
// This file is distributed under the University of Illinois Open Source
// License. See LICENSE.TXT for details.
//
//===----------------------------------------------------------------------===//

#include "clang/Frontend/FrontendAction.h"
#include "clang/AST/ASTConsumer.h"
#include "clang/AST/ASTContext.h"
#include "clang/AST/DeclGroup.h"
#include "clang/Frontend/ASTUnit.h"
#include "clang/Frontend/CompilerInstance.h"
#include "clang/Frontend/FrontendDiagnostic.h"
#include "clang/Frontend/FrontendPluginRegistry.h"
#include "clang/Frontend/LayoutOverrideSource.h"
#include "clang/Frontend/MultiplexConsumer.h"
#include "clang/Frontend/Utils.h"
#include "clang/Lex/HeaderSearch.h"
#include "clang/Lex/LiteralSupport.h"
#include "clang/Lex/Preprocessor.h"
#include "clang/Lex/PreprocessorOptions.h"
#include "clang/Parse/ParseAST.h"
#include "clang/Serialization/ASTDeserializationListener.h"
#include "clang/Serialization/ASTReader.h"
#include "clang/Serialization/GlobalModuleIndex.h"
#include "llvm/Support/ErrorHandling.h"
#include "llvm/Support/FileSystem.h"
#include "llvm/Support/Path.h"
#include "llvm/Support/Timer.h"
#include "llvm/Support/raw_ostream.h"
#include <system_error>
using namespace clang;

LLVM_INSTANTIATE_REGISTRY(FrontendPluginRegistry)

namespace {

class DelegatingDeserializationListener : public ASTDeserializationListener {
  ASTDeserializationListener *Previous;
  bool DeletePrevious;

public:
  explicit DelegatingDeserializationListener(
      ASTDeserializationListener *Previous, bool DeletePrevious)
      : Previous(Previous), DeletePrevious(DeletePrevious) {}
  ~DelegatingDeserializationListener() override {
    if (DeletePrevious)
      delete Previous;
  }

  void ReaderInitialized(ASTReader *Reader) override {
    if (Previous)
      Previous->ReaderInitialized(Reader);
  }
  void IdentifierRead(serialization::IdentID ID,
                      IdentifierInfo *II) override {
    if (Previous)
      Previous->IdentifierRead(ID, II);
  }
  void TypeRead(serialization::TypeIdx Idx, QualType T) override {
    if (Previous)
      Previous->TypeRead(Idx, T);
  }
  void DeclRead(serialization::DeclID ID, const Decl *D) override {
    if (Previous)
      Previous->DeclRead(ID, D);
  }
  void SelectorRead(serialization::SelectorID ID, Selector Sel) override {
    if (Previous)
      Previous->SelectorRead(ID, Sel);
  }
  void MacroDefinitionRead(serialization::PreprocessedEntityID PPID,
                           MacroDefinitionRecord *MD) override {
    if (Previous)
      Previous->MacroDefinitionRead(PPID, MD);
  }
};

/// Dumps deserialized declarations.
class DeserializedDeclsDumper : public DelegatingDeserializationListener {
public:
  explicit DeserializedDeclsDumper(ASTDeserializationListener *Previous,
                                   bool DeletePrevious)
      : DelegatingDeserializationListener(Previous, DeletePrevious) {}

  void DeclRead(serialization::DeclID ID, const Decl *D) override {
    llvm::outs() << "PCH DECL: " << D->getDeclKindName();
    if (const NamedDecl *ND = dyn_cast<NamedDecl>(D)) {
      llvm::outs() << " - ";
      ND->printQualifiedName(llvm::outs());
    }
    llvm::outs() << "\n";

    DelegatingDeserializationListener::DeclRead(ID, D);
  }
};

/// Checks deserialized declarations and emits error if a name
/// matches one given in command-line using -error-on-deserialized-decl.
class DeserializedDeclsChecker : public DelegatingDeserializationListener {
  ASTContext &Ctx;
  std::set<std::string> NamesToCheck;

public:
  DeserializedDeclsChecker(ASTContext &Ctx,
                           const std::set<std::string> &NamesToCheck,
                           ASTDeserializationListener *Previous,
                           bool DeletePrevious)
      : DelegatingDeserializationListener(Previous, DeletePrevious), Ctx(Ctx),
        NamesToCheck(NamesToCheck) {}

  void DeclRead(serialization::DeclID ID, const Decl *D) override {
    if (const NamedDecl *ND = dyn_cast<NamedDecl>(D))
      if (NamesToCheck.find(ND->getNameAsString()) != NamesToCheck.end()) {
        unsigned DiagID
          = Ctx.getDiagnostics().getCustomDiagID(DiagnosticsEngine::Error,
                                                 "%0 was deserialized");
        Ctx.getDiagnostics().Report(Ctx.getFullLoc(D->getLocation()), DiagID)
            << ND->getNameAsString();
      }

    DelegatingDeserializationListener::DeclRead(ID, D);
  }
};

} // end anonymous namespace

FrontendAction::FrontendAction() : Instance(nullptr) {}

FrontendAction::~FrontendAction() {}

void FrontendAction::setCurrentInput(const FrontendInputFile &CurrentInput,
                                     std::unique_ptr<ASTUnit> AST) {
  this->CurrentInput = CurrentInput;
  CurrentASTUnit = std::move(AST);
}

Module *FrontendAction::getCurrentModule() const {
  CompilerInstance &CI = getCompilerInstance();
  return CI.getPreprocessor().getHeaderSearchInfo().lookupModule(
      CI.getLangOpts().CurrentModule, /*AllowSearch*/false);
}

std::unique_ptr<ASTConsumer>
FrontendAction::CreateWrappedASTConsumer(CompilerInstance &CI,
                                         StringRef InFile) {
  std::unique_ptr<ASTConsumer> Consumer = CreateASTConsumer(CI, InFile);
  if (!Consumer)
    return nullptr;

  // If there are no registered plugins we don't need to wrap the consumer
  if (FrontendPluginRegistry::begin() == FrontendPluginRegistry::end())
    return Consumer;

  // If this is a code completion run, avoid invoking the plugin consumers
  if (CI.hasCodeCompletionConsumer())
    return Consumer;

  // Collect the list of plugins that go before the main action (in Consumers)
  // or after it (in AfterConsumers)
  std::vector<std::unique_ptr<ASTConsumer>> Consumers;
  std::vector<std::unique_ptr<ASTConsumer>> AfterConsumers;
  for (FrontendPluginRegistry::iterator it = FrontendPluginRegistry::begin(),
                                        ie = FrontendPluginRegistry::end();
       it != ie; ++it) {
    std::unique_ptr<PluginASTAction> P = it->instantiate();
    PluginASTAction::ActionType ActionType = P->getActionType();
    if (ActionType == PluginASTAction::Cmdline) {
      // This is O(|plugins| * |add_plugins|), but since both numbers are
      // way below 50 in practice, that's ok.
      for (size_t i = 0, e = CI.getFrontendOpts().AddPluginActions.size();
           i != e; ++i) {
        if (it->getName() == CI.getFrontendOpts().AddPluginActions[i]) {
          ActionType = PluginASTAction::AddAfterMainAction;
          break;
        }
      }
    }
    if ((ActionType == PluginASTAction::AddBeforeMainAction ||
         ActionType == PluginASTAction::AddAfterMainAction) &&
        P->ParseArgs(CI, CI.getFrontendOpts().PluginArgs[it->getName()])) {
      std::unique_ptr<ASTConsumer> PluginConsumer = P->CreateASTConsumer(CI, InFile);
      if (ActionType == PluginASTAction::AddBeforeMainAction) {
        Consumers.push_back(std::move(PluginConsumer));
      } else {
        AfterConsumers.push_back(std::move(PluginConsumer));
      }
    }
  }

  // Add to Consumers the main consumer, then all the plugins that go after it
  Consumers.push_back(std::move(Consumer));
  for (auto &C : AfterConsumers) {
    Consumers.push_back(std::move(C));
  }

  return llvm::make_unique<MultiplexConsumer>(std::move(Consumers));
}

/// For preprocessed files, if the first line is the linemarker and specifies
/// the original source file name, use that name as the input file name.
/// Returns the location of the first token after the line marker directive.
///
/// \param CI The compiler instance.
/// \param InputFile Populated with the filename from the line marker.
/// \param IsModuleMap If \c true, add a line note corresponding to this line
///        directive. (We need to do this because the directive will not be
///        visited by the preprocessor.)
static SourceLocation ReadOriginalFileName(CompilerInstance &CI,
                                           std::string &InputFile,
                                           bool IsModuleMap = false) {
  auto &SourceMgr = CI.getSourceManager();
  auto MainFileID = SourceMgr.getMainFileID();

  bool Invalid = false;
  const auto *MainFileBuf = SourceMgr.getBuffer(MainFileID, &Invalid);
  if (Invalid)
    return SourceLocation();

  std::unique_ptr<Lexer> RawLexer(
      new Lexer(MainFileID, MainFileBuf, SourceMgr, CI.getLangOpts()));

  // If the first line has the syntax of
  //
  // # NUM "FILENAME"
  //
  // we use FILENAME as the input file name.
  Token T;
  if (RawLexer->LexFromRawLexer(T) || T.getKind() != tok::hash)
    return SourceLocation();
  if (RawLexer->LexFromRawLexer(T) || T.isAtStartOfLine() ||
      T.getKind() != tok::numeric_constant)
    return SourceLocation();

  unsigned LineNo;
  SourceLocation LineNoLoc = T.getLocation();
  if (IsModuleMap) {
    llvm::SmallString<16> Buffer;
    if (Lexer::getSpelling(LineNoLoc, Buffer, SourceMgr, CI.getLangOpts())
            .getAsInteger(10, LineNo))
      return SourceLocation();
  }

  RawLexer->LexFromRawLexer(T);
  if (T.isAtStartOfLine() || T.getKind() != tok::string_literal)
    return SourceLocation();

  StringLiteralParser Literal(T, CI.getPreprocessor());
  if (Literal.hadError)
    return SourceLocation();
  RawLexer->LexFromRawLexer(T);
  if (T.isNot(tok::eof) && !T.isAtStartOfLine())
    return SourceLocation();
  InputFile = Literal.GetString().str();

  if (IsModuleMap)
    CI.getSourceManager().AddLineNote(
        LineNoLoc, LineNo, SourceMgr.getLineTableFilenameID(InputFile), false,
        false, SrcMgr::C_User_ModuleMap);

  return T.getLocation();
}

static SmallVectorImpl<char> &
operator+=(SmallVectorImpl<char> &Includes, StringRef RHS) {
  Includes.append(RHS.begin(), RHS.end());
  return Includes;
}

static void addHeaderInclude(StringRef HeaderName,
                             SmallVectorImpl<char> &Includes,
                             const LangOptions &LangOpts,
                             bool IsExternC) {
  if (IsExternC && LangOpts.CPlusPlus)
    Includes += "extern \"C\" {\n";
  if (LangOpts.ObjC1)
    Includes += "#import \"";
  else
    Includes += "#include \"";

  Includes += HeaderName;

  Includes += "\"\n";
  if (IsExternC && LangOpts.CPlusPlus)
    Includes += "}\n";
}

/// Collect the set of header includes needed to construct the given 
/// module and update the TopHeaders file set of the module.
///
/// \param Module The module we're collecting includes from.
///
/// \param Includes Will be augmented with the set of \#includes or \#imports
/// needed to load all of the named headers.
static std::error_code collectModuleHeaderIncludes(
    const LangOptions &LangOpts, FileManager &FileMgr, DiagnosticsEngine &Diag,
    ModuleMap &ModMap, clang::Module *Module, SmallVectorImpl<char> &Includes) {
  // Don't collect any headers for unavailable modules.
  if (!Module->isAvailable())
    return std::error_code();

  // Resolve all lazy header directives to header files.
  ModMap.resolveHeaderDirectives(Module);

  // If any headers are missing, we can't build this module. In most cases,
  // diagnostics for this should have already been produced; we only get here
  // if explicit stat information was provided.
  // FIXME: If the name resolves to a file with different stat information,
  // produce a better diagnostic.
  if (!Module->MissingHeaders.empty()) {
    auto &MissingHeader = Module->MissingHeaders.front();
    Diag.Report(MissingHeader.FileNameLoc, diag::err_module_header_missing)
      << MissingHeader.IsUmbrella << MissingHeader.FileName;
    return std::error_code();
  }

  // Add includes for each of these headers.
  for (auto HK : {Module::HK_Normal, Module::HK_Private}) {
    for (Module::Header &H : Module->Headers[HK]) {
      Module->addTopHeader(H.Entry);
      // Use the path as specified in the module map file. We'll look for this
      // file relative to the module build directory (the directory containing
      // the module map file) so this will find the same file that we found
      // while parsing the module map.
      addHeaderInclude(H.NameAsWritten, Includes, LangOpts, Module->IsExternC);
    }
  }
  // Note that Module->PrivateHeaders will not be a TopHeader.

  if (Module::Header UmbrellaHeader = Module->getUmbrellaHeader()) {
    Module->addTopHeader(UmbrellaHeader.Entry);
    if (Module->Parent)
      // Include the umbrella header for submodules.
      addHeaderInclude(UmbrellaHeader.NameAsWritten, Includes, LangOpts,
                       Module->IsExternC);
  } else if (Module::DirectoryName UmbrellaDir = Module->getUmbrellaDir()) {
    // Add all of the headers we find in this subdirectory.
    std::error_code EC;
    SmallString<128> DirNative;
    llvm::sys::path::native(UmbrellaDir.Entry->getName(), DirNative);

    vfs::FileSystem &FS = *FileMgr.getVirtualFileSystem();
    for (vfs::recursive_directory_iterator Dir(FS, DirNative, EC), End;
         Dir != End && !EC; Dir.increment(EC)) {
      // Check whether this entry has an extension typically associated with 
      // headers.
      if (!llvm::StringSwitch<bool>(llvm::sys::path::extension(Dir->getName()))
          .Cases(".h", ".H", ".hh", ".hpp", true)
          .Default(false))
        continue;

      const FileEntry *Header = FileMgr.getFile(Dir->getName());
      // FIXME: This shouldn't happen unless there is a file system race. Is
      // that worth diagnosing?
      if (!Header)
        continue;

      // If this header is marked 'unavailable' in this module, don't include 
      // it.
      if (ModMap.isHeaderUnavailableInModule(Header, Module))
        continue;

      // Compute the relative path from the directory to this file.
      SmallVector<StringRef, 16> Components;
      auto PathIt = llvm::sys::path::rbegin(Dir->getName());
      for (int I = 0; I != Dir.level() + 1; ++I, ++PathIt)
        Components.push_back(*PathIt);
      SmallString<128> RelativeHeader(UmbrellaDir.NameAsWritten);
      for (auto It = Components.rbegin(), End = Components.rend(); It != End;
           ++It)
        llvm::sys::path::append(RelativeHeader, *It);

      // Include this header as part of the umbrella directory.
      Module->addTopHeader(Header);
      addHeaderInclude(RelativeHeader, Includes, LangOpts, Module->IsExternC);
    }

    if (EC)
      return EC;
  }

  // Recurse into submodules.
  for (clang::Module::submodule_iterator Sub = Module->submodule_begin(),
                                      SubEnd = Module->submodule_end();
       Sub != SubEnd; ++Sub)
    if (std::error_code Err = collectModuleHeaderIncludes(
            LangOpts, FileMgr, Diag, ModMap, *Sub, Includes))
      return Err;

  return std::error_code();
}

static bool loadModuleMapForModuleBuild(CompilerInstance &CI, bool IsSystem,
                                        bool IsPreprocessed,
                                        std::string &PresumedModuleMapFile,
                                        unsigned &Offset) {
  auto &SrcMgr = CI.getSourceManager();
  HeaderSearch &HS = CI.getPreprocessor().getHeaderSearchInfo();

  // Map the current input to a file.
  FileID ModuleMapID = SrcMgr.getMainFileID();
  const FileEntry *ModuleMap = SrcMgr.getFileEntryForID(ModuleMapID);

  // If the module map is preprocessed, handle the initial line marker;
  // line directives are not part of the module map syntax in general.
  Offset = 0;
  if (IsPreprocessed) {
    SourceLocation EndOfLineMarker =
        ReadOriginalFileName(CI, PresumedModuleMapFile, /*IsModuleMap*/ true);
    if (EndOfLineMarker.isValid())
      Offset = CI.getSourceManager().getDecomposedLoc(EndOfLineMarker).second;
  }

  // Load the module map file.
  if (HS.loadModuleMapFile(ModuleMap, IsSystem, ModuleMapID, &Offset,
                           PresumedModuleMapFile))
    return true;

  if (SrcMgr.getBuffer(ModuleMapID)->getBufferSize() == Offset)
    Offset = 0;

  return false;
}

static Module *prepareToBuildModule(CompilerInstance &CI,
                                    StringRef ModuleMapFilename) {
  if (CI.getLangOpts().CurrentModule.empty()) {
    CI.getDiagnostics().Report(diag::err_missing_module_name);

    // FIXME: Eventually, we could consider asking whether there was just
    // a single module described in the module map, and use that as a 
    // default. Then it would be fairly trivial to just "compile" a module
    // map with a single module (the common case).
    return nullptr;
  }

  // Dig out the module definition.
  HeaderSearch &HS = CI.getPreprocessor().getHeaderSearchInfo();
  Module *M = HS.lookupModule(CI.getLangOpts().CurrentModule,
                              /*AllowSearch=*/false);
  if (!M) {
    CI.getDiagnostics().Report(diag::err_missing_module)
      << CI.getLangOpts().CurrentModule << ModuleMapFilename;

    return nullptr;
  }

  // Check whether we can build this module at all.
  if (Preprocessor::checkModuleIsAvailable(CI.getLangOpts(), CI.getTarget(),
                                           CI.getDiagnostics(), M))
    return nullptr;

  // Inform the preprocessor that includes from within the input buffer should
  // be resolved relative to the build directory of the module map file.
  CI.getPreprocessor().setMainFileDir(M->Directory);

  // If the module was inferred from a different module map (via an expanded
  // umbrella module definition), track that fact.
  // FIXME: It would be preferable to fill this in as part of processing
  // the module map, rather than adding it after the fact.
  StringRef OriginalModuleMapName = CI.getFrontendOpts().OriginalModuleMap;
  if (!OriginalModuleMapName.empty()) {
    auto *OriginalModuleMap =
        CI.getFileManager().getFile(OriginalModuleMapName,
                                    /*openFile*/ true);
    if (!OriginalModuleMap) {
      CI.getDiagnostics().Report(diag::err_module_map_not_found)
        << OriginalModuleMapName;
      return nullptr;
    }
    if (OriginalModuleMap != CI.getSourceManager().getFileEntryForID(
                                 CI.getSourceManager().getMainFileID())) {
      M->IsInferred = true;
      CI.getPreprocessor().getHeaderSearchInfo().getModuleMap()
        .setInferredModuleAllowedBy(M, OriginalModuleMap);
    }
  }

  // If we're being run from the command-line, the module build stack will not
  // have been filled in yet, so complete it now in order to allow us to detect
  // module cycles.
  SourceManager &SourceMgr = CI.getSourceManager();
  if (SourceMgr.getModuleBuildStack().empty())
    SourceMgr.pushModuleBuildStack(CI.getLangOpts().CurrentModule,
                                   FullSourceLoc(SourceLocation(), SourceMgr));
  return M;
}

/// Compute the input buffer that should be used to build the specified module.
static std::unique_ptr<llvm::MemoryBuffer>
getInputBufferForModule(CompilerInstance &CI, Module *M) {
  FileManager &FileMgr = CI.getFileManager();

  // Collect the set of #includes we need to build the module.
  SmallString<256> HeaderContents;
  std::error_code Err = std::error_code();
  if (Module::Header UmbrellaHeader = M->getUmbrellaHeader())
    addHeaderInclude(UmbrellaHeader.NameAsWritten, HeaderContents,
                     CI.getLangOpts(), M->IsExternC);
  Err = collectModuleHeaderIncludes(
      CI.getLangOpts(), FileMgr, CI.getDiagnostics(),
      CI.getPreprocessor().getHeaderSearchInfo().getModuleMap(), M,
      HeaderContents);

  if (Err) {
    CI.getDiagnostics().Report(diag::err_module_cannot_create_includes)
      << M->getFullModuleName() << Err.message();
    return nullptr;
  }

  return llvm::MemoryBuffer::getMemBufferCopy(
      HeaderContents, Module::getModuleInputBufferName());
}

bool FrontendAction::BeginSourceFile(CompilerInstance &CI,
                                     const FrontendInputFile &RealInput) {
  FrontendInputFile Input(RealInput);
  assert(!Instance && "Already processing a source file!");
  assert(!Input.isEmpty() && "Unexpected empty filename!");
  setCurrentInput(Input);
  setCompilerInstance(&CI);

  StringRef InputFile = Input.getFile();
  bool HasBegunSourceFile = false;
  bool ReplayASTFile = Input.getKind().getFormat() == InputKind::Precompiled &&
                       usesPreprocessorOnly();
  if (!BeginInvocation(CI))
    goto failure;

  // If we're replaying the build of an AST file, import it and set up
  // the initial state from its build.
  if (ReplayASTFile) {
    IntrusiveRefCntPtr<DiagnosticsEngine> Diags(&CI.getDiagnostics());

    // The AST unit populates its own diagnostics engine rather than ours.
    IntrusiveRefCntPtr<DiagnosticsEngine> ASTDiags(
        new DiagnosticsEngine(Diags->getDiagnosticIDs(),
                              &Diags->getDiagnosticOptions()));
    ASTDiags->setClient(Diags->getClient(), /*OwnsClient*/false);

    std::unique_ptr<ASTUnit> AST = ASTUnit::LoadFromASTFile(
        InputFile, CI.getPCHContainerReader(), ASTUnit::LoadPreprocessorOnly,
        ASTDiags, CI.getFileSystemOpts(), CI.getCodeGenOpts().DebugTypeExtRefs);
    if (!AST)
      goto failure;

    // Options relating to how we treat the input (but not what we do with it)
    // are inherited from the AST unit.
    CI.getHeaderSearchOpts() = AST->getHeaderSearchOpts();
    CI.getPreprocessorOpts() = AST->getPreprocessorOpts();
    CI.getLangOpts() = AST->getLangOpts();

    // Set the shared objects, these are reset when we finish processing the
    // file, otherwise the CompilerInstance will happily destroy them.
    CI.setFileManager(&AST->getFileManager());
    CI.createSourceManager(CI.getFileManager());
    CI.getSourceManager().initializeForReplay(AST->getSourceManager());

    // Preload all the module files loaded transitively by the AST unit. Also
    // load all module map files that were parsed as part of building the AST
    // unit.
    if (auto ASTReader = AST->getASTReader()) {
      auto &MM = ASTReader->getModuleManager();
      auto &PrimaryModule = MM.getPrimaryModule();

      for (ModuleFile &MF : MM)
        if (&MF != &PrimaryModule)
          CI.getFrontendOpts().ModuleFiles.push_back(MF.FileName);

      ASTReader->visitTopLevelModuleMaps(PrimaryModule,
                                         [&](const FileEntry *FE) {
        CI.getFrontendOpts().ModuleMapFiles.push_back(FE->getName());
      });
    }

    // Set up the input file for replay purposes.
    auto Kind = AST->getInputKind();
    if (Kind.getFormat() == InputKind::ModuleMap) {
      Module *ASTModule =
          AST->getPreprocessor().getHeaderSearchInfo().lookupModule(
              AST->getLangOpts().CurrentModule, /*AllowSearch*/ false);
      assert(ASTModule && "module file does not define its own module");
      Input = FrontendInputFile(ASTModule->PresumedModuleMapFile, Kind);
    } else {
      auto &SM = CI.getSourceManager();
      FileID ID = SM.getMainFileID();
      if (auto *File = SM.getFileEntryForID(ID))
        Input = FrontendInputFile(File->getName(), Kind);
      else
        Input = FrontendInputFile(SM.getBuffer(ID), Kind);
    }
    setCurrentInput(Input, std::move(AST));
  }

  // AST files follow a very different path, since they share objects via the
  // AST unit.
  if (Input.getKind().getFormat() == InputKind::Precompiled) {
    assert(!usesPreprocessorOnly() && "this case was handled above");
    assert(hasASTFileSupport() &&
           "This action does not have AST file support!");

    IntrusiveRefCntPtr<DiagnosticsEngine> Diags(&CI.getDiagnostics());

    std::unique_ptr<ASTUnit> AST = ASTUnit::LoadFromASTFile(
        InputFile, CI.getPCHContainerReader(), ASTUnit::LoadEverything, Diags,
        CI.getFileSystemOpts(), CI.getCodeGenOpts().DebugTypeExtRefs);

    if (!AST)
      goto failure;

    // Inform the diagnostic client we are processing a source file.
    CI.getDiagnosticClient().BeginSourceFile(CI.getLangOpts(), nullptr);
    HasBegunSourceFile = true;

    // Set the shared objects, these are reset when we finish processing the
    // file, otherwise the CompilerInstance will happily destroy them.
    CI.setFileManager(&AST->getFileManager());
    CI.setSourceManager(&AST->getSourceManager());
    CI.setPreprocessor(AST->getPreprocessorPtr());
    Preprocessor &PP = CI.getPreprocessor();
    PP.getBuiltinInfo().initializeBuiltins(PP.getIdentifierTable(),
                                           PP.getLangOpts());
    CI.setASTContext(&AST->getASTContext());

    setCurrentInput(Input, std::move(AST));

    // Initialize the action.
    if (!BeginSourceFileAction(CI))
      goto failure;

    // Create the AST consumer.
    CI.setASTConsumer(CreateWrappedASTConsumer(CI, InputFile));
    if (!CI.hasASTConsumer())
      goto failure;

    return true;
  }

  // Set up the file and source managers, if needed.
  if (!CI.hasFileManager()) {
    if (!CI.createFileManager()) {
      goto failure;
    }
  }
  if (!CI.hasSourceManager())
    CI.createSourceManager(CI.getFileManager());

  // Set up embedding for any specified files. Do this before we load any
  // source files, including the primary module map for the compilation.
  for (const auto &F : CI.getFrontendOpts().ModulesEmbedFiles) {
    if (const auto *FE = CI.getFileManager().getFile(F, /*openFile*/true))
      CI.getSourceManager().setFileIsTransient(FE);
    else
      CI.getDiagnostics().Report(diag::err_modules_embed_file_not_found) << F;
  }
  if (CI.getFrontendOpts().ModulesEmbedAllFiles)
    CI.getSourceManager().setAllFilesAreTransient(true);

  // IR files bypass the rest of initialization.
  if (Input.getKind().getLanguage() == InputKind::LLVM_IR) {
    assert(hasIRSupport() &&
           "This action does not have IR file support!");

    // Inform the diagnostic client we are processing a source file.
    CI.getDiagnosticClient().BeginSourceFile(CI.getLangOpts(), nullptr);
    HasBegunSourceFile = true;

    // Initialize the action.
    if (!BeginSourceFileAction(CI))
      goto failure;

    // Initialize the main file entry.
    if (!CI.InitializeSourceManager(CurrentInput))
      goto failure;

    return true;
  }

  // If the implicit PCH include is actually a directory, rather than
  // a single file, search for a suitable PCH file in that directory.
  if (!CI.getPreprocessorOpts().ImplicitPCHInclude.empty()) {
    FileManager &FileMgr = CI.getFileManager();
    PreprocessorOptions &PPOpts = CI.getPreprocessorOpts();
    StringRef PCHInclude = PPOpts.ImplicitPCHInclude;
    std::string SpecificModuleCachePath = CI.getSpecificModuleCachePath();
    if (const DirectoryEntry *PCHDir = FileMgr.getDirectory(PCHInclude)) {
      std::error_code EC;
      SmallString<128> DirNative;
      llvm::sys::path::native(PCHDir->getName(), DirNative);
      bool Found = false;
      vfs::FileSystem &FS = *FileMgr.getVirtualFileSystem();
      for (vfs::directory_iterator Dir = FS.dir_begin(DirNative, EC), DirEnd;
           Dir != DirEnd && !EC; Dir.increment(EC)) {
        // Check whether this is an acceptable AST file.
        if (ASTReader::isAcceptableASTFile(
                Dir->getName(), FileMgr, CI.getPCHContainerReader(),
                CI.getLangOpts(), CI.getTargetOpts(), CI.getPreprocessorOpts(),
                SpecificModuleCachePath)) {
          PPOpts.ImplicitPCHInclude = Dir->getName();
          CI.getLangOpts().NeededByPCHOrCompilationUsesPCH = true;
          Found = true;
          break;
        }
      }

      if (!Found) {
        CI.getDiagnostics().Report(diag::err_fe_no_pch_in_dir) << PCHInclude;
        goto failure;
      }
    }
  }

  // Set up the preprocessor if needed. When parsing model files the
  // preprocessor of the original source is reused.
  if (!isModelParsingAction())
    CI.createPreprocessor(getTranslationUnitKind());

  // Inform the diagnostic client we are processing a source file.
  CI.getDiagnosticClient().BeginSourceFile(CI.getLangOpts(),
                                           &CI.getPreprocessor());
  HasBegunSourceFile = true;

  // Initialize the main file entry.
  if (!CI.InitializeSourceManager(Input))
    goto failure;

  // For module map files, we first parse the module map and synthesize a
  // "<module-includes>" buffer before more conventional processing.
  if (Input.getKind().getFormat() == InputKind::ModuleMap) {
    CI.getLangOpts().setCompilingModule(LangOptions::CMK_ModuleMap);

    std::string PresumedModuleMapFile;
    unsigned OffsetToContents;
    if (loadModuleMapForModuleBuild(CI, Input.isSystem(),
                                    Input.isPreprocessed(),
                                    PresumedModuleMapFile, OffsetToContents))
      goto failure;

    auto *CurrentModule = prepareToBuildModule(CI, Input.getFile());
    if (!CurrentModule)
      goto failure;

    CurrentModule->PresumedModuleMapFile = PresumedModuleMapFile;

    if (OffsetToContents)
      // If the module contents are in the same file, skip to them.
      CI.getPreprocessor().setSkipMainFilePreamble(OffsetToContents, true);
    else {
      // Otherwise, convert the module description to a suitable input buffer.
      auto Buffer = getInputBufferForModule(CI, CurrentModule);
      if (!Buffer)
        goto failure;

      // Reinitialize the main file entry to refer to the new input.
      auto Kind = CurrentModule->IsSystem ? SrcMgr::C_System : SrcMgr::C_User;
      auto &SourceMgr = CI.getSourceManager();
      auto BufferID = SourceMgr.createFileID(std::move(Buffer), Kind);
      assert(BufferID.isValid() && "couldn't creaate module buffer ID");
      SourceMgr.setMainFileID(BufferID);
    }
  }

  // Initialize the action.
  if (!BeginSourceFileAction(CI))
    goto failure;

  // If we were asked to load any module map files, do so now.
  for (const auto &Filename : CI.getFrontendOpts().ModuleMapFiles) {
    if (auto *File = CI.getFileManager().getFile(Filename))
      CI.getPreprocessor().getHeaderSearchInfo().loadModuleMapFile(
          File, /*IsSystem*/false);
    else
      CI.getDiagnostics().Report(diag::err_module_map_not_found) << Filename;
  }

  // Add a module declaration scope so that modules from -fmodule-map-file
  // arguments may shadow modules found implicitly in search paths.
  CI.getPreprocessor()
      .getHeaderSearchInfo()
      .getModuleMap()
      .finishModuleDeclarationScope();

  // Create the AST context and consumer unless this is a preprocessor only
  // action.
  if (!usesPreprocessorOnly()) {
    // Parsing a model file should reuse the existing ASTContext.
    if (!isModelParsingAction())
      CI.createASTContext();

    // For preprocessed files, check if the first line specifies the original
    // source file name with a linemarker.
    std::string PresumedInputFile = InputFile;
    if (Input.isPreprocessed())
      ReadOriginalFileName(CI, PresumedInputFile);

    std::unique_ptr<ASTConsumer> Consumer =
        CreateWrappedASTConsumer(CI, PresumedInputFile);
    if (!Consumer)
      goto failure;

    // FIXME: should not overwrite ASTMutationListener when parsing model files?
    if (!isModelParsingAction())
      CI.getASTContext().setASTMutationListener(Consumer->GetASTMutationListener());

    if (!CI.getPreprocessorOpts().ChainedIncludes.empty()) {
      // Convert headers to PCH and chain them.
      IntrusiveRefCntPtr<ExternalSemaSource> source, FinalReader;
      source = createChainedIncludesSource(CI, FinalReader);
      if (!source)
        goto failure;
      CI.setModuleManager(static_cast<ASTReader *>(FinalReader.get()));
      CI.getASTContext().setExternalSource(source);
    } else if (CI.getLangOpts().Modules ||
               !CI.getPreprocessorOpts().ImplicitPCHInclude.empty()) {
      // Use PCM or PCH.
      assert(hasPCHSupport() && "This action does not have PCH support!");
      ASTDeserializationListener *DeserialListener =
          Consumer->GetASTDeserializationListener();
      bool DeleteDeserialListener = false;
      if (CI.getPreprocessorOpts().DumpDeserializedPCHDecls) {
        DeserialListener = new DeserializedDeclsDumper(DeserialListener,
                                                       DeleteDeserialListener);
        DeleteDeserialListener = true;
      }
      if (!CI.getPreprocessorOpts().DeserializedPCHDeclsToErrorOn.empty()) {
        DeserialListener = new DeserializedDeclsChecker(
            CI.getASTContext(),
            CI.getPreprocessorOpts().DeserializedPCHDeclsToErrorOn,
            DeserialListener, DeleteDeserialListener);
        DeleteDeserialListener = true;
      }
      if (!CI.getPreprocessorOpts().ImplicitPCHInclude.empty()) {
        CI.createPCHExternalASTSource(
            CI.getPreprocessorOpts().ImplicitPCHInclude,
            CI.getPreprocessorOpts().DisablePCHValidation,
          CI.getPreprocessorOpts().AllowPCHWithCompilerErrors, DeserialListener,
            DeleteDeserialListener);
        if (!CI.getASTContext().getExternalSource())
          goto failure;
      }
      // If modules are enabled, create the module manager before creating
      // any builtins, so that all declarations know that they might be
      // extended by an external source.
      if (CI.getLangOpts().Modules || !CI.hasASTContext() ||
          !CI.getASTContext().getExternalSource()) {
        CI.createModuleManager();
        CI.getModuleManager()->setDeserializationListener(DeserialListener,
                                                        DeleteDeserialListener);
      }
    }

    CI.setASTConsumer(std::move(Consumer));
    if (!CI.hasASTConsumer())
      goto failure;
  }

  // Initialize built-in info as long as we aren't using an external AST
  // source.
  if (CI.getLangOpts().Modules || !CI.hasASTContext() ||
      !CI.getASTContext().getExternalSource()) {
    Preprocessor &PP = CI.getPreprocessor();
    PP.getBuiltinInfo().initializeBuiltins(PP.getIdentifierTable(),
                                           PP.getLangOpts());
  } else {
    // FIXME: If this is a problem, recover from it by creating a multiplex
    // source.
    assert((!CI.getLangOpts().Modules || CI.getModuleManager()) &&
           "modules enabled but created an external source that "
           "doesn't support modules");
  }

<<<<<<< HEAD
=======
  // If we were asked to load any module map files, do so now.
  for (const auto &Filename : CI.getFrontendOpts().ModuleMapFiles) {
    if (auto *File = CI.getFileManager().getFile(Filename))
      CI.getPreprocessor().getHeaderSearchInfo().loadModuleMapFile(
          File, /*IsSystem*/false);
    else
      CI.getDiagnostics().Report(diag::err_module_map_not_found) << Filename;
  }

  // Add a module declaration scope so that modules from -fmodule-map-file
  // arguments may shadow modules found implicitly in search paths.
  CI.getPreprocessor()
      .getHeaderSearchInfo()
      .getModuleMap()
      .finishModuleDeclarationScope();

>>>>>>> 793912eb
  // If we were asked to load any module files, do so now.
  for (const auto &ModuleFile : CI.getFrontendOpts().ModuleFiles)
    if (!CI.loadModuleFile(ModuleFile))
      goto failure;

  // If there is a layout overrides file, attach an external AST source that
  // provides the layouts from that file.
  if (!CI.getFrontendOpts().OverrideRecordLayoutsFile.empty() &&
      CI.hasASTContext() && !CI.getASTContext().getExternalSource()) {
    IntrusiveRefCntPtr<ExternalASTSource>
      Override(new LayoutOverrideSource(
                     CI.getFrontendOpts().OverrideRecordLayoutsFile));
    CI.getASTContext().setExternalSource(Override);
  }

  return true;

  // If we failed, reset state since the client will not end up calling the
  // matching EndSourceFile().
failure:
  if (HasBegunSourceFile)
    CI.getDiagnosticClient().EndSourceFile();
  CI.clearOutputFiles(/*EraseFiles=*/true);
  CI.getLangOpts().setCompilingModule(LangOptions::CMK_None);
  setCurrentInput(FrontendInputFile());
  setCompilerInstance(nullptr);
  return false;
}

bool FrontendAction::Execute() {
  CompilerInstance &CI = getCompilerInstance();

  if (CI.hasFrontendTimer()) {
    llvm::TimeRegion Timer(CI.getFrontendTimer());
    ExecuteAction();
  }
  else ExecuteAction();

  // If we are supposed to rebuild the global module index, do so now unless
  // there were any module-build failures.
  if (CI.shouldBuildGlobalModuleIndex() && CI.hasFileManager() &&
      CI.hasPreprocessor()) {
    StringRef Cache =
        CI.getPreprocessor().getHeaderSearchInfo().getModuleCachePath();
    if (!Cache.empty())
      GlobalModuleIndex::writeIndex(CI.getFileManager(),
                                    CI.getPCHContainerReader(), Cache);
  }

  return true;
}

void FrontendAction::EndSourceFile() {
  CompilerInstance &CI = getCompilerInstance();

  // Inform the diagnostic client we are done with this source file.
  CI.getDiagnosticClient().EndSourceFile();

  // Inform the preprocessor we are done.
  if (CI.hasPreprocessor())
    CI.getPreprocessor().EndSourceFile();

  // Finalize the action.
  EndSourceFileAction();

  // Sema references the ast consumer, so reset sema first.
  //
  // FIXME: There is more per-file stuff we could just drop here?
  bool DisableFree = CI.getFrontendOpts().DisableFree;
  if (DisableFree) {
    CI.resetAndLeakSema();
    CI.resetAndLeakASTContext();
    BuryPointer(CI.takeASTConsumer().get());
  } else {
    CI.setSema(nullptr);
    CI.setASTContext(nullptr);
    CI.setASTConsumer(nullptr);
  }

  if (CI.getFrontendOpts().ShowStats) {
    llvm::errs() << "\nSTATISTICS FOR '" << getCurrentFile() << "':\n";
    CI.getPreprocessor().PrintStats();
    CI.getPreprocessor().getIdentifierTable().PrintStats();
    CI.getPreprocessor().getHeaderSearchInfo().PrintStats();
    CI.getSourceManager().PrintStats();
    llvm::errs() << "\n";
  }

  // Cleanup the output streams, and erase the output files if instructed by the
  // FrontendAction.
  CI.clearOutputFiles(/*EraseFiles=*/shouldEraseOutputFiles());

  if (isCurrentFileAST()) {
    if (DisableFree) {
      CI.resetAndLeakPreprocessor();
      CI.resetAndLeakSourceManager();
      CI.resetAndLeakFileManager();
      BuryPointer(CurrentASTUnit.release());
    } else {
      CI.setPreprocessor(nullptr);
      CI.setSourceManager(nullptr);
      CI.setFileManager(nullptr);
    }
  }

  setCompilerInstance(nullptr);
  setCurrentInput(FrontendInputFile());
  CI.getLangOpts().setCompilingModule(LangOptions::CMK_None);
}

bool FrontendAction::shouldEraseOutputFiles() {
  return getCompilerInstance().getDiagnostics().hasErrorOccurred();
}

//===----------------------------------------------------------------------===//
// Utility Actions
//===----------------------------------------------------------------------===//

void ASTFrontendAction::ExecuteAction() {
  CompilerInstance &CI = getCompilerInstance();
  if (!CI.hasPreprocessor())
    return;

  // FIXME: Move the truncation aspect of this into Sema, we delayed this till
  // here so the source manager would be initialized.
  if (hasCodeCompletionSupport() &&
      !CI.getFrontendOpts().CodeCompletionAt.FileName.empty())
    CI.createCodeCompletionConsumer();

  // Use a code completion consumer?
  CodeCompleteConsumer *CompletionConsumer = nullptr;
  if (CI.hasCodeCompletionConsumer())
    CompletionConsumer = &CI.getCodeCompletionConsumer();

  if (!CI.hasSema())
    CI.createSema(getTranslationUnitKind(), CompletionConsumer);

  ParseAST(CI.getSema(), CI.getFrontendOpts().ShowStats,
           CI.getFrontendOpts().SkipFunctionBodies);
}

void PluginASTAction::anchor() { }

std::unique_ptr<ASTConsumer>
PreprocessorFrontendAction::CreateASTConsumer(CompilerInstance &CI,
                                              StringRef InFile) {
  llvm_unreachable("Invalid CreateASTConsumer on preprocessor action!");
}

std::unique_ptr<ASTConsumer>
WrapperFrontendAction::CreateASTConsumer(CompilerInstance &CI,
                                         StringRef InFile) {
  return WrappedAction->CreateASTConsumer(CI, InFile);
}
bool WrapperFrontendAction::BeginInvocation(CompilerInstance &CI) {
  return WrappedAction->BeginInvocation(CI);
}
bool WrapperFrontendAction::BeginSourceFileAction(CompilerInstance &CI) {
  WrappedAction->setCurrentInput(getCurrentInput());
  WrappedAction->setCompilerInstance(&CI);
  auto Ret = WrappedAction->BeginSourceFileAction(CI);
  // BeginSourceFileAction may change CurrentInput, e.g. during module builds.
  setCurrentInput(WrappedAction->getCurrentInput());
  return Ret;
}
void WrapperFrontendAction::ExecuteAction() {
  WrappedAction->ExecuteAction();
}
void WrapperFrontendAction::EndSourceFileAction() {
  WrappedAction->EndSourceFileAction();
}

bool WrapperFrontendAction::usesPreprocessorOnly() const {
  return WrappedAction->usesPreprocessorOnly();
}
TranslationUnitKind WrapperFrontendAction::getTranslationUnitKind() {
  return WrappedAction->getTranslationUnitKind();
}
bool WrapperFrontendAction::hasPCHSupport() const {
  return WrappedAction->hasPCHSupport();
}
bool WrapperFrontendAction::hasASTFileSupport() const {
  return WrappedAction->hasASTFileSupport();
}
bool WrapperFrontendAction::hasIRSupport() const {
  return WrappedAction->hasIRSupport();
}
bool WrapperFrontendAction::hasCodeCompletionSupport() const {
  return WrappedAction->hasCodeCompletionSupport();
}

WrapperFrontendAction::WrapperFrontendAction(
    std::unique_ptr<FrontendAction> WrappedAction)
  : WrappedAction(std::move(WrappedAction)) {}
<|MERGE_RESOLUTION|>--- conflicted
+++ resolved
@@ -79,7 +79,7 @@
   }
 };
 
-/// Dumps deserialized declarations.
+/// \brief Dumps deserialized declarations.
 class DeserializedDeclsDumper : public DelegatingDeserializationListener {
 public:
   explicit DeserializedDeclsDumper(ASTDeserializationListener *Previous,
@@ -88,17 +88,15 @@
 
   void DeclRead(serialization::DeclID ID, const Decl *D) override {
     llvm::outs() << "PCH DECL: " << D->getDeclKindName();
-    if (const NamedDecl *ND = dyn_cast<NamedDecl>(D)) {
-      llvm::outs() << " - ";
-      ND->printQualifiedName(llvm::outs());
-    }
+    if (const NamedDecl *ND = dyn_cast<NamedDecl>(D))
+      llvm::outs() << " - " << *ND;
     llvm::outs() << "\n";
 
     DelegatingDeserializationListener::DeclRead(ID, D);
   }
 };
 
-/// Checks deserialized declarations and emits error if a name
+/// \brief Checks deserialized declarations and emits error if a name
 /// matches one given in command-line using -error-on-deserialized-decl.
 class DeserializedDeclsChecker : public DelegatingDeserializationListener {
   ASTContext &Ctx;
@@ -153,10 +151,6 @@
 
   // If there are no registered plugins we don't need to wrap the consumer
   if (FrontendPluginRegistry::begin() == FrontendPluginRegistry::end())
-    return Consumer;
-
-  // If this is a code completion run, avoid invoking the plugin consumers
-  if (CI.hasCodeCompletionConsumer())
     return Consumer;
 
   // Collect the list of plugins that go before the main action (in Consumers)
@@ -288,7 +282,7 @@
     Includes += "}\n";
 }
 
-/// Collect the set of header includes needed to construct the given 
+/// \brief Collect the set of header includes needed to construct the given 
 /// module and update the TopHeaders file set of the module.
 ///
 /// \param Module The module we're collecting includes from.
@@ -766,22 +760,6 @@
   // Initialize the action.
   if (!BeginSourceFileAction(CI))
     goto failure;
-
-  // If we were asked to load any module map files, do so now.
-  for (const auto &Filename : CI.getFrontendOpts().ModuleMapFiles) {
-    if (auto *File = CI.getFileManager().getFile(Filename))
-      CI.getPreprocessor().getHeaderSearchInfo().loadModuleMapFile(
-          File, /*IsSystem*/false);
-    else
-      CI.getDiagnostics().Report(diag::err_module_map_not_found) << Filename;
-  }
-
-  // Add a module declaration scope so that modules from -fmodule-map-file
-  // arguments may shadow modules found implicitly in search paths.
-  CI.getPreprocessor()
-      .getHeaderSearchInfo()
-      .getModuleMap()
-      .finishModuleDeclarationScope();
 
   // Create the AST context and consumer unless this is a preprocessor only
   // action.
@@ -872,8 +850,6 @@
            "doesn't support modules");
   }
 
-<<<<<<< HEAD
-=======
   // If we were asked to load any module map files, do so now.
   for (const auto &Filename : CI.getFrontendOpts().ModuleMapFiles) {
     if (auto *File = CI.getFileManager().getFile(Filename))
@@ -890,7 +866,6 @@
       .getModuleMap()
       .finishModuleDeclarationScope();
 
->>>>>>> 793912eb
   // If we were asked to load any module files, do so now.
   for (const auto &ModuleFile : CI.getFrontendOpts().ModuleFiles)
     if (!CI.loadModuleFile(ModuleFile))
