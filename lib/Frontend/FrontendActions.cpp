//===--- FrontendActions.cpp ----------------------------------------------===//
//
//                     The LLVM Compiler Infrastructure
//
// This file is distributed under the University of Illinois Open Source
// License. See LICENSE.TXT for details.
//
//===----------------------------------------------------------------------===//

#include "clang/Frontend/FrontendActions.h"
#include "clang/AST/ASTConsumer.h"
#include "clang/Basic/FileManager.h"
#include "clang/Frontend/ASTConsumers.h"
#include "clang/Frontend/CompilerInstance.h"
#include "clang/Frontend/FrontendDiagnostic.h"
#include "clang/Frontend/MultiplexConsumer.h"
#include "clang/Frontend/Utils.h"
#include "clang/Lex/HeaderSearch.h"
#include "clang/Lex/Preprocessor.h"
#include "clang/Lex/PreprocessorOptions.h"
#include "clang/Serialization/ASTReader.h"
#include "clang/Serialization/ASTWriter.h"
#include "llvm/Support/FileSystem.h"
#include "llvm/Support/MemoryBuffer.h"
#include "llvm/Support/Path.h"
#include "llvm/Support/raw_ostream.h"
#include <memory>
#include <system_error>

using namespace clang;

//===----------------------------------------------------------------------===//
// Custom Actions
//===----------------------------------------------------------------------===//

std::unique_ptr<ASTConsumer>
InitOnlyAction::CreateASTConsumer(CompilerInstance &CI, StringRef InFile) {
  return llvm::make_unique<ASTConsumer>();
}

void InitOnlyAction::ExecuteAction() {
}

//===----------------------------------------------------------------------===//
// AST Consumer Actions
//===----------------------------------------------------------------------===//

std::unique_ptr<ASTConsumer>
ASTPrintAction::CreateASTConsumer(CompilerInstance &CI, StringRef InFile) {
  if (std::unique_ptr<raw_ostream> OS =
          CI.createDefaultOutputFile(false, InFile))
    return CreateASTPrinter(std::move(OS), CI.getFrontendOpts().ASTDumpFilter);
  return nullptr;
}

std::unique_ptr<ASTConsumer>
ASTDumpAction::CreateASTConsumer(CompilerInstance &CI, StringRef InFile) {
  return CreateASTDumper(CI.getFrontendOpts().ASTDumpFilter,
                         CI.getFrontendOpts().ASTDumpDecls,
                         CI.getFrontendOpts().ASTDumpAll,
                         CI.getFrontendOpts().ASTDumpLookups);
}

std::unique_ptr<ASTConsumer>
ASTDeclListAction::CreateASTConsumer(CompilerInstance &CI, StringRef InFile) {
  return CreateASTDeclNodeLister();
}

std::unique_ptr<ASTConsumer>
ASTViewAction::CreateASTConsumer(CompilerInstance &CI, StringRef InFile) {
  return CreateASTViewer();
}

std::unique_ptr<ASTConsumer>
DeclContextPrintAction::CreateASTConsumer(CompilerInstance &CI,
                                          StringRef InFile) {
  return CreateDeclContextPrinter();
}

std::unique_ptr<ASTConsumer>
GeneratePCHAction::CreateASTConsumer(CompilerInstance &CI, StringRef InFile) {
  std::string Sysroot;
  std::string OutputFile;
  std::unique_ptr<raw_pwrite_stream> OS =
      ComputeASTConsumerArguments(CI, InFile, Sysroot, OutputFile);
  if (!OS)
    return nullptr;

  if (!CI.getFrontendOpts().RelocatablePCH)
    Sysroot.clear();

  auto Buffer = std::make_shared<PCHBuffer>();
  std::vector<std::unique_ptr<ASTConsumer>> Consumers;
  Consumers.push_back(llvm::make_unique<PCHGenerator>(
                        CI.getPreprocessor(), OutputFile, Sysroot,
                        Buffer, CI.getFrontendOpts().ModuleFileExtensions,
      /*AllowASTWithErrors*/CI.getPreprocessorOpts().AllowPCHWithCompilerErrors,
                        /*IncludeTimestamps*/
                          +CI.getFrontendOpts().IncludeTimestamps));
  Consumers.push_back(CI.getPCHContainerWriter().CreatePCHContainerGenerator(
      CI, InFile, OutputFile, std::move(OS), Buffer));

  return llvm::make_unique<MultiplexConsumer>(std::move(Consumers));
}

std::unique_ptr<raw_pwrite_stream>
GeneratePCHAction::ComputeASTConsumerArguments(CompilerInstance &CI,
                                               StringRef InFile,
                                               std::string &Sysroot,
                                               std::string &OutputFile) {
  Sysroot = CI.getHeaderSearchOpts().Sysroot;
  if (CI.getFrontendOpts().RelocatablePCH && Sysroot.empty()) {
    CI.getDiagnostics().Report(diag::err_relocatable_without_isysroot);
    return nullptr;
  }

  // We use createOutputFile here because this is exposed via libclang, and we
  // must disable the RemoveFileOnSignal behavior.
  // We use a temporary to avoid race conditions.
  std::unique_ptr<raw_pwrite_stream> OS =
      CI.createOutputFile(CI.getFrontendOpts().OutputFile, /*Binary=*/true,
                          /*RemoveFileOnSignal=*/false, InFile,
                          /*Extension=*/"", /*useTemporary=*/true);
  if (!OS)
    return nullptr;

  OutputFile = CI.getFrontendOpts().OutputFile;
  return OS;
}

bool GeneratePCHAction::shouldEraseOutputFiles() {
  if (getCompilerInstance().getPreprocessorOpts().AllowPCHWithCompilerErrors)
    return false;
  return ASTFrontendAction::shouldEraseOutputFiles();
}

bool GeneratePCHAction::BeginSourceFileAction(CompilerInstance &CI,
                                              StringRef Filename) {
  CI.getLangOpts().CompilingPCH = true;
  return true;
}

std::unique_ptr<ASTConsumer>
GenerateModuleAction::CreateASTConsumer(CompilerInstance &CI,
                                        StringRef InFile) {
  std::unique_ptr<raw_pwrite_stream> OS = CreateOutputFile(CI, InFile);
  if (!OS)
    return nullptr;

  std::string OutputFile = CI.getFrontendOpts().OutputFile;
  std::string Sysroot;

  auto Buffer = std::make_shared<PCHBuffer>();
  std::vector<std::unique_ptr<ASTConsumer>> Consumers;

  Consumers.push_back(llvm::make_unique<PCHGenerator>(
                        CI.getPreprocessor(), OutputFile, Sysroot,
                        Buffer, CI.getFrontendOpts().ModuleFileExtensions,
                        /*AllowASTWithErrors=*/false,
                        /*IncludeTimestamps=*/
                          +CI.getFrontendOpts().BuildingImplicitModule));
  Consumers.push_back(CI.getPCHContainerWriter().CreatePCHContainerGenerator(
      CI, InFile, OutputFile, std::move(OS), Buffer));
  return llvm::make_unique<MultiplexConsumer>(std::move(Consumers));
}

bool GenerateModuleFromModuleMapAction::BeginSourceFileAction(
    CompilerInstance &CI, StringRef Filename) {
<<<<<<< HEAD
  CI.getLangOpts().setCompilingModule(LangOptions::CMK_ModuleMap);

  if (!GenerateModuleAction::BeginSourceFileAction(CI, Filename))
    return false;

  // Find the module map file.
  const FileEntry *ModuleMap =
      CI.getFileManager().getFile(Filename, /*openFile*/true);
  if (!ModuleMap)  {
    CI.getDiagnostics().Report(diag::err_module_map_not_found)
      << Filename;
    return false;
  }
  
  // Parse the module map file.
  HeaderSearch &HS = CI.getPreprocessor().getHeaderSearchInfo();
  if (HS.loadModuleMapFile(ModuleMap, IsSystem))
    return false;
  
  if (CI.getLangOpts().CurrentModule.empty()) {
    CI.getDiagnostics().Report(diag::err_missing_module_name);
    
    // FIXME: Eventually, we could consider asking whether there was just
    // a single module described in the module map, and use that as a 
    // default. Then it would be fairly trivial to just "compile" a module
    // map with a single module (the common case).
    return false;
  }

  // If we're being run from the command-line, the module build stack will not
  // have been filled in yet, so complete it now in order to allow us to detect
  // module cycles.
  SourceManager &SourceMgr = CI.getSourceManager();
  if (SourceMgr.getModuleBuildStack().empty())
    SourceMgr.pushModuleBuildStack(CI.getLangOpts().CurrentModule,
                                   FullSourceLoc(SourceLocation(), SourceMgr));

  // Dig out the module definition.
  Module = HS.lookupModule(CI.getLangOpts().CurrentModule, 
                           /*AllowSearch=*/false);
  if (!Module) {
    CI.getDiagnostics().Report(diag::err_missing_module)
      << CI.getLangOpts().CurrentModule << Filename;
    
    return false;
  }

  // Check whether we can build this module at all.
  clang::Module::Requirement Requirement;
  clang::Module::UnresolvedHeaderDirective MissingHeader;
  clang::Module *ShadowingModule = nullptr;
  if (!Module->isAvailable(CI.getLangOpts(), CI.getTarget(), Requirement,
                           MissingHeader, ShadowingModule)) {

    assert(!ShadowingModule &&
           "lookup of module by name should never find shadowed module");

    if (MissingHeader.FileNameLoc.isValid()) {
      CI.getDiagnostics().Report(MissingHeader.FileNameLoc,
                                 diag::err_module_header_missing)
        << MissingHeader.IsUmbrella << MissingHeader.FileName;
    } else {
      CI.getDiagnostics().Report(diag::err_module_unavailable)
        << Module->getFullModuleName()
        << Requirement.second << Requirement.first;
    }

    return false;
  }

  if (ModuleMapForUniquing && ModuleMapForUniquing != ModuleMap) {
    Module->IsInferred = true;
    HS.getModuleMap().setInferredModuleAllowedBy(Module, ModuleMapForUniquing);
  } else {
    ModuleMapForUniquing = ModuleMap;
  }

  FileManager &FileMgr = CI.getFileManager();

  // Collect the set of #includes we need to build the module.
  SmallString<256> HeaderContents;
  std::error_code Err = std::error_code();
  if (Module::Header UmbrellaHeader = Module->getUmbrellaHeader())
    addHeaderInclude(UmbrellaHeader.NameAsWritten, HeaderContents,
                     CI.getLangOpts(), Module->IsExternC);
  Err = collectModuleHeaderIncludes(
        CI.getLangOpts(), FileMgr,
        CI.getPreprocessor().getHeaderSearchInfo().getModuleMap(), Module,
        HeaderContents);

  if (Err) {
    CI.getDiagnostics().Report(diag::err_module_cannot_create_includes)
      << Module->getFullModuleName() << Err.message();
    return false;
  }

  // Inform the preprocessor that includes from within the input buffer should
  // be resolved relative to the build directory of the module map file.
  CI.getPreprocessor().setMainFileDir(Module->Directory);

  std::unique_ptr<llvm::MemoryBuffer> InputBuffer =
      llvm::MemoryBuffer::getMemBufferCopy(HeaderContents,
                                           Module::getModuleInputBufferName());
  // Ownership of InputBuffer will be transferred to the SourceManager.
  setCurrentInput(FrontendInputFile(InputBuffer.release(), getCurrentFileKind(),
                                    Module->IsSystem));
  return true;
=======
  return GenerateModuleAction::BeginSourceFileAction(CI, Filename);
>>>>>>> 1b98417f
}

std::unique_ptr<raw_pwrite_stream>
GenerateModuleFromModuleMapAction::CreateOutputFile(CompilerInstance &CI,
                                                    StringRef InFile) {
  // If no output file was provided, figure out where this module would go
  // in the module cache.
  if (CI.getFrontendOpts().OutputFile.empty()) {
    StringRef ModuleMapFile = CI.getFrontendOpts().OriginalModuleMap;
    if (ModuleMapFile.empty())
      ModuleMapFile = InFile;

    HeaderSearch &HS = CI.getPreprocessor().getHeaderSearchInfo();
    CI.getFrontendOpts().OutputFile =
        HS.getModuleFileName(CI.getLangOpts().CurrentModule, ModuleMapFile,
                             /*UsePrebuiltPath=*/false);
  }

  // We use createOutputFile here because this is exposed via libclang, and we
  // must disable the RemoveFileOnSignal behavior.
  // We use a temporary to avoid race conditions.
  return CI.createOutputFile(CI.getFrontendOpts().OutputFile, /*Binary=*/true,
                             /*RemoveFileOnSignal=*/false, InFile,
                             /*Extension=*/"", /*useTemporary=*/true,
                             /*CreateMissingDirectories=*/true);
}

bool GenerateModuleInterfaceAction::BeginSourceFileAction(CompilerInstance &CI,
                                                          StringRef Filename) {
  if (!CI.getLangOpts().ModulesTS) {
    CI.getDiagnostics().Report(diag::err_module_interface_requires_modules_ts);
    return false;
  }

  CI.getLangOpts().setCompilingModule(LangOptions::CMK_ModuleInterface);

  return GenerateModuleAction::BeginSourceFileAction(CI, Filename);
}

std::unique_ptr<raw_pwrite_stream>
GenerateModuleInterfaceAction::CreateOutputFile(CompilerInstance &CI,
                                                StringRef InFile) {
  return CI.createDefaultOutputFile(/*Binary=*/true, InFile, "pcm");
}

SyntaxOnlyAction::~SyntaxOnlyAction() {
}

std::unique_ptr<ASTConsumer>
SyntaxOnlyAction::CreateASTConsumer(CompilerInstance &CI, StringRef InFile) {
  return llvm::make_unique<ASTConsumer>();
}

std::unique_ptr<ASTConsumer>
DumpModuleInfoAction::CreateASTConsumer(CompilerInstance &CI,
                                        StringRef InFile) {
  return llvm::make_unique<ASTConsumer>();
}

std::unique_ptr<ASTConsumer>
VerifyPCHAction::CreateASTConsumer(CompilerInstance &CI, StringRef InFile) {
  return llvm::make_unique<ASTConsumer>();
}

void VerifyPCHAction::ExecuteAction() {
  CompilerInstance &CI = getCompilerInstance();
  bool Preamble = CI.getPreprocessorOpts().PrecompiledPreambleBytes.first != 0;
  const std::string &Sysroot = CI.getHeaderSearchOpts().Sysroot;
  std::unique_ptr<ASTReader> Reader(new ASTReader(
      CI.getPreprocessor(), CI.getASTContext(), CI.getPCHContainerReader(),
      CI.getFrontendOpts().ModuleFileExtensions,
      Sysroot.empty() ? "" : Sysroot.c_str(),
      /*DisableValidation*/ false,
      /*AllowPCHWithCompilerErrors*/ false,
      /*AllowConfigurationMismatch*/ true,
      /*ValidateSystemInputs*/ true));

  Reader->ReadAST(getCurrentFile(),
                  Preamble ? serialization::MK_Preamble
                           : serialization::MK_PCH,
                  SourceLocation(),
                  ASTReader::ARR_ConfigurationMismatch);
}

namespace {
  /// \brief AST reader listener that dumps module information for a module
  /// file.
  class DumpModuleInfoListener : public ASTReaderListener {
    llvm::raw_ostream &Out;

  public:
    DumpModuleInfoListener(llvm::raw_ostream &Out) : Out(Out) { }

#define DUMP_BOOLEAN(Value, Text)                       \
    Out.indent(4) << Text << ": " << (Value? "Yes" : "No") << "\n"

    bool ReadFullVersionInformation(StringRef FullVersion) override {
      Out.indent(2)
        << "Generated by "
        << (FullVersion == getClangFullRepositoryVersion()? "this"
                                                          : "a different")
        << " Clang: " << FullVersion << "\n";
      return ASTReaderListener::ReadFullVersionInformation(FullVersion);
    }

    void ReadModuleName(StringRef ModuleName) override {
      Out.indent(2) << "Module name: " << ModuleName << "\n";
    }
    void ReadModuleMapFile(StringRef ModuleMapPath) override {
      Out.indent(2) << "Module map file: " << ModuleMapPath << "\n";
    }

    bool ReadLanguageOptions(const LangOptions &LangOpts, bool Complain,
                             bool AllowCompatibleDifferences) override {
      Out.indent(2) << "Language options:\n";
#define LANGOPT(Name, Bits, Default, Description) \
      DUMP_BOOLEAN(LangOpts.Name, Description);
#define ENUM_LANGOPT(Name, Type, Bits, Default, Description) \
      Out.indent(4) << Description << ": "                   \
                    << static_cast<unsigned>(LangOpts.get##Name()) << "\n";
#define VALUE_LANGOPT(Name, Bits, Default, Description) \
      Out.indent(4) << Description << ": " << LangOpts.Name << "\n";
#define BENIGN_LANGOPT(Name, Bits, Default, Description)
#define BENIGN_ENUM_LANGOPT(Name, Type, Bits, Default, Description)
#include "clang/Basic/LangOptions.def"

      if (!LangOpts.ModuleFeatures.empty()) {
        Out.indent(4) << "Module features:\n";
        for (StringRef Feature : LangOpts.ModuleFeatures)
          Out.indent(6) << Feature << "\n";
      }

      return false;
    }

    bool ReadTargetOptions(const TargetOptions &TargetOpts, bool Complain,
                           bool AllowCompatibleDifferences) override {
      Out.indent(2) << "Target options:\n";
      Out.indent(4) << "  Triple: " << TargetOpts.Triple << "\n";
      Out.indent(4) << "  CPU: " << TargetOpts.CPU << "\n";
      Out.indent(4) << "  ABI: " << TargetOpts.ABI << "\n";

      if (!TargetOpts.FeaturesAsWritten.empty()) {
        Out.indent(4) << "Target features:\n";
        for (unsigned I = 0, N = TargetOpts.FeaturesAsWritten.size();
             I != N; ++I) {
          Out.indent(6) << TargetOpts.FeaturesAsWritten[I] << "\n";
        }
      }

      return false;
    }

    bool ReadDiagnosticOptions(IntrusiveRefCntPtr<DiagnosticOptions> DiagOpts,
                               bool Complain) override {
      Out.indent(2) << "Diagnostic options:\n";
#define DIAGOPT(Name, Bits, Default) DUMP_BOOLEAN(DiagOpts->Name, #Name);
#define ENUM_DIAGOPT(Name, Type, Bits, Default) \
      Out.indent(4) << #Name << ": " << DiagOpts->get##Name() << "\n";
#define VALUE_DIAGOPT(Name, Bits, Default) \
      Out.indent(4) << #Name << ": " << DiagOpts->Name << "\n";
#include "clang/Basic/DiagnosticOptions.def"

      Out.indent(4) << "Diagnostic flags:\n";
      for (const std::string &Warning : DiagOpts->Warnings)
        Out.indent(6) << "-W" << Warning << "\n";
      for (const std::string &Remark : DiagOpts->Remarks)
        Out.indent(6) << "-R" << Remark << "\n";

      return false;
    }

    bool ReadHeaderSearchOptions(const HeaderSearchOptions &HSOpts,
                                 StringRef SpecificModuleCachePath,
                                 bool Complain) override {
      Out.indent(2) << "Header search options:\n";
      Out.indent(4) << "System root [-isysroot=]: '" << HSOpts.Sysroot << "'\n";
      Out.indent(4) << "Resource dir [ -resource-dir=]: '" << HSOpts.ResourceDir << "'\n";
      Out.indent(4) << "Module Cache: '" << SpecificModuleCachePath << "'\n";
      DUMP_BOOLEAN(HSOpts.UseBuiltinIncludes,
                   "Use builtin include directories [-nobuiltininc]");
      DUMP_BOOLEAN(HSOpts.UseStandardSystemIncludes,
                   "Use standard system include directories [-nostdinc]");
      DUMP_BOOLEAN(HSOpts.UseStandardCXXIncludes,
                   "Use standard C++ include directories [-nostdinc++]");
      DUMP_BOOLEAN(HSOpts.UseLibcxx,
                   "Use libc++ (rather than libstdc++) [-stdlib=]");
      return false;
    }

    bool ReadPreprocessorOptions(const PreprocessorOptions &PPOpts,
                                 bool Complain,
                                 std::string &SuggestedPredefines) override {
      Out.indent(2) << "Preprocessor options:\n";
      DUMP_BOOLEAN(PPOpts.UsePredefines,
                   "Uses compiler/target-specific predefines [-undef]");
      DUMP_BOOLEAN(PPOpts.DetailedRecord,
                   "Uses detailed preprocessing record (for indexing)");

      if (!PPOpts.Macros.empty()) {
        Out.indent(4) << "Predefined macros:\n";
      }

      for (std::vector<std::pair<std::string, bool/*isUndef*/> >::const_iterator
             I = PPOpts.Macros.begin(), IEnd = PPOpts.Macros.end();
           I != IEnd; ++I) {
        Out.indent(6);
        if (I->second)
          Out << "-U";
        else
          Out << "-D";
        Out << I->first << "\n";
      }
      return false;
    }

    /// Indicates that a particular module file extension has been read.
    void readModuleFileExtension(
           const ModuleFileExtensionMetadata &Metadata) override {
      Out.indent(2) << "Module file extension '"
                    << Metadata.BlockName << "' " << Metadata.MajorVersion
                    << "." << Metadata.MinorVersion;
      if (!Metadata.UserInfo.empty()) {
        Out << ": ";
        Out.write_escaped(Metadata.UserInfo);
      }

      Out << "\n";
    }
#undef DUMP_BOOLEAN
  };
}

bool DumpModuleInfoAction::BeginInvocation(CompilerInstance &CI) {
  // The Object file reader also supports raw ast files and there is no point in
  // being strict about the module file format in -module-file-info mode.
  CI.getHeaderSearchOpts().ModuleFormat = "obj";
  return true;
}

void DumpModuleInfoAction::ExecuteAction() {
  // Set up the output file.
  std::unique_ptr<llvm::raw_fd_ostream> OutFile;
  StringRef OutputFileName = getCompilerInstance().getFrontendOpts().OutputFile;
  if (!OutputFileName.empty() && OutputFileName != "-") {
    std::error_code EC;
    OutFile.reset(new llvm::raw_fd_ostream(OutputFileName.str(), EC,
                                           llvm::sys::fs::F_Text));
  }
  llvm::raw_ostream &Out = OutFile.get()? *OutFile.get() : llvm::outs();

  Out << "Information for module file '" << getCurrentFile() << "':\n";
  auto &FileMgr = getCompilerInstance().getFileManager();
  auto Buffer = FileMgr.getBufferForFile(getCurrentFile());
  StringRef Magic = (*Buffer)->getMemBufferRef().getBuffer();
  bool IsRaw = (Magic.size() >= 4 && Magic[0] == 'C' && Magic[1] == 'P' &&
                Magic[2] == 'C' && Magic[3] == 'H');
  Out << "  Module format: " << (IsRaw ? "raw" : "obj") << "\n";

  Preprocessor &PP = getCompilerInstance().getPreprocessor();
  DumpModuleInfoListener Listener(Out);
  HeaderSearchOptions &HSOpts =
      PP.getHeaderSearchInfo().getHeaderSearchOpts();
  ASTReader::readASTFileControlBlock(
      getCurrentFile(), FileMgr, getCompilerInstance().getPCHContainerReader(),
      /*FindModuleFileExtensions=*/true, Listener,
      HSOpts.ModulesValidateDiagnosticOptions);
}

//===----------------------------------------------------------------------===//
// Preprocessor Actions
//===----------------------------------------------------------------------===//

void DumpRawTokensAction::ExecuteAction() {
  Preprocessor &PP = getCompilerInstance().getPreprocessor();
  SourceManager &SM = PP.getSourceManager();

  // Start lexing the specified input file.
  const llvm::MemoryBuffer *FromFile = SM.getBuffer(SM.getMainFileID());
  Lexer RawLex(SM.getMainFileID(), FromFile, SM, PP.getLangOpts());
  RawLex.SetKeepWhitespaceMode(true);

  Token RawTok;
  RawLex.LexFromRawLexer(RawTok);
  while (RawTok.isNot(tok::eof)) {
    PP.DumpToken(RawTok, true);
    llvm::errs() << "\n";
    RawLex.LexFromRawLexer(RawTok);
  }
}

void DumpTokensAction::ExecuteAction() {
  Preprocessor &PP = getCompilerInstance().getPreprocessor();
  // Start preprocessing the specified input file.
  Token Tok;
  PP.EnterMainSourceFile();
  do {
    PP.Lex(Tok);
    PP.DumpToken(Tok, true);
    llvm::errs() << "\n";
  } while (Tok.isNot(tok::eof));
}

void GeneratePTHAction::ExecuteAction() {
  CompilerInstance &CI = getCompilerInstance();
  std::unique_ptr<raw_pwrite_stream> OS =
      CI.createDefaultOutputFile(true, getCurrentFile());
  if (!OS)
    return;

  CacheTokens(CI.getPreprocessor(), OS.get());
}

void PreprocessOnlyAction::ExecuteAction() {
  Preprocessor &PP = getCompilerInstance().getPreprocessor();

  // Ignore unknown pragmas.
  PP.IgnorePragmas();

  Token Tok;
  // Start parsing the specified input file.
  PP.EnterMainSourceFile();
  do {
    PP.Lex(Tok);
  } while (Tok.isNot(tok::eof));
}

void PrintPreprocessedAction::ExecuteAction() {
  CompilerInstance &CI = getCompilerInstance();
  // Output file may need to be set to 'Binary', to avoid converting Unix style
  // line feeds (<LF>) to Microsoft style line feeds (<CR><LF>).
  //
  // Look to see what type of line endings the file uses. If there's a
  // CRLF, then we won't open the file up in binary mode. If there is
  // just an LF or CR, then we will open the file up in binary mode.
  // In this fashion, the output format should match the input format, unless
  // the input format has inconsistent line endings.
  //
  // This should be a relatively fast operation since most files won't have
  // all of their source code on a single line. However, that is still a 
  // concern, so if we scan for too long, we'll just assume the file should
  // be opened in binary mode.
  bool BinaryMode = true;
  bool InvalidFile = false;
  const SourceManager& SM = CI.getSourceManager();
  const llvm::MemoryBuffer *Buffer = SM.getBuffer(SM.getMainFileID(), 
                                                     &InvalidFile);
  if (!InvalidFile) {
    const char *cur = Buffer->getBufferStart();
    const char *end = Buffer->getBufferEnd();
    const char *next = (cur != end) ? cur + 1 : end;

    // Limit ourselves to only scanning 256 characters into the source
    // file.  This is mostly a sanity check in case the file has no 
    // newlines whatsoever.
    if (end - cur > 256) end = cur + 256;
	  
    while (next < end) {
      if (*cur == 0x0D) {  // CR
        if (*next == 0x0A)  // CRLF
          BinaryMode = false;

        break;
      } else if (*cur == 0x0A)  // LF
        break;

      ++cur;
      ++next;
    }
  }

  std::unique_ptr<raw_ostream> OS =
      CI.createDefaultOutputFile(BinaryMode, getCurrentFile());
  if (!OS) return;

  DoPrintPreprocessedInput(CI.getPreprocessor(), OS.get(),
                           CI.getPreprocessorOutputOpts());
}

void PrintPreambleAction::ExecuteAction() {
  switch (getCurrentFileKind().getLanguage()) {
  case InputKind::C:
  case InputKind::CXX:
  case InputKind::ObjC:
  case InputKind::ObjCXX:
  case InputKind::OpenCL:
  case InputKind::CUDA:
    break;
      
  case InputKind::Unknown:
  case InputKind::Asm:
  case InputKind::LLVM_IR:
  case InputKind::RenderScript:
    // We can't do anything with these.
    return;
  }

  // We don't expect to find any #include directives in a preprocessed input.
  if (getCurrentFileKind().isPreprocessed())
    return;

  CompilerInstance &CI = getCompilerInstance();
  auto Buffer = CI.getFileManager().getBufferForFile(getCurrentFile());
  if (Buffer) {
    unsigned Preamble =
        Lexer::ComputePreamble((*Buffer)->getBuffer(), CI.getLangOpts()).first;
    llvm::outs().write((*Buffer)->getBufferStart(), Preamble);
  }
}<|MERGE_RESOLUTION|>--- conflicted
+++ resolved
@@ -166,117 +166,7 @@
 
 bool GenerateModuleFromModuleMapAction::BeginSourceFileAction(
     CompilerInstance &CI, StringRef Filename) {
-<<<<<<< HEAD
-  CI.getLangOpts().setCompilingModule(LangOptions::CMK_ModuleMap);
-
-  if (!GenerateModuleAction::BeginSourceFileAction(CI, Filename))
-    return false;
-
-  // Find the module map file.
-  const FileEntry *ModuleMap =
-      CI.getFileManager().getFile(Filename, /*openFile*/true);
-  if (!ModuleMap)  {
-    CI.getDiagnostics().Report(diag::err_module_map_not_found)
-      << Filename;
-    return false;
-  }
-  
-  // Parse the module map file.
-  HeaderSearch &HS = CI.getPreprocessor().getHeaderSearchInfo();
-  if (HS.loadModuleMapFile(ModuleMap, IsSystem))
-    return false;
-  
-  if (CI.getLangOpts().CurrentModule.empty()) {
-    CI.getDiagnostics().Report(diag::err_missing_module_name);
-    
-    // FIXME: Eventually, we could consider asking whether there was just
-    // a single module described in the module map, and use that as a 
-    // default. Then it would be fairly trivial to just "compile" a module
-    // map with a single module (the common case).
-    return false;
-  }
-
-  // If we're being run from the command-line, the module build stack will not
-  // have been filled in yet, so complete it now in order to allow us to detect
-  // module cycles.
-  SourceManager &SourceMgr = CI.getSourceManager();
-  if (SourceMgr.getModuleBuildStack().empty())
-    SourceMgr.pushModuleBuildStack(CI.getLangOpts().CurrentModule,
-                                   FullSourceLoc(SourceLocation(), SourceMgr));
-
-  // Dig out the module definition.
-  Module = HS.lookupModule(CI.getLangOpts().CurrentModule, 
-                           /*AllowSearch=*/false);
-  if (!Module) {
-    CI.getDiagnostics().Report(diag::err_missing_module)
-      << CI.getLangOpts().CurrentModule << Filename;
-    
-    return false;
-  }
-
-  // Check whether we can build this module at all.
-  clang::Module::Requirement Requirement;
-  clang::Module::UnresolvedHeaderDirective MissingHeader;
-  clang::Module *ShadowingModule = nullptr;
-  if (!Module->isAvailable(CI.getLangOpts(), CI.getTarget(), Requirement,
-                           MissingHeader, ShadowingModule)) {
-
-    assert(!ShadowingModule &&
-           "lookup of module by name should never find shadowed module");
-
-    if (MissingHeader.FileNameLoc.isValid()) {
-      CI.getDiagnostics().Report(MissingHeader.FileNameLoc,
-                                 diag::err_module_header_missing)
-        << MissingHeader.IsUmbrella << MissingHeader.FileName;
-    } else {
-      CI.getDiagnostics().Report(diag::err_module_unavailable)
-        << Module->getFullModuleName()
-        << Requirement.second << Requirement.first;
-    }
-
-    return false;
-  }
-
-  if (ModuleMapForUniquing && ModuleMapForUniquing != ModuleMap) {
-    Module->IsInferred = true;
-    HS.getModuleMap().setInferredModuleAllowedBy(Module, ModuleMapForUniquing);
-  } else {
-    ModuleMapForUniquing = ModuleMap;
-  }
-
-  FileManager &FileMgr = CI.getFileManager();
-
-  // Collect the set of #includes we need to build the module.
-  SmallString<256> HeaderContents;
-  std::error_code Err = std::error_code();
-  if (Module::Header UmbrellaHeader = Module->getUmbrellaHeader())
-    addHeaderInclude(UmbrellaHeader.NameAsWritten, HeaderContents,
-                     CI.getLangOpts(), Module->IsExternC);
-  Err = collectModuleHeaderIncludes(
-        CI.getLangOpts(), FileMgr,
-        CI.getPreprocessor().getHeaderSearchInfo().getModuleMap(), Module,
-        HeaderContents);
-
-  if (Err) {
-    CI.getDiagnostics().Report(diag::err_module_cannot_create_includes)
-      << Module->getFullModuleName() << Err.message();
-    return false;
-  }
-
-  // Inform the preprocessor that includes from within the input buffer should
-  // be resolved relative to the build directory of the module map file.
-  CI.getPreprocessor().setMainFileDir(Module->Directory);
-
-  std::unique_ptr<llvm::MemoryBuffer> InputBuffer =
-      llvm::MemoryBuffer::getMemBufferCopy(HeaderContents,
-                                           Module::getModuleInputBufferName());
-  // Ownership of InputBuffer will be transferred to the SourceManager.
-  setCurrentInput(FrontendInputFile(InputBuffer.release(), getCurrentFileKind(),
-                                    Module->IsSystem));
-  return true;
-=======
   return GenerateModuleAction::BeginSourceFileAction(CI, Filename);
->>>>>>> 1b98417f
 }
 
 std::unique_ptr<raw_pwrite_stream>
