--- conflicted
+++ resolved
@@ -2539,14 +2539,10 @@
                               Res.getTargetOpts());
   ParseHeaderSearchArgs(Res.getHeaderSearchOpts(), Args,
                         Res.getFileSystemOpts().WorkingDir);
-<<<<<<< HEAD
   ParseAPINotesArgs(Res.getAPINotesOpts(), Args, Diags);
 
-  if (DashX == IK_AST || DashX == IK_LLVM_IR) {
-=======
   if (DashX.getFormat() == InputKind::Precompiled ||
       DashX.getLanguage() == InputKind::LLVM_IR) {
->>>>>>> e05b249e
     // ObjCAAutoRefCount and Sanitize LangOpts are used to setup the
     // PassManager in BackendUtil.cpp. They need to be initializd no matter
     // what the input type is.
