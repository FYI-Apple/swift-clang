--- conflicted
+++ resolved
@@ -59,7 +59,7 @@
                                        check::Event<ImplicitNullDerefEvent>,
                                        check::ASTDecl<FunctionDecl> > {
 public:
-  /// Pre-visit the Statement.
+  /// \brief Pre-visit the Statement.
   ///
   /// The method will be called before the analyzer core processes the
   /// statement. The notification is performed for every explored CFGElement,
@@ -72,7 +72,7 @@
   /// check::PreStmt<ReturnStmt>
   void checkPreStmt(const ReturnStmt *DS, CheckerContext &C) const {}
 
-  /// Post-visit the Statement.
+  /// \brief Post-visit the Statement.
   ///
   /// The method will be called after the analyzer core processes the
   /// statement. The notification is performed for every explored CFGElement,
@@ -82,7 +82,7 @@
   /// check::PostStmt<DeclStmt>
   void checkPostStmt(const DeclStmt *DS, CheckerContext &C) const;
 
-  /// Pre-visit the Objective C message.
+  /// \brief Pre-visit the Objective C message.
   ///
   /// This will be called before the analyzer core processes the method call.
   /// This is called for any action which produces an Objective-C message send,
@@ -91,13 +91,13 @@
   /// check::PreObjCMessage
   void checkPreObjCMessage(const ObjCMethodCall &M, CheckerContext &C) const {}
 
-  /// Post-visit the Objective C message.
+  /// \brief Post-visit the Objective C message.
   /// \sa checkPreObjCMessage()
   ///
   /// check::PostObjCMessage
   void checkPostObjCMessage(const ObjCMethodCall &M, CheckerContext &C) const {}
 
-  /// Visit an Objective-C message whose receiver is nil.
+  /// \brief Visit an Objective-C message whose receiver is nil.
   ///
   /// This will be called when the analyzer core processes a method call whose
   /// receiver is definitely nil. In this case, check{Pre/Post}ObjCMessage and
@@ -106,7 +106,7 @@
   /// check::ObjCMessageNil
   void checkObjCMessageNil(const ObjCMethodCall &M, CheckerContext &C) const {}
 
-  /// Pre-visit an abstract "call" event.
+  /// \brief Pre-visit an abstract "call" event.
   ///
   /// This is used for checkers that want to check arguments or attributed
   /// behavior for functions and methods no matter how they are being invoked.
@@ -118,20 +118,16 @@
   /// check::PreCall
   void checkPreCall(const CallEvent &Call, CheckerContext &C) const {}
 
-  /// Post-visit an abstract "call" event.
+  /// \brief Post-visit an abstract "call" event.
   /// \sa checkPreObjCMessage()
   ///
   /// check::PostCall
   void checkPostCall(const CallEvent &Call, CheckerContext &C) const {}
 
-  /// Pre-visit of the condition statement of a branch (such as IfStmt).
+  /// \brief Pre-visit of the condition statement of a branch (such as IfStmt).
   void checkBranchCondition(const Stmt *Condition, CheckerContext &Ctx) const {}
 
-<<<<<<< HEAD
-  /// Post-visit the C++ operator new's allocation call.
-=======
   /// \brief Post-visit the C++ operator new's allocation call.
->>>>>>> 793912eb
   ///
   /// Execution of C++ operator new consists of the following phases: (1) call
   /// default or overridden operator new() to allocate memory (2) cast the
@@ -147,11 +143,7 @@
   void checkNewAllocator(const CXXNewExpr *NE, SVal Target,
                          CheckerContext &) const {}
 
-<<<<<<< HEAD
-  /// Called on a load from and a store to a location.
-=======
   /// \brief Called on a load from and a store to a location.
->>>>>>> 793912eb
   ///
   /// The method will be called each time a location (pointer) value is
   /// accessed.
@@ -163,7 +155,7 @@
   void checkLocation(SVal Loc, bool IsLoad, const Stmt *S,
                      CheckerContext &) const {}
 
-  /// Called on binding of a value to a location.
+  /// \brief Called on binding of a value to a location.
   ///
   /// \param Loc The value of the location (pointer).
   /// \param Val The value which will be stored at the location Loc.
@@ -172,7 +164,7 @@
   /// check::Bind
   void checkBind(SVal Loc, SVal Val, const Stmt *S, CheckerContext &) const {}
 
-  /// Called whenever a symbol becomes dead.
+  /// \brief Called whenever a symbol becomes dead.
   ///
   /// This callback should be used by the checkers to aggressively clean
   /// up/reduce the checker state, which is important for reducing the overall
@@ -189,20 +181,20 @@
   void checkDeadSymbols(SymbolReaper &SR, CheckerContext &C) const {}
 
 
-  /// Called when the analyzer core starts analyzing a function,
+  /// \brief Called when the analyzer core starts analyzing a function,
   /// regardless of whether it is analyzed at the top level or is inlined.
   ///
   /// check::BeginFunction
   void checkBeginFunction(CheckerContext &Ctx) const {}
 
-  /// Called when the analyzer core reaches the end of a
+  /// \brief Called when the analyzer core reaches the end of a
   /// function being analyzed regardless of whether it is analyzed at the top
   /// level or is inlined.
   ///
   /// check::EndFunction
-  void checkEndFunction(const ReturnStmt *RS, CheckerContext &Ctx) const {}
-
-  /// Called after all the paths in the ExplodedGraph reach end of path
+  void checkEndFunction(CheckerContext &Ctx) const {}
+
+  /// \brief Called after all the paths in the ExplodedGraph reach end of path
   /// - the symbolic execution graph is fully explored.
   ///
   /// This callback should be used in cases when a checker needs to have a
@@ -215,14 +207,14 @@
                         BugReporter &BR,
                         ExprEngine &Eng) const {}
 
-  /// Called after analysis of a TranslationUnit is complete.
+  /// \brief Called after analysis of a TranslationUnit is complete.
   ///
   /// check::EndOfTranslationUnit
   void checkEndOfTranslationUnit(const TranslationUnitDecl *TU,
                                  AnalysisManager &Mgr,
                                  BugReporter &BR) const {}
 
-  /// Evaluates function call.
+  /// \brief Evaluates function call.
   ///
   /// The analysis core threats all function calls in the same way. However, some
   /// functions have special meaning, which should be reflected in the program
@@ -237,7 +229,7 @@
   /// eval::Call
   bool evalCall(const CallExpr *CE, CheckerContext &C) const { return true; }
 
-  /// Handles assumptions on symbolic values.
+  /// \brief Handles assumptions on symbolic values.
   ///
   /// This method is called when a symbolic expression is assumed to be true or
   /// false. For example, the assumptions are performed when evaluating a
@@ -256,7 +248,7 @@
   /// check::LiveSymbols
   void checkLiveSymbols(ProgramStateRef State, SymbolReaper &SR) const {}
 
-  /// Called when the contents of one or more regions change.
+  /// \brief Called when the contents of one or more regions change.
   ///
   /// This can occur in many different ways: an explicit bind, a blanket
   /// invalidation of the region contents, or by passing a region to a function
@@ -288,7 +280,7 @@
     return State;
   }
 
-  /// Called when pointers escape.
+  /// \brief Called when pointers escape.
   ///
   /// This notifies the checkers about pointer escape, which occurs whenever
   /// the analyzer cannot track the symbol any more. For example, as a
@@ -308,7 +300,7 @@
     return State;
   }
 
-  /// Called when const pointers escape.
+  /// \brief Called when const pointers escape.
   ///
   /// Note: in most cases checkPointerEscape callback is sufficient.
   /// \sa checkPointerEscape
@@ -322,7 +314,7 @@
   /// check::Event<ImplicitNullDerefEvent>
   void checkEvent(ImplicitNullDerefEvent Event) const {}
 
-  /// Check every declaration in the AST.
+  /// \brief Check every declaration in the AST.
   ///
   /// An AST traversal callback, which should only be used when the checker is
   /// not path sensitive. It will be called for every Declaration in the AST and
