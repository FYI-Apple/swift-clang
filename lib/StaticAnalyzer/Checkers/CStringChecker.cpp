--- conflicted
+++ resolved
@@ -97,17 +97,14 @@
   void evalStrcpy(CheckerContext &C, const CallExpr *CE) const;
   void evalStrncpy(CheckerContext &C, const CallExpr *CE) const;
   void evalStpcpy(CheckerContext &C, const CallExpr *CE) const;
-  void evalStrlcpy(CheckerContext &C, const CallExpr *CE) const;
   void evalStrcpyCommon(CheckerContext &C,
                         const CallExpr *CE,
                         bool returnEnd,
                         bool isBounded,
-                        bool isAppending,
-                        bool returnPtr = true) const;
+                        bool isAppending) const;
 
   void evalStrcat(CheckerContext &C, const CallExpr *CE) const;
   void evalStrncat(CheckerContext &C, const CallExpr *CE) const;
-  void evalStrlcat(CheckerContext &C, const CallExpr *CE) const;
 
   void evalStrcmp(CheckerContext &C, const CallExpr *CE) const;
   void evalStrncmp(CheckerContext &C, const CallExpr *CE) const;
@@ -157,10 +154,6 @@
 
   static bool SummarizeRegion(raw_ostream &os, ASTContext &Ctx,
                               const MemRegion *MR);
-
-  static bool memsetAux(const Expr *DstBuffer, const Expr *CharE,
-                        const Expr *Size, CheckerContext &C,
-                        ProgramStateRef &State);
 
   // Re-usable checks
   ProgramStateRef checkNonNull(CheckerContext &C,
@@ -201,14 +194,6 @@
                       const Stmt *First,
                       const Stmt *Second) const;
 
-  void emitNullArgBug(CheckerContext &C, ProgramStateRef State, const Stmt *S,
-                      StringRef WarningMsg) const;
-  void emitOutOfBoundsBug(CheckerContext &C, ProgramStateRef State,
-                          const Stmt *S, StringRef WarningMsg) const;
-  void emitNotCStringBug(CheckerContext &C, ProgramStateRef State,
-                         const Stmt *S, StringRef WarningMsg) const;
-  void emitAdditionOverflowBug(CheckerContext &C, ProgramStateRef State) const;
-
   ProgramStateRef checkAdditionOverflow(CheckerContext &C,
                                             ProgramStateRef state,
                                             NonLoc left,
@@ -254,14 +239,30 @@
   std::tie(stateNull, stateNonNull) = assumeZero(C, state, l, S->getType());
 
   if (stateNull && !stateNonNull) {
-    if (Filter.CheckCStringNullArg) {
-      SmallString<80> buf;
-      llvm::raw_svector_ostream os(buf);
-      assert(CurrentFunctionDescription);
-      os << "Null pointer argument in call to " << CurrentFunctionDescription;
-
-      emitNullArgBug(C, stateNull, S, os.str());
-    }
+    if (!Filter.CheckCStringNullArg)
+      return nullptr;
+
+    ExplodedNode *N = C.generateErrorNode(stateNull);
+    if (!N)
+      return nullptr;
+
+    if (!BT_Null)
+      BT_Null.reset(new BuiltinBug(
+          Filter.CheckNameCStringNullArg, categories::UnixAPI,
+          "Null pointer argument in call to byte string function"));
+
+    SmallString<80> buf;
+    llvm::raw_svector_ostream os(buf);
+    assert(CurrentFunctionDescription);
+    os << "Null pointer argument in call to " << CurrentFunctionDescription;
+
+    // Generate a report for this bug.
+    BuiltinBug *BT = static_cast<BuiltinBug*>(BT_Null.get());
+    auto report = llvm::make_unique<BugReport>(*BT, os.str(), N);
+
+    report->addRange(S->getSourceRange());
+    bugreporter::trackNullOrUndefValue(N, S, *report);
+    C.emitReport(std::move(report));
     return nullptr;
   }
 
@@ -304,14 +305,9 @@
   ProgramStateRef StInBound = state->assumeInBound(Idx, Size, true);
   ProgramStateRef StOutBound = state->assumeInBound(Idx, Size, false);
   if (StOutBound && !StInBound) {
-    // These checks are either enabled by the CString out-of-bounds checker
-    // explicitly or implicitly by the Malloc checker.
-    // In the latter case we only do modeling but do not emit warning.
-    if (!Filter.CheckCStringOutOfBounds)
+    ExplodedNode *N = C.generateErrorNode(StOutBound);
+    if (!N)
       return nullptr;
-<<<<<<< HEAD
-    // Emit a bug report.
-=======
 
     CheckName Name;
     // These checks are either enabled by the CString out-of-bounds checker
@@ -332,9 +328,8 @@
 
     // Generate a report for this bug.
     std::unique_ptr<BugReport> report;
->>>>>>> 793912eb
     if (warningMsg) {
-      emitOutOfBoundsBug(C, StOutBound, S, warningMsg);
+      report = llvm::make_unique<BugReport>(*BT, warningMsg, N);
     } else {
       assert(CurrentFunctionDescription);
       assert(CurrentFunctionDescription[0] != '\0');
@@ -344,8 +339,15 @@
       os << toUppercase(CurrentFunctionDescription[0])
          << &CurrentFunctionDescription[1]
          << " accesses out-of-bound array element";
-      emitOutOfBoundsBug(C, StOutBound, S, os.str());
-    }
+      report = llvm::make_unique<BugReport>(*BT, os.str(), N);
+    }
+
+    // FIXME: It would be nice to eventually make this diagnostic more clear,
+    // e.g., by referencing the original declaration or by saying *why* this
+    // reference is outside the range.
+
+    report->addRange(S->getSourceRange());
+    C.emitReport(std::move(report));
     return nullptr;
   }
 
@@ -393,10 +395,8 @@
 
   // Compute the offset of the last element to be accessed: size-1.
   NonLoc One = svalBuilder.makeIntVal(1, sizeTy).castAs<NonLoc>();
-  SVal Offset = svalBuilder.evalBinOpNN(state, BO_Sub, *Length, One, sizeTy);
-  if (Offset.isUnknown())
-    return nullptr;
-  NonLoc LastOffset = Offset.castAs<NonLoc>();
+  NonLoc LastOffset = svalBuilder
+      .evalBinOpNN(state, BO_Sub, *Length, One, sizeTy).castAs<NonLoc>();
 
   // Check that the first buffer is sufficiently long.
   SVal BufStart = svalBuilder.evalCast(BufVal, PtrTy, FirstBuf->getType());
@@ -563,79 +563,6 @@
   report->addRange(Second->getSourceRange());
 
   C.emitReport(std::move(report));
-}
-
-void CStringChecker::emitNullArgBug(CheckerContext &C, ProgramStateRef State,
-                                    const Stmt *S, StringRef WarningMsg) const {
-  if (ExplodedNode *N = C.generateErrorNode(State)) {
-    if (!BT_Null)
-      BT_Null.reset(new BuiltinBug(
-          Filter.CheckNameCStringNullArg, categories::UnixAPI,
-          "Null pointer argument in call to byte string function"));
-
-    BuiltinBug *BT = static_cast<BuiltinBug *>(BT_Null.get());
-    auto Report = llvm::make_unique<BugReport>(*BT, WarningMsg, N);
-    bugreporter::trackNullOrUndefValue(N, S, *Report);
-    C.emitReport(std::move(Report));
-  }
-}
-
-void CStringChecker::emitOutOfBoundsBug(CheckerContext &C,
-                                        ProgramStateRef State, const Stmt *S,
-                                        StringRef WarningMsg) const {
-  if (ExplodedNode *N = C.generateErrorNode(State)) {
-    if (!BT_Bounds)
-      BT_Bounds.reset(new BuiltinBug(
-          Filter.CheckCStringOutOfBounds ? Filter.CheckNameCStringOutOfBounds
-                                         : Filter.CheckNameCStringNullArg,
-          "Out-of-bound array access",
-          "Byte string function accesses out-of-bound array element"));
-
-    BuiltinBug *BT = static_cast<BuiltinBug *>(BT_Bounds.get());
-
-    // FIXME: It would be nice to eventually make this diagnostic more clear,
-    // e.g., by referencing the original declaration or by saying *why* this
-    // reference is outside the range.
-    auto Report = llvm::make_unique<BugReport>(*BT, WarningMsg, N);
-    Report->addRange(S->getSourceRange());
-    C.emitReport(std::move(Report));
-  }
-}
-
-void CStringChecker::emitNotCStringBug(CheckerContext &C, ProgramStateRef State,
-                                       const Stmt *S,
-                                       StringRef WarningMsg) const {
-  if (ExplodedNode *N = C.generateNonFatalErrorNode(State)) {
-    if (!BT_NotCString)
-      BT_NotCString.reset(new BuiltinBug(
-          Filter.CheckNameCStringNotNullTerm, categories::UnixAPI,
-          "Argument is not a null-terminated string."));
-
-    auto Report = llvm::make_unique<BugReport>(*BT_NotCString, WarningMsg, N);
-
-    Report->addRange(S->getSourceRange());
-    C.emitReport(std::move(Report));
-  }
-}
-
-void CStringChecker::emitAdditionOverflowBug(CheckerContext &C,
-                                             ProgramStateRef State) const {
-  if (ExplodedNode *N = C.generateErrorNode(State)) {
-    if (!BT_NotCString)
-      BT_NotCString.reset(
-          new BuiltinBug(Filter.CheckNameCStringOutOfBounds, "API",
-                         "Sum of expressions causes overflow."));
-
-    // This isn't a great error message, but this should never occur in real
-    // code anyway -- you'd have to create a buffer longer than a size_t can
-    // represent, which is sort of a contradiction.
-    const char *WarningMsg =
-        "This expression will create a string whose length is too big to "
-        "be represented as a size_t";
-
-    auto Report = llvm::make_unique<BugReport>(*BT_NotCString, WarningMsg, N);
-    C.emitReport(std::move(Report));
-  }
 }
 
 ProgramStateRef CStringChecker::checkAdditionOverflow(CheckerContext &C,
@@ -681,7 +608,26 @@
 
     if (stateOverflow && !stateOkay) {
       // We have an overflow. Emit a bug report.
-      emitAdditionOverflowBug(C, stateOverflow);
+      ExplodedNode *N = C.generateErrorNode(stateOverflow);
+      if (!N)
+        return nullptr;
+
+      if (!BT_AdditionOverflow)
+        BT_AdditionOverflow.reset(
+            new BuiltinBug(Filter.CheckNameCStringOutOfBounds, "API",
+                           "Sum of expressions causes overflow"));
+
+      // This isn't a great error message, but this should never occur in real
+      // code anyway -- you'd have to create a buffer longer than a size_t can
+      // represent, which is sort of a contradiction.
+      const char *warning =
+        "This expression will create a string whose length is too big to "
+        "be represented as a size_t";
+
+      // Generate a report for this bug.
+      C.emitReport(
+          llvm::make_unique<BugReport>(*BT_AdditionOverflow, warning, N));
+
       return nullptr;
     }
 
@@ -781,7 +727,15 @@
     // C string. In the context of locations, the only time we can issue such
     // a warning is for labels.
     if (Optional<loc::GotoLabel> Label = Buf.getAs<loc::GotoLabel>()) {
-      if (Filter.CheckCStringNotNullTerm) {
+      if (!Filter.CheckCStringNotNullTerm)
+        return UndefinedVal();
+
+      if (ExplodedNode *N = C.generateNonFatalErrorNode(state)) {
+        if (!BT_NotCString)
+          BT_NotCString.reset(new BuiltinBug(
+              Filter.CheckNameCStringNotNullTerm, categories::UnixAPI,
+              "Argument is not a null-terminated string."));
+
         SmallString<120> buf;
         llvm::raw_svector_ostream os(buf);
         assert(CurrentFunctionDescription);
@@ -789,9 +743,14 @@
            << " is the address of the label '" << Label->getLabel()->getName()
            << "', which is not a null-terminated string";
 
-        emitNotCStringBug(C, state, Ex, os.str());
+        // Generate a report for this bug.
+        auto report = llvm::make_unique<BugReport>(*BT_NotCString, os.str(), N);
+
+        report->addRange(Ex->getSourceRange());
+        C.emitReport(std::move(report));
       }
       return UndefinedVal();
+
     }
 
     // If it's not a region and not a label, give up.
@@ -828,7 +787,15 @@
     // Other regions (mostly non-data) can't have a reliable C string length.
     // In this case, an error is emitted and UndefinedVal is returned.
     // The caller should always be prepared to handle this case.
-    if (Filter.CheckCStringNotNullTerm) {
+    if (!Filter.CheckCStringNotNullTerm)
+      return UndefinedVal();
+
+    if (ExplodedNode *N = C.generateNonFatalErrorNode(state)) {
+      if (!BT_NotCString)
+        BT_NotCString.reset(new BuiltinBug(
+            Filter.CheckNameCStringNotNullTerm, categories::UnixAPI,
+            "Argument is not a null-terminated string."));
+
       SmallString<120> buf;
       llvm::raw_svector_ostream os(buf);
 
@@ -840,8 +807,13 @@
       else
         os << "not a null-terminated string";
 
-      emitNotCStringBug(C, state, Ex, os.str());
-    }
+      // Generate a report for this bug.
+      auto report = llvm::make_unique<BugReport>(*BT_NotCString, os.str(), N);
+
+      report->addRange(Ex->getSourceRange());
+      C.emitReport(std::move(report));
+    }
+
     return UndefinedVal();
   }
 }
@@ -890,10 +862,9 @@
 
   // Compute the offset of the last element to be accessed: size-1.
   NonLoc One = svalBuilder.makeIntVal(1, sizeTy).castAs<NonLoc>();
-  SVal Offset = svalBuilder.evalBinOpNN(state, BO_Sub, *Length, One, sizeTy);
-  if (Offset.isUnknown())
-    return true; // cf top comment
-  NonLoc LastOffset = Offset.castAs<NonLoc>();
+  NonLoc LastOffset =
+      svalBuilder.evalBinOpNN(state, BO_Sub, *Length, One, sizeTy)
+          .castAs<NonLoc>();
 
   // Check that the first buffer is sufficiently long.
   SVal BufStart = svalBuilder.evalCast(BufVal, PtrTy, FirstBuf->getType());
@@ -1026,95 +997,6 @@
   }
 }
 
-bool CStringChecker::memsetAux(const Expr *DstBuffer, const Expr *CharE,
-                               const Expr *Size, CheckerContext &C,
-                               ProgramStateRef &State) {
-  SVal MemVal = C.getSVal(DstBuffer);
-  SVal CharVal = C.getSVal(CharE);
-  SVal SizeVal = C.getSVal(Size);
-  const MemRegion *MR = MemVal.getAsRegion();
-  if (!MR)
-    return false;
-
-  // We're about to model memset by producing a "default binding" in the Store.
-  // Our current implementation - RegionStore - doesn't support default bindings
-  // that don't cover the whole base region. So we should first get the offset
-  // and the base region to figure out whether the offset of buffer is 0.
-  RegionOffset Offset = MR->getAsOffset();
-  const MemRegion *BR = Offset.getRegion();
-
-  Optional<NonLoc> SizeNL = SizeVal.getAs<NonLoc>();
-  if (!SizeNL)
-    return false;
-
-  SValBuilder &svalBuilder = C.getSValBuilder();
-  ASTContext &Ctx = C.getASTContext();
-
-  // void *memset(void *dest, int ch, size_t count);
-  // For now we can only handle the case of offset is 0 and concrete char value.
-  if (Offset.isValid() && !Offset.hasSymbolicOffset() &&
-      Offset.getOffset() == 0) {
-    // Get the base region's extent.
-    auto *SubReg = cast<SubRegion>(BR);
-    DefinedOrUnknownSVal Extent = SubReg->getExtent(svalBuilder);
-
-    ProgramStateRef StateWholeReg, StateNotWholeReg;
-    std::tie(StateWholeReg, StateNotWholeReg) =
-        State->assume(svalBuilder.evalEQ(State, Extent, *SizeNL));
-
-    // With the semantic of 'memset()', we should convert the CharVal to
-    // unsigned char.
-    CharVal = svalBuilder.evalCast(CharVal, Ctx.UnsignedCharTy, Ctx.IntTy);
-
-    ProgramStateRef StateNullChar, StateNonNullChar;
-    std::tie(StateNullChar, StateNonNullChar) =
-        assumeZero(C, State, CharVal, Ctx.UnsignedCharTy);
-
-    if (StateWholeReg && !StateNotWholeReg && StateNullChar &&
-        !StateNonNullChar) {
-      // If the 'memset()' acts on the whole region of destination buffer and
-      // the value of the second argument of 'memset()' is zero, bind the second
-      // argument's value to the destination buffer with 'default binding'.
-      // FIXME: Since there is no perfect way to bind the non-zero character, we
-      // can only deal with zero value here. In the future, we need to deal with
-      // the binding of non-zero value in the case of whole region.
-      State = State->bindDefaultZero(svalBuilder.makeLoc(BR),
-                                     C.getLocationContext());
-    } else {
-      // If the destination buffer's extent is not equal to the value of
-      // third argument, just invalidate buffer.
-      State = InvalidateBuffer(C, State, DstBuffer, MemVal,
-                               /*IsSourceBuffer*/ false, Size);
-    }
-
-    if (StateNullChar && !StateNonNullChar) {
-      // If the value of the second argument of 'memset()' is zero, set the
-      // string length of destination buffer to 0 directly.
-      State = setCStringLength(State, MR,
-                               svalBuilder.makeZeroVal(Ctx.getSizeType()));
-    } else if (!StateNullChar && StateNonNullChar) {
-      SVal NewStrLen = svalBuilder.getMetadataSymbolVal(
-          CStringChecker::getTag(), MR, DstBuffer, Ctx.getSizeType(),
-          C.getLocationContext(), C.blockCount());
-
-      // If the value of second argument is not zero, then the string length
-      // is at least the size argument.
-      SVal NewStrLenGESize = svalBuilder.evalBinOp(
-          State, BO_GE, NewStrLen, SizeVal, svalBuilder.getConditionType());
-
-      State = setCStringLength(
-          State->assume(NewStrLenGESize.castAs<DefinedOrUnknownSVal>(), true),
-          MR, NewStrLen);
-    }
-  } else {
-    // If the offset is not zero and char value is not concrete, we can do
-    // nothing but invalidate the buffer.
-    State = InvalidateBuffer(C, State, DstBuffer, MemVal,
-                             /*IsSourceBuffer*/ false, Size);
-  }
-  return true;
-}
-
 //===----------------------------------------------------------------------===//
 // evaluation of individual function calls.
 //===----------------------------------------------------------------------===//
@@ -1512,18 +1394,6 @@
                    /* isAppending = */ false);
 }
 
-void CStringChecker::evalStrlcpy(CheckerContext &C, const CallExpr *CE) const {
-  if (CE->getNumArgs() < 3)
-    return;
-
-  // char *strlcpy(char *dst, const char *src, size_t n);
-  evalStrcpyCommon(C, CE,
-                   /* returnEnd = */ true,
-                   /* isBounded = */ true,
-                   /* isAppending = */ false,
-                   /* returnPtr = */ false);
-}
-
 void CStringChecker::evalStrcat(CheckerContext &C, const CallExpr *CE) const {
   if (CE->getNumArgs() < 2)
     return;
@@ -1546,21 +1416,9 @@
                    /* isAppending = */ true);
 }
 
-void CStringChecker::evalStrlcat(CheckerContext &C, const CallExpr *CE) const {
-  if (CE->getNumArgs() < 3)
-    return;
-
-  //char *strlcat(char *s1, const char *s2, size_t n);
-  evalStrcpyCommon(C, CE,
-                   /* returnEnd = */ false,
-                   /* isBounded = */ true,
-                   /* isAppending = */ true,
-                   /* returnPtr = */ false);
-}
-
 void CStringChecker::evalStrcpyCommon(CheckerContext &C, const CallExpr *CE,
                                       bool returnEnd, bool isBounded,
-                                      bool isAppending, bool returnPtr) const {
+                                      bool isAppending) const {
   CurrentFunctionDescription = "string copy function";
   ProgramStateRef state = C.getState();
   const LocationContext *LCtx = C.getLocationContext();
@@ -1597,11 +1455,6 @@
   SVal amountCopied = UnknownVal();
   SVal maxLastElementIndex = UnknownVal();
   const char *boundWarning = nullptr;
-
-  state = CheckOverlap(C, state, isBounded ? CE->getArg(2) : CE->getArg(1), Dst, srcExpr);
-
-  if (!state)
-    return;
 
   // If the function is strncpy, strncat, etc... it is bounded.
   if (isBounded) {
@@ -1675,11 +1528,7 @@
 
         // If the size is known to be zero, we're done.
         if (StateZeroSize && !StateNonZeroSize) {
-          if (returnPtr) {
-            StateZeroSize = StateZeroSize->BindExpr(CE, LCtx, DstVal);
-          } else {
-            StateZeroSize = StateZeroSize->BindExpr(CE, LCtx, *lenValNL);
-          }
+          StateZeroSize = StateZeroSize->BindExpr(CE, LCtx, DstVal);
           C.addTransition(StateZeroSize);
           return;
         }
@@ -1810,22 +1659,16 @@
     finalStrLength = amountCopied;
   }
 
-  SVal Result;
-
-  if (returnPtr) {
-    // The final result of the function will either be a pointer past the last
-    // copied element, or a pointer to the start of the destination buffer.
-    Result = (returnEnd ? UnknownVal() : DstVal);
-  } else {
-    Result = finalStrLength;
-  }
+  // The final result of the function will either be a pointer past the last
+  // copied element, or a pointer to the start of the destination buffer.
+  SVal Result = (returnEnd ? UnknownVal() : DstVal);
 
   assert(state);
 
   // If the destination is a MemRegion, try to check for a buffer overflow and
   // record the new string length.
   if (Optional<loc::MemRegionVal> dstRegVal =
-      DstVal.getAs<loc::MemRegionVal>()) {
+          DstVal.getAs<loc::MemRegionVal>()) {
     QualType ptrTy = Dst->getType();
 
     // If we have an exact value on a bounded copy, use that to check for
@@ -1833,9 +1676,9 @@
     if (boundWarning) {
       if (Optional<NonLoc> maxLastNL = maxLastElementIndex.getAs<NonLoc>()) {
         SVal maxLastElement = svalBuilder.evalBinOpLN(state, BO_Add, *dstRegVal,
-            *maxLastNL, ptrTy);
+                                                      *maxLastNL, ptrTy);
         state = CheckLocation(C, state, CE->getArg(2), maxLastElement,
-            boundWarning);
+                              boundWarning);
         if (!state)
           return;
       }
@@ -1844,7 +1687,7 @@
     // Then, if the final length is known...
     if (Optional<NonLoc> knownStrLength = finalStrLength.getAs<NonLoc>()) {
       SVal lastElement = svalBuilder.evalBinOpLN(state, BO_Add, *dstRegVal,
-          *knownStrLength, ptrTy);
+                                                 *knownStrLength, ptrTy);
 
       // ...and we haven't checked the bound, we'll check the actual copy.
       if (!boundWarning) {
@@ -1856,7 +1699,7 @@
       }
 
       // If this is a stpcpy-style copy, the last element is the return value.
-      if (returnPtr && returnEnd)
+      if (returnEnd)
         Result = lastElement;
     }
 
@@ -1868,12 +1711,12 @@
     // This would probably remove any existing bindings past the end of the
     // string, but that's still an improvement over blank invalidation.
     state = InvalidateBuffer(C, state, Dst, *dstRegVal,
-        /*IsSourceBuffer*/false, nullptr);
+                             /*IsSourceBuffer*/false, nullptr);
 
     // Invalidate the source (const-invalidation without const-pointer-escaping
     // the address of the top-level region).
     state = InvalidateBuffer(C, state, srcExpr, srcVal, /*IsSourceBuffer*/true,
-        nullptr);
+                             nullptr);
 
     // Set the C string length of the destination, if we know it.
     if (isBounded && !isAppending) {
@@ -1889,13 +1732,12 @@
 
   assert(state);
 
-  if (returnPtr) {
-    // If this is a stpcpy-style copy, but we were unable to check for a buffer
-    // overflow, we still need a result. Conjure a return value.
-    if (returnEnd && Result.isUnknown()) {
-      Result = svalBuilder.conjureSymbolVal(nullptr, CE, LCtx, C.blockCount());
-    }
-  }
+  // If this is a stpcpy-style copy, but we were unable to check for a buffer
+  // overflow, we still need a result. Conjure a return value.
+  if (returnEnd && Result.isUnknown()) {
+    Result = svalBuilder.conjureSymbolVal(nullptr, CE, LCtx, C.blockCount());
+  }
+
   // Set the return value.
   state = state->BindExpr(CE, LCtx, Result);
   C.addTransition(state);
@@ -1918,7 +1760,7 @@
 }
 
 void CStringChecker::evalStrcasecmp(CheckerContext &C,
-    const CallExpr *CE) const {
+                                    const CallExpr *CE) const {
   if (CE->getNumArgs() < 2)
     return;
 
@@ -1927,7 +1769,7 @@
 }
 
 void CStringChecker::evalStrncasecmp(CheckerContext &C,
-    const CallExpr *CE) const {
+                                     const CallExpr *CE) const {
   if (CE->getNumArgs() < 3)
     return;
 
@@ -1936,7 +1778,7 @@
 }
 
 void CStringChecker::evalStrcmpCommon(CheckerContext &C, const CallExpr *CE,
-    bool isBounded, bool ignoreCase) const {
+                                      bool isBounded, bool ignoreCase) const {
   CurrentFunctionDescription = "string comparison function";
   ProgramStateRef state = C.getState();
   const LocationContext *LCtx = C.getLocationContext();
@@ -1981,7 +1823,7 @@
   // and we only need to check one size.
   if (StSameBuf) {
     StSameBuf = StSameBuf->BindExpr(CE, LCtx,
-        svalBuilder.makeZeroVal(CE->getType()));
+                                    svalBuilder.makeZeroVal(CE->getType()));
     C.addTransition(StSameBuf);
 
     // If the two arguments are GUARANTEED to be the same, we're done!
@@ -2000,7 +1842,7 @@
   const StringLiteral *s2StrLiteral = getCStringLiteral(C, state, s2, s2Val);
   bool canComputeResult = false;
   SVal resultVal = svalBuilder.conjureSymbolVal(nullptr, CE, LCtx,
-      C.blockCount());
+                                                C.blockCount());
 
   if (s1StrLiteral && s2StrLiteral) {
     StringRef s1StrRef = s1StrLiteral->getString();
@@ -2035,7 +1877,7 @@
 
       // Use StringRef's comparison methods to compute the actual result.
       int compareRes = ignoreCase ? s1StrRef.compare_lower(s2StrRef)
-        : s1StrRef.compare(s2StrRef);
+                                  : s1StrRef.compare(s2StrRef);
 
       // The strcmp function returns an integer greater than, equal to, or less
       // than zero, [c11, p7.24.4.2].
@@ -2049,7 +1891,7 @@
         BinaryOperatorKind op = (compareRes == 1) ? BO_GT : BO_LT;
         SVal compareWithZero =
           svalBuilder.evalBinOp(state, op, resultVal, zeroVal,
-              svalBuilder.getConditionType());
+                                svalBuilder.getConditionType());
         DefinedSVal compareWithZeroVal = compareWithZero.castAs<DefinedSVal>();
         state = state->assume(compareWithZeroVal, true);
       }
@@ -2101,17 +1943,17 @@
     // Invalidate the search string, representing the change of one delimiter
     // character to NUL.
     State = InvalidateBuffer(C, State, SearchStrPtr, Result,
-        /*IsSourceBuffer*/false, nullptr);
+                             /*IsSourceBuffer*/false, nullptr);
 
     // Overwrite the search string pointer. The new value is either an address
     // further along in the same string, or NULL if there are no more tokens.
     State = State->bindLoc(*SearchStrLoc,
-        SVB.conjureSymbolVal(getTag(),
-          CE,
-          LCtx,
-          CharPtrTy,
-          C.blockCount()),
-        LCtx);
+                           SVB.conjureSymbolVal(getTag(),
+                                                CE,
+                                                LCtx,
+                                                CharPtrTy,
+                                                C.blockCount()),
+                           LCtx);
   } else {
     assert(SearchStrVal.isUnknown());
     // Conjure a symbolic value. It's the best we can do.
@@ -2129,12 +1971,12 @@
 }
 
 void CStringChecker::evalStdCopyBackward(CheckerContext &C,
-    const CallExpr *CE) const {
+                                         const CallExpr *CE) const {
   evalStdCopyCommon(C, CE);
 }
 
 void CStringChecker::evalStdCopyCommon(CheckerContext &C,
-    const CallExpr *CE) const {
+                                       const CallExpr *CE) const {
   if (CE->getNumArgs() < 3)
     return;
 
@@ -2151,7 +1993,7 @@
   const Expr *Dst = CE->getArg(2);
   SVal DstVal = State->getSVal(Dst, LCtx);
   State = InvalidateBuffer(C, State, Dst, DstVal, /*IsSource=*/false,
-      /*Size=*/nullptr);
+                           /*Size=*/nullptr);
 
   SValBuilder &SVB = C.getSValBuilder();
 
@@ -2168,7 +2010,6 @@
   CurrentFunctionDescription = "memory set function";
 
   const Expr *Mem = CE->getArg(0);
-  const Expr *CharE = CE->getArg(1);
   const Expr *Size = CE->getArg(2);
   ProgramStateRef State = C.getState();
 
@@ -2201,11 +2042,9 @@
   State = CheckBufferAccess(C, State, Size, Mem);
   if (!State)
     return;
-
-  // According to the values of the arguments, bind the value of the second
-  // argument to the destination buffer and set string length, or just
-  // invalidate the destination buffer.
-  if (!memsetAux(Mem, CharE, Size, C, State))
+  State = InvalidateBuffer(C, State, Mem, C.getSVal(Mem),
+                           /*IsSourceBuffer*/false, Size);
+  if (!State)
     return;
 
   State = State->BindExpr(CE, LCtx, MemVal);
@@ -2253,14 +2092,10 @@
     evalFunction =  &CStringChecker::evalStrncpy;
   else if (C.isCLibraryFunction(FDecl, "stpcpy"))
     evalFunction =  &CStringChecker::evalStpcpy;
-  else if (C.isCLibraryFunction(FDecl, "strlcpy"))
-    evalFunction =  &CStringChecker::evalStrlcpy;
   else if (C.isCLibraryFunction(FDecl, "strcat"))
     evalFunction =  &CStringChecker::evalStrcat;
   else if (C.isCLibraryFunction(FDecl, "strncat"))
     evalFunction =  &CStringChecker::evalStrncat;
-  else if (C.isCLibraryFunction(FDecl, "strlcat"))
-    evalFunction =  &CStringChecker::evalStrlcat;
   else if (C.isCLibraryFunction(FDecl, "strlen"))
     evalFunction =  &CStringChecker::evalstrLength;
   else if (C.isCLibraryFunction(FDecl, "strnlen"))
@@ -2327,7 +2162,7 @@
     SVal StrVal = C.getSVal(Init);
     assert(StrVal.isValid() && "Initializer string is unknown or undefined");
     DefinedOrUnknownSVal strLength =
-      getCStringLength(C, state, Init, StrVal).castAs<DefinedOrUnknownSVal>();
+        getCStringLength(C, state, Init, StrVal).castAs<DefinedOrUnknownSVal>();
 
     state = state->set<CStringLength>(MR, strLength);
   }
@@ -2337,11 +2172,11 @@
 
 ProgramStateRef
 CStringChecker::checkRegionChanges(ProgramStateRef state,
-    const InvalidatedSymbols *,
-    ArrayRef<const MemRegion *> ExplicitRegions,
-    ArrayRef<const MemRegion *> Regions,
-    const LocationContext *LCtx,
-    const CallEvent *Call) const {
+                                   const InvalidatedSymbols *,
+                                   ArrayRef<const MemRegion *> ExplicitRegions,
+                                   ArrayRef<const MemRegion *> Regions,
+                                   const LocationContext *LCtx,
+                                   const CallEvent *Call) const {
   CStringLengthTy Entries = state->get<CStringLength>();
   if (Entries.isEmpty())
     return state;
@@ -2351,7 +2186,7 @@
 
   // First build sets for the changed regions and their super-regions.
   for (ArrayRef<const MemRegion *>::iterator
-      I = Regions.begin(), E = Regions.end(); I != E; ++I) {
+       I = Regions.begin(), E = Regions.end(); I != E; ++I) {
     const MemRegion *MR = *I;
     Invalidated.insert(MR);
 
@@ -2366,7 +2201,7 @@
 
   // Then loop over the entries in the current state.
   for (CStringLengthTy::iterator I = Entries.begin(),
-      E = Entries.end(); I != E; ++I) {
+       E = Entries.end(); I != E; ++I) {
     const MemRegion *MR = I.getKey();
 
     // Is this entry for a super-region of a changed region?
@@ -2390,22 +2225,22 @@
 }
 
 void CStringChecker::checkLiveSymbols(ProgramStateRef state,
-    SymbolReaper &SR) const {
+                                      SymbolReaper &SR) const {
   // Mark all symbols in our string length map as valid.
   CStringLengthTy Entries = state->get<CStringLength>();
 
   for (CStringLengthTy::iterator I = Entries.begin(), E = Entries.end();
-      I != E; ++I) {
+       I != E; ++I) {
     SVal Len = I.getData();
 
     for (SymExpr::symbol_iterator si = Len.symbol_begin(),
-        se = Len.symbol_end(); si != se; ++si)
+                                  se = Len.symbol_end(); si != se; ++si)
       SR.markInUse(*si);
   }
 }
 
 void CStringChecker::checkDeadSymbols(SymbolReaper &SR,
-    CheckerContext &C) const {
+                                      CheckerContext &C) const {
   if (!SR.hasDeadSymbols())
     return;
 
@@ -2416,7 +2251,7 @@
 
   CStringLengthTy::Factory &F = state->get_context<CStringLength>();
   for (CStringLengthTy::iterator I = Entries.begin(), E = Entries.end();
-      I != E; ++I) {
+       I != E; ++I) {
     SVal Len = I.getData();
     if (SymbolRef Sym = Len.getAsSymbol()) {
       if (SR.isDead(Sym))
@@ -2435,11 +2270,11 @@
     checker->Filter.CheckName##name = mgr.getCurrentCheckName();               \
   }
 
-  REGISTER_CHECKER(CStringNullArg)
-  REGISTER_CHECKER(CStringOutOfBounds)
-  REGISTER_CHECKER(CStringBufferOverlap)
+REGISTER_CHECKER(CStringNullArg)
+REGISTER_CHECKER(CStringOutOfBounds)
+REGISTER_CHECKER(CStringBufferOverlap)
 REGISTER_CHECKER(CStringNotNullTerm)
 
-  void ento::registerCStringCheckerBasic(CheckerManager &Mgr) {
-    Mgr.registerChecker<CStringChecker>();
-  }+void ento::registerCStringCheckerBasic(CheckerManager &Mgr) {
+  registerCStringNullArg(Mgr);
+}