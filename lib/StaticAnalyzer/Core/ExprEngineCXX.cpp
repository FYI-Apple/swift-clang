--- conflicted
+++ resolved
@@ -110,13 +110,7 @@
   return LValue;
 }
 
-std::pair<ProgramStateRef, SVal> ExprEngine::prepareForObjectConstruction(
-    const Expr *E, ProgramStateRef State, const LocationContext *LCtx,
-    const ConstructionContext *CC, EvalCallOptions &CallOpts) {
-  MemRegionManager &MRMgr = getSValBuilder().getRegionManager();
-
-<<<<<<< HEAD
-=======
+
 const MemRegion *
 ExprEngine::getRegionForConstructedObject(const CXXConstructExpr *CE,
                                           ExplodedNode *Pred,
@@ -126,43 +120,27 @@
   ProgramStateRef State = Pred->getState();
   MemRegionManager &MRMgr = getSValBuilder().getRegionManager();
 
->>>>>>> 793912eb
   // See if we're constructing an existing region by looking at the
   // current construction context.
   if (CC) {
     switch (CC->getKind()) {
-<<<<<<< HEAD
-    case ConstructionContext::CXX17ElidedCopyVariableKind:
-    case ConstructionContext::SimpleVariableKind: {
-      const auto *DSCC = cast<VariableConstructionContext>(CC);
-=======
     case ConstructionContext::SimpleVariableKind: {
       const auto *DSCC = cast<SimpleVariableConstructionContext>(CC);
->>>>>>> 793912eb
       const auto *DS = DSCC->getDeclStmt();
       const auto *Var = cast<VarDecl>(DS->getSingleDecl());
       SVal LValue = State->getLValue(Var, LCtx);
       QualType Ty = Var->getType();
       LValue =
           makeZeroElementRegion(State, LValue, Ty, CallOpts.IsArrayCtorOrDtor);
-<<<<<<< HEAD
-      State =
-          addObjectUnderConstruction(State, DSCC->getDeclStmt(), LCtx, LValue);
-      return std::make_pair(State, LValue);
-    }
-    case ConstructionContext::CXX17ElidedCopyConstructorInitializerKind:
-    case ConstructionContext::SimpleConstructorInitializerKind: {
-=======
       return LValue.getAsRegion();
     }
     case ConstructionContext::ConstructorInitializerKind: {
->>>>>>> 793912eb
       const auto *ICC = cast<ConstructorInitializerConstructionContext>(CC);
       const auto *Init = ICC->getCXXCtorInitializer();
       assert(Init->isAnyMemberInitializer());
       const CXXMethodDecl *CurCtor = cast<CXXMethodDecl>(LCtx->getDecl());
       Loc ThisPtr =
-      getSValBuilder().getCXXThis(CurCtor, LCtx->getStackFrame());
+      getSValBuilder().getCXXThis(CurCtor, LCtx->getCurrentStackFrame());
       SVal ThisVal = State->getSVal(ThisPtr);
 
       const ValueDecl *Field;
@@ -178,134 +156,20 @@
       QualType Ty = Field->getType();
       FieldVal = makeZeroElementRegion(State, FieldVal, Ty,
                                        CallOpts.IsArrayCtorOrDtor);
-<<<<<<< HEAD
-      State = addObjectUnderConstruction(State, Init, LCtx, FieldVal);
-      return std::make_pair(State, FieldVal);
-=======
       return FieldVal.getAsRegion();
->>>>>>> 793912eb
     }
     case ConstructionContext::NewAllocatedObjectKind: {
       if (AMgr.getAnalyzerOptions().mayInlineCXXAllocator()) {
         const auto *NECC = cast<NewAllocatedObjectConstructionContext>(CC);
         const auto *NE = NECC->getCXXNewExpr();
-<<<<<<< HEAD
-        SVal V = *getObjectUnderConstruction(State, NE, LCtx);
-        if (const SubRegion *MR =
-                dyn_cast_or_null<SubRegion>(V.getAsRegion())) {
-=======
         // TODO: Detect when the allocator returns a null pointer.
         // Constructor shall not be called in this case.
         if (const SubRegion *MR = dyn_cast_or_null<SubRegion>(
                 getCXXNewAllocatorValue(State, NE, LCtx).getAsRegion())) {
->>>>>>> 793912eb
           if (NE->isArray()) {
             // TODO: In fact, we need to call the constructor for every
             // allocated element, not just the first one!
             CallOpts.IsArrayCtorOrDtor = true;
-<<<<<<< HEAD
-            return std::make_pair(
-                State, loc::MemRegionVal(getStoreManager().GetElementZeroRegion(
-                           MR, NE->getType()->getPointeeType())));
-          }
-          return std::make_pair(State, V);
-        }
-        // TODO: Detect when the allocator returns a null pointer.
-        // Constructor shall not be called in this case.
-      }
-      break;
-    }
-    case ConstructionContext::SimpleReturnedValueKind:
-    case ConstructionContext::CXX17ElidedCopyReturnedValueKind: {
-      // The temporary is to be managed by the parent stack frame.
-      // So build it in the parent stack frame if we're not in the
-      // top frame of the analysis.
-      const StackFrameContext *SFC = LCtx->getStackFrame();
-      if (const LocationContext *CallerLCtx = SFC->getParent()) {
-        auto RTC = (*SFC->getCallSiteBlock())[SFC->getIndex()]
-                       .getAs<CFGCXXRecordTypedCall>();
-        if (!RTC) {
-          // We were unable to find the correct construction context for the
-          // call in the parent stack frame. This is equivalent to not being
-          // able to find construction context at all.
-          break;
-        }
-        return prepareForObjectConstruction(
-            cast<Expr>(SFC->getCallSite()), State, CallerLCtx,
-            RTC->getConstructionContext(), CallOpts);
-      } else {
-        // We are on the top frame of the analysis.
-        // TODO: What exactly happens when we are? Does the temporary object
-        // live long enough in the region store in this case? Would checkers
-        // think that this object immediately goes out of scope?
-        CallOpts.IsTemporaryCtorOrDtor = true;
-        SVal V = loc::MemRegionVal(MRMgr.getCXXTempObjectRegion(E, LCtx));
-        return std::make_pair(State, V);
-      }
-      llvm_unreachable("Unhandled return value construction context!");
-    }
-    case ConstructionContext::ElidedTemporaryObjectKind: {
-      assert(AMgr.getAnalyzerOptions().shouldElideConstructors());
-      const auto *TCC = cast<ElidedTemporaryObjectConstructionContext>(CC);
-      const CXXBindTemporaryExpr *BTE = TCC->getCXXBindTemporaryExpr();
-      const MaterializeTemporaryExpr *MTE = TCC->getMaterializedTemporaryExpr();
-      const CXXConstructExpr *CE = TCC->getConstructorAfterElision();
-
-      // Support pre-C++17 copy elision. We'll have the elidable copy
-      // constructor in the AST and in the CFG, but we'll skip it
-      // and construct directly into the final object. This call
-      // also sets the CallOpts flags for us.
-      SVal V;
-      std::tie(State, V) = prepareForObjectConstruction(
-          CE, State, LCtx, TCC->getConstructionContextAfterElision(), CallOpts);
-
-      // Remember that we've elided the constructor.
-      State = addObjectUnderConstruction(State, CE, LCtx, V);
-
-      // Remember that we've elided the destructor.
-      if (BTE)
-        State = elideDestructor(State, BTE, LCtx);
-
-      // Instead of materialization, shamelessly return
-      // the final object destination.
-      if (MTE)
-        State = addObjectUnderConstruction(State, MTE, LCtx, V);
-
-      return std::make_pair(State, V);
-    }
-    case ConstructionContext::SimpleTemporaryObjectKind: {
-      const auto *TCC = cast<SimpleTemporaryObjectConstructionContext>(CC);
-      const CXXBindTemporaryExpr *BTE = TCC->getCXXBindTemporaryExpr();
-      const MaterializeTemporaryExpr *MTE = TCC->getMaterializedTemporaryExpr();
-      SVal V = UnknownVal();
-
-      if (MTE) {
-        if (const ValueDecl *VD = MTE->getExtendingDecl()) {
-          assert(MTE->getStorageDuration() != SD_FullExpression);
-          if (!VD->getType()->isReferenceType()) {
-            // We're lifetime-extended by a surrounding aggregate.
-            // Automatic destructors aren't quite working in this case
-            // on the CFG side. We should warn the caller about that.
-            // FIXME: Is there a better way to retrieve this information from
-            // the MaterializeTemporaryExpr?
-            CallOpts.IsTemporaryLifetimeExtendedViaAggregate = true;
-          }
-        }
-
-        if (MTE->getStorageDuration() == SD_Static ||
-            MTE->getStorageDuration() == SD_Thread)
-          V = loc::MemRegionVal(MRMgr.getCXXStaticTempObjectRegion(E));
-      }
-
-      if (V.isUnknown())
-        V = loc::MemRegionVal(MRMgr.getCXXTempObjectRegion(E, LCtx));
-
-      if (BTE)
-        State = addObjectUnderConstruction(State, BTE, LCtx, V);
-
-      if (MTE)
-        State = addObjectUnderConstruction(State, MTE, LCtx, V);
-=======
             return getStoreManager().GetElementZeroRegion(
                 MR, NE->getType()->getPointeeType());
           }
@@ -371,18 +235,14 @@
     --PreviousStmtIdx;
     Previous = (*B)[PreviousStmtIdx];
   }
->>>>>>> 793912eb
-
-      CallOpts.IsTemporaryCtorOrDtor = true;
-      return std::make_pair(State, V);
-    }
-    }
-  }
-  // If we couldn't find an existing region to construct into, assume we're
-  // constructing a temporary. Notify the caller of our failure.
-  CallOpts.IsCtorOrDtorWithImproperlyModeledTargetRegion = true;
-  return std::make_pair(
-      State, loc::MemRegionVal(MRMgr.getCXXTempObjectRegion(E, LCtx)));
+
+  if (Optional<CFGStmt> PrevStmtElem = Previous.getAs<CFGStmt>()) {
+    if (auto *CtorExpr = dyn_cast<CXXConstructExpr>(PrevStmtElem->getStmt())) {
+      return CtorExpr;
+    }
+  }
+
+  return nullptr;
 }
 
 void ExprEngine::VisitCXXConstructExpr(const CXXConstructExpr *CE,
@@ -391,21 +251,7 @@
   const LocationContext *LCtx = Pred->getLocationContext();
   ProgramStateRef State = Pred->getState();
 
-  SVal Target = UnknownVal();
-
-  if (Optional<SVal> ElidedTarget =
-          getObjectUnderConstruction(State, CE, LCtx)) {
-    // We've previously modeled an elidable constructor by pretending that it in
-    // fact constructs into the correct target. This constructor can therefore
-    // be skipped.
-    Target = *ElidedTarget;
-    StmtNodeBuilder Bldr(Pred, destNodes, *currBldrCtx);
-    State = finishObjectConstruction(State, CE, LCtx);
-    if (auto L = Target.getAs<Loc>())
-      State = State->BindExpr(CE, LCtx, State->getSVal(*L, CE->getType()));
-    Bldr.generateNode(CE, Pred, State);
-    return;
-  }
+  const MemRegion *Target = nullptr;
 
   // FIXME: Handle arrays, which run the same constructor for every element.
   // For now, we just run the first constructor (which should still invalidate
@@ -416,12 +262,6 @@
   assert(C || getCurrentCFGElement().getAs<CFGStmt>());
   const ConstructionContext *CC = C ? C->getConstructionContext() : nullptr;
 
-<<<<<<< HEAD
-  switch (CE->getConstructionKind()) {
-  case CXXConstructExpr::CK_Complete: {
-    std::tie(State, Target) =
-        prepareForObjectConstruction(CE, State, LCtx, CC, CallOpts);
-=======
   const CXXBindTemporaryExpr *BTE = nullptr;
   const MaterializeTemporaryExpr *MTE = nullptr;
 
@@ -451,13 +291,12 @@
         }
       }
     }
->>>>>>> 793912eb
     break;
   }
   case CXXConstructExpr::CK_VirtualBase:
     // Make sure we are not calling virtual base class initializers twice.
     // Only the most-derived object should initialize virtual base classes.
-    if (const Stmt *Outer = LCtx->getStackFrame()->getCallSite()) {
+    if (const Stmt *Outer = LCtx->getCurrentStackFrame()->getCallSite()) {
       const CXXConstructExpr *OuterCtor = dyn_cast<CXXConstructExpr>(Outer);
       if (OuterCtor) {
         switch (OuterCtor->getConstructionKind()) {
@@ -487,11 +326,7 @@
     // otherwise always available during construction.
     if (dyn_cast_or_null<InitListExpr>(LCtx->getParentMap().getParent(CE))) {
       MemRegionManager &MRMgr = getSValBuilder().getRegionManager();
-<<<<<<< HEAD
-      Target = loc::MemRegionVal(MRMgr.getCXXTempObjectRegion(CE, LCtx));
-=======
       Target = MRMgr.getCXXTempObjectRegion(CE, LCtx);
->>>>>>> 793912eb
       CallOpts.IsCtorOrDtorWithImproperlyModeledTargetRegion = true;
       break;
     }
@@ -499,38 +334,26 @@
   case CXXConstructExpr::CK_Delegating: {
     const CXXMethodDecl *CurCtor = cast<CXXMethodDecl>(LCtx->getDecl());
     Loc ThisPtr = getSValBuilder().getCXXThis(CurCtor,
-                                              LCtx->getStackFrame());
+                                              LCtx->getCurrentStackFrame());
     SVal ThisVal = State->getSVal(ThisPtr);
 
     if (CE->getConstructionKind() == CXXConstructExpr::CK_Delegating) {
-      Target = ThisVal;
+      Target = ThisVal.getAsRegion();
     } else {
       // Cast to the base type.
       bool IsVirtual =
         (CE->getConstructionKind() == CXXConstructExpr::CK_VirtualBase);
       SVal BaseVal = getStoreManager().evalDerivedToBase(ThisVal, CE->getType(),
                                                          IsVirtual);
-      Target = BaseVal;
+      Target = BaseVal.getAsRegion();
     }
     break;
   }
-  }
-
-  if (State != Pred->getState()) {
-    static SimpleProgramPointTag T("ExprEngine",
-                                   "Prepare for object construction");
-    ExplodedNodeSet DstPrepare;
-    StmtNodeBuilder BldrPrepare(Pred, DstPrepare, *currBldrCtx);
-    BldrPrepare.generateNode(CE, Pred, State, &T, ProgramPoint::PreStmtKind);
-    assert(DstPrepare.size() <= 1);
-    if (DstPrepare.size() == 0)
-      return;
-    Pred = *BldrPrepare.begin();
   }
 
   CallEventManager &CEMgr = getStateManager().getCallEventManager();
   CallEventRef<CXXConstructorCall> Call =
-    CEMgr.getCXXConstructorCall(CE, Target.getAsRegion(), State, LCtx);
+    CEMgr.getCXXConstructorCall(CE, Target, State, LCtx);
 
   ExplodedNodeSet DstPreVisit;
   getCheckerManager().runCheckersForPreStmt(DstPreVisit, Pred, CE, *this);
@@ -544,12 +367,9 @@
          I != E; ++I) {
       ProgramStateRef State = (*I)->getState();
       if (CE->requiresZeroInitialization()) {
-<<<<<<< HEAD
-=======
         // Type of the zero doesn't matter.
         SVal ZeroVal = svalBuilder.makeZeroVal(getContext().CharTy);
 
->>>>>>> 793912eb
         // FIXME: Once we properly handle constructors in new-expressions, we'll
         // need to invalidate the region before setting a default value, to make
         // sure there aren't any lingering bindings around. This probably needs
@@ -562,11 +382,6 @@
         // actually make things worse. Placement new makes this tricky as well,
         // since it's then possible to be initializing one part of a multi-
         // dimensional array.
-<<<<<<< HEAD
-        State = State->bindDefaultZero(Target, LCtx);
-      }
-
-=======
         State = State->bindDefault(loc::MemRegionVal(Target), ZeroVal, LCtx);
       }
 
@@ -580,7 +395,6 @@
                                             cast<CXXTempObjectRegion>(Target));
       }
 
->>>>>>> 793912eb
       Bldr.generateNode(CE, *I, State, /*tag=*/nullptr,
                         ProgramPoint::PreStmtKind);
     }
@@ -607,7 +421,7 @@
       defaultEvalCall(Bldr, *I, *Call, CallOpts);
   }
 
-  // If the CFG was constructed without elements for temporary destructors
+  // If the CFG was contructed without elements for temporary destructors
   // and the just-called constructor created a temporary object then
   // stop exploration if the temporary object has a noreturn constructor.
   // This can lose coverage because the destructor, if it were present
@@ -735,16 +549,6 @@
     if (const FunctionDecl *FD = CNE->getOperatorNew()) {
       QualType Ty = FD->getType();
       if (const auto *ProtoType = Ty->getAs<FunctionProtoType>())
-<<<<<<< HEAD
-        if (!ProtoType->isNothrow())
-          State = State->assume(RetVal.castAs<DefinedOrUnknownSVal>(), true);
-    }
-
-    ValueBldr.generateNode(
-        CNE, I, addObjectUnderConstruction(State, CNE, LCtx, RetVal));
-  }
-
-=======
         if (!ProtoType->isNothrow(getContext()))
           State = State->assume(RetVal.castAs<DefinedOrUnknownSVal>(), true);
     }
@@ -753,18 +557,12 @@
                            setCXXNewAllocatorValue(State, CNE, LCtx, RetVal));
   }
 
->>>>>>> 793912eb
   ExplodedNodeSet DstPostPostCallCallback;
   getCheckerManager().runCheckersForPostCall(DstPostPostCallCallback,
                                              DstPostValue, *Call, *this);
   for (auto I : DstPostPostCallCallback) {
     getCheckerManager().runCheckersForNewAllocator(
-<<<<<<< HEAD
-        CNE, *getObjectUnderConstruction(I->getState(), CNE, LCtx), Dst, I,
-        *this);
-=======
         CNE, getCXXNewAllocatorValue(I->getState(), CNE, LCtx), Dst, I, *this);
->>>>>>> 793912eb
   }
 }
 
@@ -787,13 +585,8 @@
 
   // Retrieve the stored operator new() return value.
   if (AMgr.getAnalyzerOptions().mayInlineCXXAllocator()) {
-<<<<<<< HEAD
-    symVal = *getObjectUnderConstruction(State, CNE, LCtx);
-    State = finishObjectConstruction(State, CNE, LCtx);
-=======
     symVal = getCXXNewAllocatorValue(State, CNE, LCtx);
     State = clearCXXNewAllocatorValue(State, CNE, LCtx);
->>>>>>> 793912eb
   }
 
   // We assume all standard global 'operator new' functions allocate memory in
@@ -829,11 +622,7 @@
     if (FD) {
       QualType Ty = FD->getType();
       if (const auto *ProtoType = Ty->getAs<FunctionProtoType>())
-<<<<<<< HEAD
-        if (!ProtoType->isNothrow())
-=======
         if (!ProtoType->isNothrow(getContext()))
->>>>>>> 793912eb
           if (auto dSymVal = symVal.getAs<DefinedOrUnknownSVal>())
             State = State->assume(*dSymVal, true);
     }
