//===------- CGObjCGNU.cpp - Emit LLVM Code from ASTs for a Module --------===//
//
//                     The LLVM Compiler Infrastructure
//
// This file is distributed under the University of Illinois Open Source
// License. See LICENSE.TXT for details.
//
//===----------------------------------------------------------------------===//
//
// This provides Objective-C code generation targeting the GNU runtime.  The
// class in this file generates structures used by the GNU Objective-C runtime
// library.  These structures are defined in objc/objc.h and objc/objc-api.h in
// the GNU runtime distribution.
//
//===----------------------------------------------------------------------===//

#include "CGObjCRuntime.h"
#include "CGCleanup.h"
#include "CodeGenFunction.h"
#include "CodeGenModule.h"
#include "clang/AST/ASTContext.h"
#include "clang/AST/Decl.h"
#include "clang/AST/DeclObjC.h"
#include "clang/AST/RecordLayout.h"
#include "clang/AST/StmtObjC.h"
#include "clang/Basic/FileManager.h"
#include "clang/Basic/SourceManager.h"
#include "llvm/ADT/SmallVector.h"
#include "llvm/ADT/StringMap.h"
#include "llvm/IR/CallSite.h"
#include "llvm/IR/DataLayout.h"
#include "llvm/IR/Intrinsics.h"
#include "llvm/IR/LLVMContext.h"
#include "llvm/IR/Module.h"
#include "llvm/Support/Compiler.h"
#include <cstdarg>

using namespace clang;
using namespace CodeGen;

namespace {
/// Class that lazily initialises the runtime function.  Avoids inserting the
/// types and the function declaration into a module if they're not used, and
/// avoids constructing the type more than once if it's used more than once.
class LazyRuntimeFunction {
  CodeGenModule *CGM;
  llvm::FunctionType *FTy;
  const char *FunctionName;
  llvm::Constant *Function;

public:
  /// Constructor leaves this class uninitialized, because it is intended to
  /// be used as a field in another class and not all of the types that are
  /// used as arguments will necessarily be available at construction time.
  LazyRuntimeFunction()
      : CGM(nullptr), FunctionName(nullptr), Function(nullptr) {}

  /// Initialises the lazy function with the name, return type, and the types
  /// of the arguments.
  LLVM_END_WITH_NULL
  void init(CodeGenModule *Mod, const char *name, llvm::Type *RetTy, ...) {
    CGM = Mod;
    FunctionName = name;
    Function = nullptr;
    std::vector<llvm::Type *> ArgTys;
    va_list Args;
    va_start(Args, RetTy);
    while (llvm::Type *ArgTy = va_arg(Args, llvm::Type *))
      ArgTys.push_back(ArgTy);
    va_end(Args);
    FTy = llvm::FunctionType::get(RetTy, ArgTys, false);
  }

  llvm::FunctionType *getType() { return FTy; }

  /// Overloaded cast operator, allows the class to be implicitly cast to an
  /// LLVM constant.
  operator llvm::Constant *() {
    if (!Function) {
      if (!FunctionName)
        return nullptr;
      Function =
          cast<llvm::Constant>(CGM->CreateRuntimeFunction(FTy, FunctionName));
    }
    return Function;
  }
  operator llvm::Function *() {
    return cast<llvm::Function>((llvm::Constant *)*this);
  }
};


/// GNU Objective-C runtime code generation.  This class implements the parts of
/// Objective-C support that are specific to the GNU family of runtimes (GCC,
/// GNUstep and ObjFW).
class CGObjCGNU : public CGObjCRuntime {
protected:
  /// The LLVM module into which output is inserted
  llvm::Module &TheModule;
  /// strut objc_super.  Used for sending messages to super.  This structure
  /// contains the receiver (object) and the expected class.
  llvm::StructType *ObjCSuperTy;
  /// struct objc_super*.  The type of the argument to the superclass message
  /// lookup functions.  
  llvm::PointerType *PtrToObjCSuperTy;
  /// LLVM type for selectors.  Opaque pointer (i8*) unless a header declaring
  /// SEL is included in a header somewhere, in which case it will be whatever
  /// type is declared in that header, most likely {i8*, i8*}.
  llvm::PointerType *SelectorTy;
  /// LLVM i8 type.  Cached here to avoid repeatedly getting it in all of the
  /// places where it's used
  llvm::IntegerType *Int8Ty;
  /// Pointer to i8 - LLVM type of char*, for all of the places where the
  /// runtime needs to deal with C strings.
  llvm::PointerType *PtrToInt8Ty;
  /// Instance Method Pointer type.  This is a pointer to a function that takes,
  /// at a minimum, an object and a selector, and is the generic type for
  /// Objective-C methods.  Due to differences between variadic / non-variadic
  /// calling conventions, it must always be cast to the correct type before
  /// actually being used.
  llvm::PointerType *IMPTy;
  /// Type of an untyped Objective-C object.  Clang treats id as a built-in type
  /// when compiling Objective-C code, so this may be an opaque pointer (i8*),
  /// but if the runtime header declaring it is included then it may be a
  /// pointer to a structure.
  llvm::PointerType *IdTy;
  /// Pointer to a pointer to an Objective-C object.  Used in the new ABI
  /// message lookup function and some GC-related functions.
  llvm::PointerType *PtrToIdTy;
  /// The clang type of id.  Used when using the clang CGCall infrastructure to
  /// call Objective-C methods.
  CanQualType ASTIdTy;
  /// LLVM type for C int type.
  llvm::IntegerType *IntTy;
  /// LLVM type for an opaque pointer.  This is identical to PtrToInt8Ty, but is
  /// used in the code to document the difference between i8* meaning a pointer
  /// to a C string and i8* meaning a pointer to some opaque type.
  llvm::PointerType *PtrTy;
  /// LLVM type for C long type.  The runtime uses this in a lot of places where
  /// it should be using intptr_t, but we can't fix this without breaking
  /// compatibility with GCC...
  llvm::IntegerType *LongTy;
  /// LLVM type for C size_t.  Used in various runtime data structures.
  llvm::IntegerType *SizeTy;
  /// LLVM type for C intptr_t.  
  llvm::IntegerType *IntPtrTy;
  /// LLVM type for C ptrdiff_t.  Mainly used in property accessor functions.
  llvm::IntegerType *PtrDiffTy;
  /// LLVM type for C int*.  Used for GCC-ABI-compatible non-fragile instance
  /// variables.
  llvm::PointerType *PtrToIntTy;
  /// LLVM type for Objective-C BOOL type.
  llvm::Type *BoolTy;
  /// 32-bit integer type, to save us needing to look it up every time it's used.
  llvm::IntegerType *Int32Ty;
  /// 64-bit integer type, to save us needing to look it up every time it's used.
  llvm::IntegerType *Int64Ty;
  /// Metadata kind used to tie method lookups to message sends.  The GNUstep
  /// runtime provides some LLVM passes that can use this to do things like
  /// automatic IMP caching and speculative inlining.
  unsigned msgSendMDKind;

  /// Helper function that generates a constant string and returns a pointer to
  /// the start of the string.  The result of this function can be used anywhere
  /// where the C code specifies const char*.  
  llvm::Constant *MakeConstantString(const std::string &Str,
                                     const std::string &Name="") {
    ConstantAddress Array = CGM.GetAddrOfConstantCString(Str, Name.c_str());
    return llvm::ConstantExpr::getGetElementPtr(Array.getElementType(),
                                                Array.getPointer(), Zeros);
  }

  /// Emits a linkonce_odr string, whose name is the prefix followed by the
  /// string value.  This allows the linker to combine the strings between
  /// different modules.  Used for EH typeinfo names, selector strings, and a
  /// few other things.
  llvm::Constant *ExportUniqueString(const std::string &Str,
                                     const std::string prefix) {
    std::string name = prefix + Str;
    auto *ConstStr = TheModule.getGlobalVariable(name);
    if (!ConstStr) {
      llvm::Constant *value = llvm::ConstantDataArray::getString(VMContext,Str);
      ConstStr = new llvm::GlobalVariable(TheModule, value->getType(), true,
              llvm::GlobalValue::LinkOnceODRLinkage, value, prefix + Str);
    }
    return llvm::ConstantExpr::getGetElementPtr(ConstStr->getValueType(),
                                                ConstStr, Zeros);
  }

  /// Generates a global structure, initialized by the elements in the vector.
  /// The element types must match the types of the structure elements in the
  /// first argument.
  llvm::GlobalVariable *MakeGlobal(llvm::StructType *Ty,
                                   ArrayRef<llvm::Constant *> V,
                                   CharUnits Align,
                                   StringRef Name="",
                                   llvm::GlobalValue::LinkageTypes linkage
                                         =llvm::GlobalValue::InternalLinkage) {
    llvm::Constant *C = llvm::ConstantStruct::get(Ty, V);
    auto GV = new llvm::GlobalVariable(TheModule, Ty, false,
                                       linkage, C, Name);
    GV->setAlignment(Align.getQuantity());
    return GV;
  }

  /// Generates a global array.  The vector must contain the same number of
  /// elements that the array type declares, of the type specified as the array
  /// element type.
  llvm::GlobalVariable *MakeGlobal(llvm::ArrayType *Ty,
                                   ArrayRef<llvm::Constant *> V,
                                   CharUnits Align,
                                   StringRef Name="",
                                   llvm::GlobalValue::LinkageTypes linkage
                                         =llvm::GlobalValue::InternalLinkage) {
    llvm::Constant *C = llvm::ConstantArray::get(Ty, V);
    auto GV = new llvm::GlobalVariable(TheModule, Ty, false,
                                       linkage, C, Name);
    GV->setAlignment(Align.getQuantity());
    return GV;
  }

  /// Generates a global array, inferring the array type from the specified
  /// element type and the size of the initialiser.  
  llvm::GlobalVariable *MakeGlobalArray(llvm::Type *Ty,
                                        ArrayRef<llvm::Constant *> V,
                                        CharUnits Align,
                                        StringRef Name="",
                                        llvm::GlobalValue::LinkageTypes linkage
                                         =llvm::GlobalValue::InternalLinkage) {
    llvm::ArrayType *ArrayTy = llvm::ArrayType::get(Ty, V.size());
    return MakeGlobal(ArrayTy, V, Align, Name, linkage);
  }

  /// Returns a property name and encoding string.
  llvm::Constant *MakePropertyEncodingString(const ObjCPropertyDecl *PD,
                                             const Decl *Container) {
    const ObjCRuntime &R = CGM.getLangOpts().ObjCRuntime;
    if ((R.getKind() == ObjCRuntime::GNUstep) &&
        (R.getVersion() >= VersionTuple(1, 6))) {
      std::string NameAndAttributes;
      std::string TypeStr;
      CGM.getContext().getObjCEncodingForPropertyDecl(PD, Container, TypeStr);
      NameAndAttributes += '\0';
      NameAndAttributes += TypeStr.length() + 3;
      NameAndAttributes += TypeStr;
      NameAndAttributes += '\0';
      NameAndAttributes += PD->getNameAsString();
      return MakeConstantString(NameAndAttributes);
    }
    return MakeConstantString(PD->getNameAsString());
  }

  /// Push the property attributes into two structure fields. 
  void PushPropertyAttributes(std::vector<llvm::Constant*> &Fields,
      ObjCPropertyDecl *property, bool isSynthesized=true, bool
      isDynamic=true) {
    int attrs = property->getPropertyAttributes();
    // For read-only properties, clear the copy and retain flags
    if (attrs & ObjCPropertyDecl::OBJC_PR_readonly) {
      attrs &= ~ObjCPropertyDecl::OBJC_PR_copy;
      attrs &= ~ObjCPropertyDecl::OBJC_PR_retain;
      attrs &= ~ObjCPropertyDecl::OBJC_PR_weak;
      attrs &= ~ObjCPropertyDecl::OBJC_PR_strong;
    }
    // The first flags field has the same attribute values as clang uses internally
    Fields.push_back(llvm::ConstantInt::get(Int8Ty, attrs & 0xff));
    attrs >>= 8;
    attrs <<= 2;
    // For protocol properties, synthesized and dynamic have no meaning, so we
    // reuse these flags to indicate that this is a protocol property (both set
    // has no meaning, as a property can't be both synthesized and dynamic)
    attrs |= isSynthesized ? (1<<0) : 0;
    attrs |= isDynamic ? (1<<1) : 0;
    // The second field is the next four fields left shifted by two, with the
    // low bit set to indicate whether the field is synthesized or dynamic.
    Fields.push_back(llvm::ConstantInt::get(Int8Ty, attrs & 0xff));
    // Two padding fields
    Fields.push_back(llvm::ConstantInt::get(Int8Ty, 0));
    Fields.push_back(llvm::ConstantInt::get(Int8Ty, 0));
  }

  /// Ensures that the value has the required type, by inserting a bitcast if
  /// required.  This function lets us avoid inserting bitcasts that are
  /// redundant.
  llvm::Value* EnforceType(CGBuilderTy &B, llvm::Value *V, llvm::Type *Ty) {
    if (V->getType() == Ty) return V;
    return B.CreateBitCast(V, Ty);
  }
  Address EnforceType(CGBuilderTy &B, Address V, llvm::Type *Ty) {
    if (V.getType() == Ty) return V;
    return B.CreateBitCast(V, Ty);
  }

  // Some zeros used for GEPs in lots of places.
  llvm::Constant *Zeros[2];
  /// Null pointer value.  Mainly used as a terminator in various arrays.
  llvm::Constant *NULLPtr;
  /// LLVM context.
  llvm::LLVMContext &VMContext;

private:
  /// Placeholder for the class.  Lots of things refer to the class before we've
  /// actually emitted it.  We use this alias as a placeholder, and then replace
  /// it with a pointer to the class structure before finally emitting the
  /// module.
  llvm::GlobalAlias *ClassPtrAlias;
  /// Placeholder for the metaclass.  Lots of things refer to the class before
  /// we've / actually emitted it.  We use this alias as a placeholder, and then
  /// replace / it with a pointer to the metaclass structure before finally
  /// emitting the / module.
  llvm::GlobalAlias *MetaClassPtrAlias;
  /// All of the classes that have been generated for this compilation units.
  std::vector<llvm::Constant*> Classes;
  /// All of the categories that have been generated for this compilation units.
  std::vector<llvm::Constant*> Categories;
  /// All of the Objective-C constant strings that have been generated for this
  /// compilation units.
  std::vector<llvm::Constant*> ConstantStrings;
  /// Map from string values to Objective-C constant strings in the output.
  /// Used to prevent emitting Objective-C strings more than once.  This should
  /// not be required at all - CodeGenModule should manage this list.
  llvm::StringMap<llvm::Constant*> ObjCStrings;
  /// All of the protocols that have been declared.
  llvm::StringMap<llvm::Constant*> ExistingProtocols;
  /// For each variant of a selector, we store the type encoding and a
  /// placeholder value.  For an untyped selector, the type will be the empty
  /// string.  Selector references are all done via the module's selector table,
  /// so we create an alias as a placeholder and then replace it with the real
  /// value later.
  typedef std::pair<std::string, llvm::GlobalAlias*> TypedSelector;
  /// Type of the selector map.  This is roughly equivalent to the structure
  /// used in the GNUstep runtime, which maintains a list of all of the valid
  /// types for a selector in a table.
  typedef llvm::DenseMap<Selector, SmallVector<TypedSelector, 2> >
    SelectorMap;
  /// A map from selectors to selector types.  This allows us to emit all
  /// selectors of the same name and type together.
  SelectorMap SelectorTable;

  /// Selectors related to memory management.  When compiling in GC mode, we
  /// omit these.
  Selector RetainSel, ReleaseSel, AutoreleaseSel;
  /// Runtime functions used for memory management in GC mode.  Note that clang
  /// supports code generation for calling these functions, but neither GNU
  /// runtime actually supports this API properly yet.
  LazyRuntimeFunction IvarAssignFn, StrongCastAssignFn, MemMoveFn, WeakReadFn, 
    WeakAssignFn, GlobalAssignFn;

  typedef std::pair<std::string, std::string> ClassAliasPair;
  /// All classes that have aliases set for them.
  std::vector<ClassAliasPair> ClassAliases;

protected:
  /// Function used for throwing Objective-C exceptions.
  LazyRuntimeFunction ExceptionThrowFn;
  /// Function used for rethrowing exceptions, used at the end of \@finally or
  /// \@synchronize blocks.
  LazyRuntimeFunction ExceptionReThrowFn;
  /// Function called when entering a catch function.  This is required for
  /// differentiating Objective-C exceptions and foreign exceptions.
  LazyRuntimeFunction EnterCatchFn;
  /// Function called when exiting from a catch block.  Used to do exception
  /// cleanup.
  LazyRuntimeFunction ExitCatchFn;
  /// Function called when entering an \@synchronize block.  Acquires the lock.
  LazyRuntimeFunction SyncEnterFn;
  /// Function called when exiting an \@synchronize block.  Releases the lock.
  LazyRuntimeFunction SyncExitFn;

private:
  /// Function called if fast enumeration detects that the collection is
  /// modified during the update.
  LazyRuntimeFunction EnumerationMutationFn;
  /// Function for implementing synthesized property getters that return an
  /// object.
  LazyRuntimeFunction GetPropertyFn;
  /// Function for implementing synthesized property setters that return an
  /// object.
  LazyRuntimeFunction SetPropertyFn;
  /// Function used for non-object declared property getters.
  LazyRuntimeFunction GetStructPropertyFn;
  /// Function used for non-object declared property setters.
  LazyRuntimeFunction SetStructPropertyFn;

  /// The version of the runtime that this class targets.  Must match the
  /// version in the runtime.
  int RuntimeVersion;
  /// The version of the protocol class.  Used to differentiate between ObjC1
  /// and ObjC2 protocols.  Objective-C 1 protocols can not contain optional
  /// components and can not contain declared properties.  We always emit
  /// Objective-C 2 property structures, but we have to pretend that they're
  /// Objective-C 1 property structures when targeting the GCC runtime or it
  /// will abort.
  const int ProtocolVersion;

  /// Generates an instance variable list structure.  This is a structure
  /// containing a size and an array of structures containing instance variable
  /// metadata.  This is used purely for introspection in the fragile ABI.  In
  /// the non-fragile ABI, it's used for instance variable fixup.
  llvm::Constant *GenerateIvarList(ArrayRef<llvm::Constant *> IvarNames,
                                   ArrayRef<llvm::Constant *> IvarTypes,
                                   ArrayRef<llvm::Constant *> IvarOffsets);

  /// Generates a method list structure.  This is a structure containing a size
  /// and an array of structures containing method metadata.
  ///
  /// This structure is used by both classes and categories, and contains a next
  /// pointer allowing them to be chained together in a linked list.
  llvm::Constant *GenerateMethodList(StringRef ClassName,
      StringRef CategoryName,
      ArrayRef<Selector> MethodSels,
      ArrayRef<llvm::Constant *> MethodTypes,
      bool isClassMethodList);

  /// Emits an empty protocol.  This is used for \@protocol() where no protocol
  /// is found.  The runtime will (hopefully) fix up the pointer to refer to the
  /// real protocol.
  llvm::Constant *GenerateEmptyProtocol(const std::string &ProtocolName);

  /// Generates a list of property metadata structures.  This follows the same
  /// pattern as method and instance variable metadata lists.
  llvm::Constant *GeneratePropertyList(const ObjCImplementationDecl *OID,
        SmallVectorImpl<Selector> &InstanceMethodSels,
        SmallVectorImpl<llvm::Constant*> &InstanceMethodTypes);

  /// Generates a list of referenced protocols.  Classes, categories, and
  /// protocols all use this structure.
  llvm::Constant *GenerateProtocolList(ArrayRef<std::string> Protocols);

  /// To ensure that all protocols are seen by the runtime, we add a category on
  /// a class defined in the runtime, declaring no methods, but adopting the
  /// protocols.  This is a horribly ugly hack, but it allows us to collect all
  /// of the protocols without changing the ABI.
  void GenerateProtocolHolderCategory();

  /// Generates a class structure.
  llvm::Constant *GenerateClassStructure(
      llvm::Constant *MetaClass,
      llvm::Constant *SuperClass,
      unsigned info,
      const char *Name,
      llvm::Constant *Version,
      llvm::Constant *InstanceSize,
      llvm::Constant *IVars,
      llvm::Constant *Methods,
      llvm::Constant *Protocols,
      llvm::Constant *IvarOffsets,
      llvm::Constant *Properties,
      llvm::Constant *StrongIvarBitmap,
      llvm::Constant *WeakIvarBitmap,
      bool isMeta=false);

  /// Generates a method list.  This is used by protocols to define the required
  /// and optional methods.
  llvm::Constant *GenerateProtocolMethodList(
      ArrayRef<llvm::Constant *> MethodNames,
      ArrayRef<llvm::Constant *> MethodTypes);

  /// Returns a selector with the specified type encoding.  An empty string is
  /// used to return an untyped selector (with the types field set to NULL).
  llvm::Value *GetSelector(CodeGenFunction &CGF, Selector Sel,
                           const std::string &TypeEncoding);

  /// Returns the variable used to store the offset of an instance variable.
  llvm::GlobalVariable *ObjCIvarOffsetVariable(const ObjCInterfaceDecl *ID,
      const ObjCIvarDecl *Ivar);
  /// Emits a reference to a class.  This allows the linker to object if there
  /// is no class of the matching name.

protected:
  void EmitClassRef(const std::string &className);

  /// Emits a pointer to the named class
  virtual llvm::Value *GetClassNamed(CodeGenFunction &CGF,
                                     const std::string &Name, bool isWeak);

  /// Looks up the method for sending a message to the specified object.  This
  /// mechanism differs between the GCC and GNU runtimes, so this method must be
  /// overridden in subclasses.
  virtual llvm::Value *LookupIMP(CodeGenFunction &CGF,
                                 llvm::Value *&Receiver,
                                 llvm::Value *cmd,
                                 llvm::MDNode *node,
                                 MessageSendInfo &MSI) = 0;

  /// Looks up the method for sending a message to a superclass.  This
  /// mechanism differs between the GCC and GNU runtimes, so this method must
  /// be overridden in subclasses.
  virtual llvm::Value *LookupIMPSuper(CodeGenFunction &CGF,
                                      Address ObjCSuper,
                                      llvm::Value *cmd,
                                      MessageSendInfo &MSI) = 0;

  /// Libobjc2 uses a bitfield representation where small(ish) bitfields are
  /// stored in a 64-bit value with the low bit set to 1 and the remaining 63
  /// bits set to their values, LSB first, while larger ones are stored in a
  /// structure of this / form:
  /// 
  /// struct { int32_t length; int32_t values[length]; };
  ///
  /// The values in the array are stored in host-endian format, with the least
  /// significant bit being assumed to come first in the bitfield.  Therefore,
  /// a bitfield with the 64th bit set will be (int64_t)&{ 2, [0, 1<<31] },
  /// while a bitfield / with the 63rd bit set will be 1<<64.
  llvm::Constant *MakeBitField(ArrayRef<bool> bits);

public:
  CGObjCGNU(CodeGenModule &cgm, unsigned runtimeABIVersion,
      unsigned protocolClassVersion);

  ConstantAddress GenerateConstantString(const StringLiteral *) override;

  RValue
  GenerateMessageSend(CodeGenFunction &CGF, ReturnValueSlot Return,
                      QualType ResultType, Selector Sel,
                      llvm::Value *Receiver, const CallArgList &CallArgs,
                      const ObjCInterfaceDecl *Class,
                      const ObjCMethodDecl *Method) override;
  RValue
  GenerateMessageSendSuper(CodeGenFunction &CGF, ReturnValueSlot Return,
                           QualType ResultType, Selector Sel,
                           const ObjCInterfaceDecl *Class,
                           bool isCategoryImpl, llvm::Value *Receiver,
                           bool IsClassMessage, const CallArgList &CallArgs,
                           const ObjCMethodDecl *Method) override;
  llvm::Value *GetClass(CodeGenFunction &CGF,
                        const ObjCInterfaceDecl *OID) override;
  llvm::Value *GetSelector(CodeGenFunction &CGF, Selector Sel) override;
  Address GetAddrOfSelector(CodeGenFunction &CGF, Selector Sel) override;
  llvm::Value *GetSelector(CodeGenFunction &CGF,
                           const ObjCMethodDecl *Method) override;
  llvm::Constant *GetEHType(QualType T) override;

  llvm::Function *GenerateMethod(const ObjCMethodDecl *OMD,
                                 const ObjCContainerDecl *CD) override;
  void GenerateCategory(const ObjCCategoryImplDecl *CMD) override;
  void GenerateClass(const ObjCImplementationDecl *ClassDecl) override;
  void RegisterAlias(const ObjCCompatibleAliasDecl *OAD) override;
  llvm::Value *GenerateProtocolRef(CodeGenFunction &CGF,
                                   const ObjCProtocolDecl *PD) override;
  void GenerateProtocol(const ObjCProtocolDecl *PD) override;
  llvm::Function *ModuleInitFunction() override;
  llvm::Constant *GetPropertyGetFunction() override;
  llvm::Constant *GetPropertySetFunction() override;
  llvm::Constant *GetOptimizedPropertySetFunction(bool atomic,
                                                  bool copy) override;
  llvm::Constant *GetSetStructFunction() override;
  llvm::Constant *GetGetStructFunction() override;
  llvm::Constant *GetCppAtomicObjectGetFunction() override;
  llvm::Constant *GetCppAtomicObjectSetFunction() override;
  llvm::Constant *EnumerationMutationFunction() override;

  void EmitTryStmt(CodeGenFunction &CGF,
                   const ObjCAtTryStmt &S) override;
  void EmitSynchronizedStmt(CodeGenFunction &CGF,
                            const ObjCAtSynchronizedStmt &S) override;
  void EmitThrowStmt(CodeGenFunction &CGF,
                     const ObjCAtThrowStmt &S,
                     bool ClearInsertionPoint=true) override;
  llvm::Value * EmitObjCWeakRead(CodeGenFunction &CGF,
                                 Address AddrWeakObj) override;
  void EmitObjCWeakAssign(CodeGenFunction &CGF,
                          llvm::Value *src, Address dst) override;
  void EmitObjCGlobalAssign(CodeGenFunction &CGF,
                            llvm::Value *src, Address dest,
                            bool threadlocal=false) override;
  void EmitObjCIvarAssign(CodeGenFunction &CGF, llvm::Value *src,
                          Address dest, llvm::Value *ivarOffset) override;
  void EmitObjCStrongCastAssign(CodeGenFunction &CGF,
                                llvm::Value *src, Address dest) override;
  void EmitGCMemmoveCollectable(CodeGenFunction &CGF, Address DestPtr,
                                Address SrcPtr,
                                llvm::Value *Size) override;
  LValue EmitObjCValueForIvar(CodeGenFunction &CGF, QualType ObjectTy,
                              llvm::Value *BaseValue, const ObjCIvarDecl *Ivar,
                              unsigned CVRQualifiers) override;
  llvm::Value *EmitIvarOffset(CodeGenFunction &CGF,
                              const ObjCInterfaceDecl *Interface,
                              const ObjCIvarDecl *Ivar) override;
  llvm::Value *EmitNSAutoreleasePoolClassRef(CodeGenFunction &CGF) override;
  llvm::Constant *BuildGCBlockLayout(CodeGenModule &CGM,
                                     const CGBlockInfo &blockInfo) override {
    return NULLPtr;
  }
  llvm::Constant *BuildRCBlockLayout(CodeGenModule &CGM,
                                     const CGBlockInfo &blockInfo) override {
    return NULLPtr;
  }

  llvm::Constant *BuildByrefLayout(CodeGenModule &CGM, QualType T) override {
    return NULLPtr;
  }

<<<<<<< HEAD
  llvm::Constant *GetClassGlobal(const std::string &Name,
                                 bool ForDefinition,
                                 bool Weak) override {
=======
  llvm::GlobalVariable *GetClassGlobal(StringRef Name,
                                       bool Weak = false) override {
>>>>>>> c143b104
    return nullptr;
  }
};

/// Class representing the legacy GCC Objective-C ABI.  This is the default when
/// -fobjc-nonfragile-abi is not specified.
///
/// The GCC ABI target actually generates code that is approximately compatible
/// with the new GNUstep runtime ABI, but refrains from using any features that
/// would not work with the GCC runtime.  For example, clang always generates
/// the extended form of the class structure, and the extra fields are simply
/// ignored by GCC libobjc.
class CGObjCGCC : public CGObjCGNU {
  /// The GCC ABI message lookup function.  Returns an IMP pointing to the
  /// method implementation for this message.
  LazyRuntimeFunction MsgLookupFn;
  /// The GCC ABI superclass message lookup function.  Takes a pointer to a
  /// structure describing the receiver and the class, and a selector as
  /// arguments.  Returns the IMP for the corresponding method.
  LazyRuntimeFunction MsgLookupSuperFn;

protected:
  llvm::Value *LookupIMP(CodeGenFunction &CGF, llvm::Value *&Receiver,
                         llvm::Value *cmd, llvm::MDNode *node,
                         MessageSendInfo &MSI) override {
    CGBuilderTy &Builder = CGF.Builder;
    llvm::Value *args[] = {
            EnforceType(Builder, Receiver, IdTy),
            EnforceType(Builder, cmd, SelectorTy) };
    llvm::CallSite imp = CGF.EmitRuntimeCallOrInvoke(MsgLookupFn, args);
    imp->setMetadata(msgSendMDKind, node);
    return imp.getInstruction();
  }

  llvm::Value *LookupIMPSuper(CodeGenFunction &CGF, Address ObjCSuper,
                              llvm::Value *cmd, MessageSendInfo &MSI) override {
    CGBuilderTy &Builder = CGF.Builder;
    llvm::Value *lookupArgs[] = {EnforceType(Builder, ObjCSuper,
        PtrToObjCSuperTy).getPointer(), cmd};
    return CGF.EmitNounwindRuntimeCall(MsgLookupSuperFn, lookupArgs);
  }

public:
  CGObjCGCC(CodeGenModule &Mod) : CGObjCGNU(Mod, 8, 2) {
    // IMP objc_msg_lookup(id, SEL);
    MsgLookupFn.init(&CGM, "objc_msg_lookup", IMPTy, IdTy, SelectorTy,
                     nullptr);
    // IMP objc_msg_lookup_super(struct objc_super*, SEL);
    MsgLookupSuperFn.init(&CGM, "objc_msg_lookup_super", IMPTy,
                          PtrToObjCSuperTy, SelectorTy, nullptr);
  }
};

/// Class used when targeting the new GNUstep runtime ABI.
class CGObjCGNUstep : public CGObjCGNU {
    /// The slot lookup function.  Returns a pointer to a cacheable structure
    /// that contains (among other things) the IMP.
    LazyRuntimeFunction SlotLookupFn;
    /// The GNUstep ABI superclass message lookup function.  Takes a pointer to
    /// a structure describing the receiver and the class, and a selector as
    /// arguments.  Returns the slot for the corresponding method.  Superclass
    /// message lookup rarely changes, so this is a good caching opportunity.
    LazyRuntimeFunction SlotLookupSuperFn;
    /// Specialised function for setting atomic retain properties
    LazyRuntimeFunction SetPropertyAtomic;
    /// Specialised function for setting atomic copy properties
    LazyRuntimeFunction SetPropertyAtomicCopy;
    /// Specialised function for setting nonatomic retain properties
    LazyRuntimeFunction SetPropertyNonAtomic;
    /// Specialised function for setting nonatomic copy properties
    LazyRuntimeFunction SetPropertyNonAtomicCopy;
    /// Function to perform atomic copies of C++ objects with nontrivial copy
    /// constructors from Objective-C ivars.
    LazyRuntimeFunction CxxAtomicObjectGetFn;
    /// Function to perform atomic copies of C++ objects with nontrivial copy
    /// constructors to Objective-C ivars.
    LazyRuntimeFunction CxxAtomicObjectSetFn;
    /// Type of an slot structure pointer.  This is returned by the various
    /// lookup functions.
    llvm::Type *SlotTy;

  public:
    llvm::Constant *GetEHType(QualType T) override;

  protected:
    llvm::Value *LookupIMP(CodeGenFunction &CGF, llvm::Value *&Receiver,
                           llvm::Value *cmd, llvm::MDNode *node,
                           MessageSendInfo &MSI) override {
      CGBuilderTy &Builder = CGF.Builder;
      llvm::Function *LookupFn = SlotLookupFn;

      // Store the receiver on the stack so that we can reload it later
      Address ReceiverPtr =
        CGF.CreateTempAlloca(Receiver->getType(), CGF.getPointerAlign());
      Builder.CreateStore(Receiver, ReceiverPtr);

      llvm::Value *self;

      if (isa<ObjCMethodDecl>(CGF.CurCodeDecl)) {
        self = CGF.LoadObjCSelf();
      } else {
        self = llvm::ConstantPointerNull::get(IdTy);
      }

      // The lookup function is guaranteed not to capture the receiver pointer.
      LookupFn->setDoesNotCapture(1);

      llvm::Value *args[] = {
              EnforceType(Builder, ReceiverPtr.getPointer(), PtrToIdTy),
              EnforceType(Builder, cmd, SelectorTy),
              EnforceType(Builder, self, IdTy) };
      llvm::CallSite slot = CGF.EmitRuntimeCallOrInvoke(LookupFn, args);
      slot.setOnlyReadsMemory();
      slot->setMetadata(msgSendMDKind, node);

      // Load the imp from the slot
      llvm::Value *imp = Builder.CreateAlignedLoad(
          Builder.CreateStructGEP(nullptr, slot.getInstruction(), 4),
          CGF.getPointerAlign());

      // The lookup function may have changed the receiver, so make sure we use
      // the new one.
      Receiver = Builder.CreateLoad(ReceiverPtr, true);
      return imp;
    }

    llvm::Value *LookupIMPSuper(CodeGenFunction &CGF, Address ObjCSuper,
                                llvm::Value *cmd,
                                MessageSendInfo &MSI) override {
      CGBuilderTy &Builder = CGF.Builder;
      llvm::Value *lookupArgs[] = {ObjCSuper.getPointer(), cmd};

      llvm::CallInst *slot =
        CGF.EmitNounwindRuntimeCall(SlotLookupSuperFn, lookupArgs);
      slot->setOnlyReadsMemory();

      return Builder.CreateAlignedLoad(Builder.CreateStructGEP(nullptr, slot, 4),
                                       CGF.getPointerAlign());
    }

  public:
    CGObjCGNUstep(CodeGenModule &Mod) : CGObjCGNU(Mod, 9, 3) {
      const ObjCRuntime &R = CGM.getLangOpts().ObjCRuntime;

      llvm::StructType *SlotStructTy = llvm::StructType::get(PtrTy,
          PtrTy, PtrTy, IntTy, IMPTy, nullptr);
      SlotTy = llvm::PointerType::getUnqual(SlotStructTy);
      // Slot_t objc_msg_lookup_sender(id *receiver, SEL selector, id sender);
      SlotLookupFn.init(&CGM, "objc_msg_lookup_sender", SlotTy, PtrToIdTy,
          SelectorTy, IdTy, nullptr);
      // Slot_t objc_msg_lookup_super(struct objc_super*, SEL);
      SlotLookupSuperFn.init(&CGM, "objc_slot_lookup_super", SlotTy,
              PtrToObjCSuperTy, SelectorTy, nullptr);
      // If we're in ObjC++ mode, then we want to make 
      if (CGM.getLangOpts().CPlusPlus) {
        llvm::Type *VoidTy = llvm::Type::getVoidTy(VMContext);
        // void *__cxa_begin_catch(void *e)
        EnterCatchFn.init(&CGM, "__cxa_begin_catch", PtrTy, PtrTy, nullptr);
        // void __cxa_end_catch(void)
        ExitCatchFn.init(&CGM, "__cxa_end_catch", VoidTy, nullptr);
        // void _Unwind_Resume_or_Rethrow(void*)
        ExceptionReThrowFn.init(&CGM, "_Unwind_Resume_or_Rethrow", VoidTy,
            PtrTy, nullptr);
      } else if (R.getVersion() >= VersionTuple(1, 7)) {
        llvm::Type *VoidTy = llvm::Type::getVoidTy(VMContext);
        // id objc_begin_catch(void *e)
        EnterCatchFn.init(&CGM, "objc_begin_catch", IdTy, PtrTy, nullptr);
        // void objc_end_catch(void)
        ExitCatchFn.init(&CGM, "objc_end_catch", VoidTy, nullptr);
        // void _Unwind_Resume_or_Rethrow(void*)
        ExceptionReThrowFn.init(&CGM, "objc_exception_rethrow", VoidTy,
            PtrTy, nullptr);
      }
      llvm::Type *VoidTy = llvm::Type::getVoidTy(VMContext);
      SetPropertyAtomic.init(&CGM, "objc_setProperty_atomic", VoidTy, IdTy,
          SelectorTy, IdTy, PtrDiffTy, nullptr);
      SetPropertyAtomicCopy.init(&CGM, "objc_setProperty_atomic_copy", VoidTy,
          IdTy, SelectorTy, IdTy, PtrDiffTy, nullptr);
      SetPropertyNonAtomic.init(&CGM, "objc_setProperty_nonatomic", VoidTy,
          IdTy, SelectorTy, IdTy, PtrDiffTy, nullptr);
      SetPropertyNonAtomicCopy.init(&CGM, "objc_setProperty_nonatomic_copy",
          VoidTy, IdTy, SelectorTy, IdTy, PtrDiffTy, nullptr);
      // void objc_setCppObjectAtomic(void *dest, const void *src, void
      // *helper);
      CxxAtomicObjectSetFn.init(&CGM, "objc_setCppObjectAtomic", VoidTy, PtrTy,
          PtrTy, PtrTy, nullptr);
      // void objc_getCppObjectAtomic(void *dest, const void *src, void
      // *helper);
      CxxAtomicObjectGetFn.init(&CGM, "objc_getCppObjectAtomic", VoidTy, PtrTy,
          PtrTy, PtrTy, nullptr);
    }

    llvm::Constant *GetCppAtomicObjectGetFunction() override {
      // The optimised functions were added in version 1.7 of the GNUstep
      // runtime.
      assert (CGM.getLangOpts().ObjCRuntime.getVersion() >=
          VersionTuple(1, 7));
      return CxxAtomicObjectGetFn;
    }

    llvm::Constant *GetCppAtomicObjectSetFunction() override {
      // The optimised functions were added in version 1.7 of the GNUstep
      // runtime.
      assert (CGM.getLangOpts().ObjCRuntime.getVersion() >=
          VersionTuple(1, 7));
      return CxxAtomicObjectSetFn;
    }

    llvm::Constant *GetOptimizedPropertySetFunction(bool atomic,
                                                    bool copy) override {
      // The optimised property functions omit the GC check, and so are not
      // safe to use in GC mode.  The standard functions are fast in GC mode,
      // so there is less advantage in using them.
      assert ((CGM.getLangOpts().getGC() == LangOptions::NonGC));
      // The optimised functions were added in version 1.7 of the GNUstep
      // runtime.
      assert (CGM.getLangOpts().ObjCRuntime.getVersion() >=
          VersionTuple(1, 7));

      if (atomic) {
        if (copy) return SetPropertyAtomicCopy;
        return SetPropertyAtomic;
      }

      return copy ? SetPropertyNonAtomicCopy : SetPropertyNonAtomic;
    }
};

/// Support for the ObjFW runtime.
class CGObjCObjFW: public CGObjCGNU {
protected:
  /// The GCC ABI message lookup function.  Returns an IMP pointing to the
  /// method implementation for this message.
  LazyRuntimeFunction MsgLookupFn;
  /// stret lookup function.  While this does not seem to make sense at the
  /// first look, this is required to call the correct forwarding function.
  LazyRuntimeFunction MsgLookupFnSRet;
  /// The GCC ABI superclass message lookup function.  Takes a pointer to a
  /// structure describing the receiver and the class, and a selector as
  /// arguments.  Returns the IMP for the corresponding method.
  LazyRuntimeFunction MsgLookupSuperFn, MsgLookupSuperFnSRet;

  llvm::Value *LookupIMP(CodeGenFunction &CGF, llvm::Value *&Receiver,
                         llvm::Value *cmd, llvm::MDNode *node,
                         MessageSendInfo &MSI) override {
    CGBuilderTy &Builder = CGF.Builder;
    llvm::Value *args[] = {
            EnforceType(Builder, Receiver, IdTy),
            EnforceType(Builder, cmd, SelectorTy) };

    llvm::CallSite imp;
    if (CGM.ReturnTypeUsesSRet(MSI.CallInfo))
      imp = CGF.EmitRuntimeCallOrInvoke(MsgLookupFnSRet, args);
    else
      imp = CGF.EmitRuntimeCallOrInvoke(MsgLookupFn, args);

    imp->setMetadata(msgSendMDKind, node);
    return imp.getInstruction();
  }

  llvm::Value *LookupIMPSuper(CodeGenFunction &CGF, Address ObjCSuper,
                              llvm::Value *cmd, MessageSendInfo &MSI) override {
      CGBuilderTy &Builder = CGF.Builder;
      llvm::Value *lookupArgs[] = {EnforceType(Builder, ObjCSuper.getPointer(),
          PtrToObjCSuperTy), cmd};

      if (CGM.ReturnTypeUsesSRet(MSI.CallInfo))
        return CGF.EmitNounwindRuntimeCall(MsgLookupSuperFnSRet, lookupArgs);
      else
        return CGF.EmitNounwindRuntimeCall(MsgLookupSuperFn, lookupArgs);
    }

  llvm::Value *GetClassNamed(CodeGenFunction &CGF,
                             const std::string &Name, bool isWeak) override {
    if (isWeak)
      return CGObjCGNU::GetClassNamed(CGF, Name, isWeak);

    EmitClassRef(Name);

    std::string SymbolName = "_OBJC_CLASS_" + Name;

    llvm::GlobalVariable *ClassSymbol = TheModule.getGlobalVariable(SymbolName);

    if (!ClassSymbol)
      ClassSymbol = new llvm::GlobalVariable(TheModule, LongTy, false,
                                             llvm::GlobalValue::ExternalLinkage,
                                             nullptr, SymbolName);

    return ClassSymbol;
  }

public:
  CGObjCObjFW(CodeGenModule &Mod): CGObjCGNU(Mod, 9, 3) {
    // IMP objc_msg_lookup(id, SEL);
    MsgLookupFn.init(&CGM, "objc_msg_lookup", IMPTy, IdTy, SelectorTy, nullptr);
    MsgLookupFnSRet.init(&CGM, "objc_msg_lookup_stret", IMPTy, IdTy,
                         SelectorTy, nullptr);
    // IMP objc_msg_lookup_super(struct objc_super*, SEL);
    MsgLookupSuperFn.init(&CGM, "objc_msg_lookup_super", IMPTy,
                          PtrToObjCSuperTy, SelectorTy, nullptr);
    MsgLookupSuperFnSRet.init(&CGM, "objc_msg_lookup_super_stret", IMPTy,
                              PtrToObjCSuperTy, SelectorTy, nullptr);
  }
};
} // end anonymous namespace

/// Emits a reference to a dummy variable which is emitted with each class.
/// This ensures that a linker error will be generated when trying to link
/// together modules where a referenced class is not defined.
void CGObjCGNU::EmitClassRef(const std::string &className) {
  std::string symbolRef = "__objc_class_ref_" + className;
  // Don't emit two copies of the same symbol
  if (TheModule.getGlobalVariable(symbolRef))
    return;
  std::string symbolName = "__objc_class_name_" + className;
  llvm::GlobalVariable *ClassSymbol = TheModule.getGlobalVariable(symbolName);
  if (!ClassSymbol) {
    ClassSymbol = new llvm::GlobalVariable(TheModule, LongTy, false,
                                           llvm::GlobalValue::ExternalLinkage,
                                           nullptr, symbolName);
  }
  new llvm::GlobalVariable(TheModule, ClassSymbol->getType(), true,
    llvm::GlobalValue::WeakAnyLinkage, ClassSymbol, symbolRef);
}

static std::string SymbolNameForMethod( StringRef ClassName,
     StringRef CategoryName, const Selector MethodName,
    bool isClassMethod) {
  std::string MethodNameColonStripped = MethodName.getAsString();
  std::replace(MethodNameColonStripped.begin(), MethodNameColonStripped.end(),
      ':', '_');
  return (Twine(isClassMethod ? "_c_" : "_i_") + ClassName + "_" +
    CategoryName + "_" + MethodNameColonStripped).str();
}

CGObjCGNU::CGObjCGNU(CodeGenModule &cgm, unsigned runtimeABIVersion,
                     unsigned protocolClassVersion)
  : CGObjCRuntime(cgm), TheModule(CGM.getModule()),
    VMContext(cgm.getLLVMContext()), ClassPtrAlias(nullptr),
    MetaClassPtrAlias(nullptr), RuntimeVersion(runtimeABIVersion),
    ProtocolVersion(protocolClassVersion) {

  msgSendMDKind = VMContext.getMDKindID("GNUObjCMessageSend");

  CodeGenTypes &Types = CGM.getTypes();
  IntTy = cast<llvm::IntegerType>(
      Types.ConvertType(CGM.getContext().IntTy));
  LongTy = cast<llvm::IntegerType>(
      Types.ConvertType(CGM.getContext().LongTy));
  SizeTy = cast<llvm::IntegerType>(
      Types.ConvertType(CGM.getContext().getSizeType()));
  PtrDiffTy = cast<llvm::IntegerType>(
      Types.ConvertType(CGM.getContext().getPointerDiffType()));
  BoolTy = CGM.getTypes().ConvertType(CGM.getContext().BoolTy);

  Int8Ty = llvm::Type::getInt8Ty(VMContext);
  // C string type.  Used in lots of places.
  PtrToInt8Ty = llvm::PointerType::getUnqual(Int8Ty);

  Zeros[0] = llvm::ConstantInt::get(LongTy, 0);
  Zeros[1] = Zeros[0];
  NULLPtr = llvm::ConstantPointerNull::get(PtrToInt8Ty);
  // Get the selector Type.
  QualType selTy = CGM.getContext().getObjCSelType();
  if (QualType() == selTy) {
    SelectorTy = PtrToInt8Ty;
  } else {
    SelectorTy = cast<llvm::PointerType>(CGM.getTypes().ConvertType(selTy));
  }

  PtrToIntTy = llvm::PointerType::getUnqual(IntTy);
  PtrTy = PtrToInt8Ty;

  Int32Ty = llvm::Type::getInt32Ty(VMContext);
  Int64Ty = llvm::Type::getInt64Ty(VMContext);

  IntPtrTy =
      CGM.getDataLayout().getPointerSizeInBits() == 32 ? Int32Ty : Int64Ty;

  // Object type
  QualType UnqualIdTy = CGM.getContext().getObjCIdType();
  ASTIdTy = CanQualType();
  if (UnqualIdTy != QualType()) {
    ASTIdTy = CGM.getContext().getCanonicalType(UnqualIdTy);
    IdTy = cast<llvm::PointerType>(CGM.getTypes().ConvertType(ASTIdTy));
  } else {
    IdTy = PtrToInt8Ty;
  }
  PtrToIdTy = llvm::PointerType::getUnqual(IdTy);

  ObjCSuperTy = llvm::StructType::get(IdTy, IdTy, nullptr);
  PtrToObjCSuperTy = llvm::PointerType::getUnqual(ObjCSuperTy);

  llvm::Type *VoidTy = llvm::Type::getVoidTy(VMContext);

  // void objc_exception_throw(id);
  ExceptionThrowFn.init(&CGM, "objc_exception_throw", VoidTy, IdTy, nullptr);
  ExceptionReThrowFn.init(&CGM, "objc_exception_throw", VoidTy, IdTy, nullptr);
  // int objc_sync_enter(id);
  SyncEnterFn.init(&CGM, "objc_sync_enter", IntTy, IdTy, nullptr);
  // int objc_sync_exit(id);
  SyncExitFn.init(&CGM, "objc_sync_exit", IntTy, IdTy, nullptr);

  // void objc_enumerationMutation (id)
  EnumerationMutationFn.init(&CGM, "objc_enumerationMutation", VoidTy,
      IdTy, nullptr);

  // id objc_getProperty(id, SEL, ptrdiff_t, BOOL)
  GetPropertyFn.init(&CGM, "objc_getProperty", IdTy, IdTy, SelectorTy,
      PtrDiffTy, BoolTy, nullptr);
  // void objc_setProperty(id, SEL, ptrdiff_t, id, BOOL, BOOL)
  SetPropertyFn.init(&CGM, "objc_setProperty", VoidTy, IdTy, SelectorTy,
      PtrDiffTy, IdTy, BoolTy, BoolTy, nullptr);
  // void objc_setPropertyStruct(void*, void*, ptrdiff_t, BOOL, BOOL)
  GetStructPropertyFn.init(&CGM, "objc_getPropertyStruct", VoidTy, PtrTy, PtrTy, 
      PtrDiffTy, BoolTy, BoolTy, nullptr);
  // void objc_setPropertyStruct(void*, void*, ptrdiff_t, BOOL, BOOL)
  SetStructPropertyFn.init(&CGM, "objc_setPropertyStruct", VoidTy, PtrTy, PtrTy, 
      PtrDiffTy, BoolTy, BoolTy, nullptr);

  // IMP type
  llvm::Type *IMPArgs[] = { IdTy, SelectorTy };
  IMPTy = llvm::PointerType::getUnqual(llvm::FunctionType::get(IdTy, IMPArgs,
              true));

  const LangOptions &Opts = CGM.getLangOpts();
  if ((Opts.getGC() != LangOptions::NonGC) || Opts.ObjCAutoRefCount)
    RuntimeVersion = 10;

  // Don't bother initialising the GC stuff unless we're compiling in GC mode
  if (Opts.getGC() != LangOptions::NonGC) {
    // This is a bit of an hack.  We should sort this out by having a proper
    // CGObjCGNUstep subclass for GC, but we may want to really support the old
    // ABI and GC added in ObjectiveC2.framework, so we fudge it a bit for now
    // Get selectors needed in GC mode
    RetainSel = GetNullarySelector("retain", CGM.getContext());
    ReleaseSel = GetNullarySelector("release", CGM.getContext());
    AutoreleaseSel = GetNullarySelector("autorelease", CGM.getContext());

    // Get functions needed in GC mode

    // id objc_assign_ivar(id, id, ptrdiff_t);
    IvarAssignFn.init(&CGM, "objc_assign_ivar", IdTy, IdTy, IdTy, PtrDiffTy,
        nullptr);
    // id objc_assign_strongCast (id, id*)
    StrongCastAssignFn.init(&CGM, "objc_assign_strongCast", IdTy, IdTy,
        PtrToIdTy, nullptr);
    // id objc_assign_global(id, id*);
    GlobalAssignFn.init(&CGM, "objc_assign_global", IdTy, IdTy, PtrToIdTy,
        nullptr);
    // id objc_assign_weak(id, id*);
    WeakAssignFn.init(&CGM, "objc_assign_weak", IdTy, IdTy, PtrToIdTy, nullptr);
    // id objc_read_weak(id*);
    WeakReadFn.init(&CGM, "objc_read_weak", IdTy, PtrToIdTy, nullptr);
    // void *objc_memmove_collectable(void*, void *, size_t);
    MemMoveFn.init(&CGM, "objc_memmove_collectable", PtrTy, PtrTy, PtrTy,
        SizeTy, nullptr);
  }
}

llvm::Value *CGObjCGNU::GetClassNamed(CodeGenFunction &CGF,
                                      const std::string &Name,
                                      bool isWeak) {
  llvm::Constant *ClassName = MakeConstantString(Name);
  // With the incompatible ABI, this will need to be replaced with a direct
  // reference to the class symbol.  For the compatible nonfragile ABI we are
  // still performing this lookup at run time but emitting the symbol for the
  // class externally so that we can make the switch later.
  //
  // Libobjc2 contains an LLVM pass that replaces calls to objc_lookup_class
  // with memoized versions or with static references if it's safe to do so.
  if (!isWeak)
    EmitClassRef(Name);

  llvm::Constant *ClassLookupFn =
    CGM.CreateRuntimeFunction(llvm::FunctionType::get(IdTy, PtrToInt8Ty, true),
                              "objc_lookup_class");
  return CGF.EmitNounwindRuntimeCall(ClassLookupFn, ClassName);
}

// This has to perform the lookup every time, since posing and related
// techniques can modify the name -> class mapping.
llvm::Value *CGObjCGNU::GetClass(CodeGenFunction &CGF,
                                 const ObjCInterfaceDecl *OID) {
  return GetClassNamed(CGF, OID->getNameAsString(), OID->isWeakImported());
}

llvm::Value *CGObjCGNU::EmitNSAutoreleasePoolClassRef(CodeGenFunction &CGF) {
  return GetClassNamed(CGF, "NSAutoreleasePool", false);
}

llvm::Value *CGObjCGNU::GetSelector(CodeGenFunction &CGF, Selector Sel,
                                    const std::string &TypeEncoding) {
  SmallVectorImpl<TypedSelector> &Types = SelectorTable[Sel];
  llvm::GlobalAlias *SelValue = nullptr;

  for (SmallVectorImpl<TypedSelector>::iterator i = Types.begin(),
      e = Types.end() ; i!=e ; i++) {
    if (i->first == TypeEncoding) {
      SelValue = i->second;
      break;
    }
  }
  if (!SelValue) {
    SelValue = llvm::GlobalAlias::create(
        SelectorTy->getElementType(), 0, llvm::GlobalValue::PrivateLinkage,
        ".objc_selector_" + Sel.getAsString(), &TheModule);
    Types.emplace_back(TypeEncoding, SelValue);
  }

  return SelValue;
}

Address CGObjCGNU::GetAddrOfSelector(CodeGenFunction &CGF, Selector Sel) {
  llvm::Value *SelValue = GetSelector(CGF, Sel);

  // Store it to a temporary.  Does this satisfy the semantics of
  // GetAddrOfSelector?  Hopefully.
  Address tmp = CGF.CreateTempAlloca(SelValue->getType(),
                                     CGF.getPointerAlign());
  CGF.Builder.CreateStore(SelValue, tmp);
  return tmp;
}

llvm::Value *CGObjCGNU::GetSelector(CodeGenFunction &CGF, Selector Sel) {
  return GetSelector(CGF, Sel, std::string());
}

llvm::Value *CGObjCGNU::GetSelector(CodeGenFunction &CGF,
                                    const ObjCMethodDecl *Method) {
  std::string SelTypes;
  CGM.getContext().getObjCEncodingForMethodDecl(Method, SelTypes);
  return GetSelector(CGF, Method->getSelector(), SelTypes);
}

llvm::Constant *CGObjCGNU::GetEHType(QualType T) {
  if (T->isObjCIdType() || T->isObjCQualifiedIdType()) {
    // With the old ABI, there was only one kind of catchall, which broke
    // foreign exceptions.  With the new ABI, we use __objc_id_typeinfo as
    // a pointer indicating object catchalls, and NULL to indicate real
    // catchalls
    if (CGM.getLangOpts().ObjCRuntime.isNonFragile()) {
      return MakeConstantString("@id");
    } else {
      return nullptr;
    }
  }

  // All other types should be Objective-C interface pointer types.
  const ObjCObjectPointerType *OPT = T->getAs<ObjCObjectPointerType>();
  assert(OPT && "Invalid @catch type.");
  const ObjCInterfaceDecl *IDecl = OPT->getObjectType()->getInterface();
  assert(IDecl && "Invalid @catch type.");
  return MakeConstantString(IDecl->getIdentifier()->getName());
}

llvm::Constant *CGObjCGNUstep::GetEHType(QualType T) {
  if (!CGM.getLangOpts().CPlusPlus)
    return CGObjCGNU::GetEHType(T);

  // For Objective-C++, we want to provide the ability to catch both C++ and
  // Objective-C objects in the same function.

  // There's a particular fixed type info for 'id'.
  if (T->isObjCIdType() ||
      T->isObjCQualifiedIdType()) {
    llvm::Constant *IDEHType =
      CGM.getModule().getGlobalVariable("__objc_id_type_info");
    if (!IDEHType)
      IDEHType =
        new llvm::GlobalVariable(CGM.getModule(), PtrToInt8Ty,
                                 false,
                                 llvm::GlobalValue::ExternalLinkage,
                                 nullptr, "__objc_id_type_info");
    return llvm::ConstantExpr::getBitCast(IDEHType, PtrToInt8Ty);
  }

  const ObjCObjectPointerType *PT =
    T->getAs<ObjCObjectPointerType>();
  assert(PT && "Invalid @catch type.");
  const ObjCInterfaceType *IT = PT->getInterfaceType();
  assert(IT && "Invalid @catch type.");
  std::string className = IT->getDecl()->getIdentifier()->getName();

  std::string typeinfoName = "__objc_eh_typeinfo_" + className;

  // Return the existing typeinfo if it exists
  llvm::Constant *typeinfo = TheModule.getGlobalVariable(typeinfoName);
  if (typeinfo)
    return llvm::ConstantExpr::getBitCast(typeinfo, PtrToInt8Ty);

  // Otherwise create it.

  // vtable for gnustep::libobjc::__objc_class_type_info
  // It's quite ugly hard-coding this.  Ideally we'd generate it using the host
  // platform's name mangling.
  const char *vtableName = "_ZTVN7gnustep7libobjc22__objc_class_type_infoE";
  auto *Vtable = TheModule.getGlobalVariable(vtableName);
  if (!Vtable) {
    Vtable = new llvm::GlobalVariable(TheModule, PtrToInt8Ty, true,
                                      llvm::GlobalValue::ExternalLinkage,
                                      nullptr, vtableName);
  }
  llvm::Constant *Two = llvm::ConstantInt::get(IntTy, 2);
  auto *BVtable = llvm::ConstantExpr::getBitCast(
      llvm::ConstantExpr::getGetElementPtr(Vtable->getValueType(), Vtable, Two),
      PtrToInt8Ty);

  llvm::Constant *typeName =
    ExportUniqueString(className, "__objc_eh_typename_");

  std::vector<llvm::Constant*> fields;
  fields.push_back(BVtable);
  fields.push_back(typeName);
  llvm::Constant *TI = 
      MakeGlobal(llvm::StructType::get(PtrToInt8Ty, PtrToInt8Ty, nullptr),
                 fields, CGM.getPointerAlign(),
                 "__objc_eh_typeinfo_" + className,
          llvm::GlobalValue::LinkOnceODRLinkage);
  return llvm::ConstantExpr::getBitCast(TI, PtrToInt8Ty);
}

/// Generate an NSConstantString object.
ConstantAddress CGObjCGNU::GenerateConstantString(const StringLiteral *SL) {

  std::string Str = SL->getString().str();
  CharUnits Align = CGM.getPointerAlign();

  // Look for an existing one
  llvm::StringMap<llvm::Constant*>::iterator old = ObjCStrings.find(Str);
  if (old != ObjCStrings.end())
    return ConstantAddress(old->getValue(), Align);

  StringRef StringClass = CGM.getLangOpts().ObjCConstantStringClass;

  if (StringClass.empty()) StringClass = "NXConstantString";

  std::string Sym = "_OBJC_CLASS_";
  Sym += StringClass;

  llvm::Constant *isa = TheModule.getNamedGlobal(Sym);

  if (!isa)
    isa = new llvm::GlobalVariable(TheModule, IdTy, /* isConstant */false,
            llvm::GlobalValue::ExternalWeakLinkage, nullptr, Sym);
  else if (isa->getType() != PtrToIdTy)
    isa = llvm::ConstantExpr::getBitCast(isa, PtrToIdTy);

  std::vector<llvm::Constant*> Ivars;
  Ivars.push_back(isa);
  Ivars.push_back(MakeConstantString(Str));
  Ivars.push_back(llvm::ConstantInt::get(IntTy, Str.size()));
  llvm::Constant *ObjCStr = MakeGlobal(
    llvm::StructType::get(PtrToIdTy, PtrToInt8Ty, IntTy, nullptr),
    Ivars, Align, ".objc_str");
  ObjCStr = llvm::ConstantExpr::getBitCast(ObjCStr, PtrToInt8Ty);
  ObjCStrings[Str] = ObjCStr;
  ConstantStrings.push_back(ObjCStr);
  return ConstantAddress(ObjCStr, Align);
}

///Generates a message send where the super is the receiver.  This is a message
///send to self with special delivery semantics indicating which class's method
///should be called.
RValue
CGObjCGNU::GenerateMessageSendSuper(CodeGenFunction &CGF,
                                    ReturnValueSlot Return,
                                    QualType ResultType,
                                    Selector Sel,
                                    const ObjCInterfaceDecl *Class,
                                    bool isCategoryImpl,
                                    llvm::Value *Receiver,
                                    bool IsClassMessage,
                                    const CallArgList &CallArgs,
                                    const ObjCMethodDecl *Method) {
  CGBuilderTy &Builder = CGF.Builder;
  if (CGM.getLangOpts().getGC() == LangOptions::GCOnly) {
    if (Sel == RetainSel || Sel == AutoreleaseSel) {
      return RValue::get(EnforceType(Builder, Receiver,
                  CGM.getTypes().ConvertType(ResultType)));
    }
    if (Sel == ReleaseSel) {
      return RValue::get(nullptr);
    }
  }

  llvm::Value *cmd = GetSelector(CGF, Sel);
  CallArgList ActualArgs;

  ActualArgs.add(RValue::get(EnforceType(Builder, Receiver, IdTy)), ASTIdTy);
  ActualArgs.add(RValue::get(cmd), CGF.getContext().getObjCSelType());
  ActualArgs.addFrom(CallArgs);

  MessageSendInfo MSI = getMessageSendInfo(Method, ResultType, ActualArgs);

  llvm::Value *ReceiverClass = nullptr;
  if (isCategoryImpl) {
    llvm::Constant *classLookupFunction = nullptr;
    if (IsClassMessage)  {
      classLookupFunction = CGM.CreateRuntimeFunction(llvm::FunctionType::get(
            IdTy, PtrTy, true), "objc_get_meta_class");
    } else {
      classLookupFunction = CGM.CreateRuntimeFunction(llvm::FunctionType::get(
            IdTy, PtrTy, true), "objc_get_class");
    }
    ReceiverClass = Builder.CreateCall(classLookupFunction,
        MakeConstantString(Class->getNameAsString()));
  } else {
    // Set up global aliases for the metaclass or class pointer if they do not
    // already exist.  These will are forward-references which will be set to
    // pointers to the class and metaclass structure created for the runtime
    // load function.  To send a message to super, we look up the value of the
    // super_class pointer from either the class or metaclass structure.
    if (IsClassMessage)  {
      if (!MetaClassPtrAlias) {
        MetaClassPtrAlias = llvm::GlobalAlias::create(
            IdTy->getElementType(), 0, llvm::GlobalValue::InternalLinkage,
            ".objc_metaclass_ref" + Class->getNameAsString(), &TheModule);
      }
      ReceiverClass = MetaClassPtrAlias;
    } else {
      if (!ClassPtrAlias) {
        ClassPtrAlias = llvm::GlobalAlias::create(
            IdTy->getElementType(), 0, llvm::GlobalValue::InternalLinkage,
            ".objc_class_ref" + Class->getNameAsString(), &TheModule);
      }
      ReceiverClass = ClassPtrAlias;
    }
  }
  // Cast the pointer to a simplified version of the class structure
  llvm::Type *CastTy = llvm::StructType::get(IdTy, IdTy, nullptr);
  ReceiverClass = Builder.CreateBitCast(ReceiverClass,
                                        llvm::PointerType::getUnqual(CastTy));
  // Get the superclass pointer
  ReceiverClass = Builder.CreateStructGEP(CastTy, ReceiverClass, 1);
  // Load the superclass pointer
  ReceiverClass =
    Builder.CreateAlignedLoad(ReceiverClass, CGF.getPointerAlign());
  // Construct the structure used to look up the IMP
  llvm::StructType *ObjCSuperTy = llvm::StructType::get(
      Receiver->getType(), IdTy, nullptr);

  // FIXME: Is this really supposed to be a dynamic alloca?
  Address ObjCSuper = Address(Builder.CreateAlloca(ObjCSuperTy),
                              CGF.getPointerAlign());

  Builder.CreateStore(Receiver,
                   Builder.CreateStructGEP(ObjCSuper, 0, CharUnits::Zero()));
  Builder.CreateStore(ReceiverClass,
                   Builder.CreateStructGEP(ObjCSuper, 1, CGF.getPointerSize()));

  ObjCSuper = EnforceType(Builder, ObjCSuper, PtrToObjCSuperTy);

  // Get the IMP
  llvm::Value *imp = LookupIMPSuper(CGF, ObjCSuper, cmd, MSI);
  imp = EnforceType(Builder, imp, MSI.MessengerType);

  llvm::Metadata *impMD[] = {
      llvm::MDString::get(VMContext, Sel.getAsString()),
      llvm::MDString::get(VMContext, Class->getSuperClass()->getNameAsString()),
      llvm::ConstantAsMetadata::get(llvm::ConstantInt::get(
          llvm::Type::getInt1Ty(VMContext), IsClassMessage))};
  llvm::MDNode *node = llvm::MDNode::get(VMContext, impMD);

  llvm::Instruction *call;
  RValue msgRet = CGF.EmitCall(MSI.CallInfo, imp, Return, ActualArgs,
                               CGCalleeInfo(), &call);
  call->setMetadata(msgSendMDKind, node);
  return msgRet;
}

/// Generate code for a message send expression.
RValue
CGObjCGNU::GenerateMessageSend(CodeGenFunction &CGF,
                               ReturnValueSlot Return,
                               QualType ResultType,
                               Selector Sel,
                               llvm::Value *Receiver,
                               const CallArgList &CallArgs,
                               const ObjCInterfaceDecl *Class,
                               const ObjCMethodDecl *Method) {
  CGBuilderTy &Builder = CGF.Builder;

  // Strip out message sends to retain / release in GC mode
  if (CGM.getLangOpts().getGC() == LangOptions::GCOnly) {
    if (Sel == RetainSel || Sel == AutoreleaseSel) {
      return RValue::get(EnforceType(Builder, Receiver,
                  CGM.getTypes().ConvertType(ResultType)));
    }
    if (Sel == ReleaseSel) {
      return RValue::get(nullptr);
    }
  }

  // If the return type is something that goes in an integer register, the
  // runtime will handle 0 returns.  For other cases, we fill in the 0 value
  // ourselves.
  //
  // The language spec says the result of this kind of message send is
  // undefined, but lots of people seem to have forgotten to read that
  // paragraph and insist on sending messages to nil that have structure
  // returns.  With GCC, this generates a random return value (whatever happens
  // to be on the stack / in those registers at the time) on most platforms,
  // and generates an illegal instruction trap on SPARC.  With LLVM it corrupts
  // the stack.  
  bool isPointerSizedReturn = (ResultType->isAnyPointerType() ||
      ResultType->isIntegralOrEnumerationType() || ResultType->isVoidType());

  llvm::BasicBlock *startBB = nullptr;
  llvm::BasicBlock *messageBB = nullptr;
  llvm::BasicBlock *continueBB = nullptr;

  if (!isPointerSizedReturn) {
    startBB = Builder.GetInsertBlock();
    messageBB = CGF.createBasicBlock("msgSend");
    continueBB = CGF.createBasicBlock("continue");

    llvm::Value *isNil = Builder.CreateICmpEQ(Receiver, 
            llvm::Constant::getNullValue(Receiver->getType()));
    Builder.CreateCondBr(isNil, continueBB, messageBB);
    CGF.EmitBlock(messageBB);
  }

  IdTy = cast<llvm::PointerType>(CGM.getTypes().ConvertType(ASTIdTy));
  llvm::Value *cmd;
  if (Method)
    cmd = GetSelector(CGF, Method);
  else
    cmd = GetSelector(CGF, Sel);
  cmd = EnforceType(Builder, cmd, SelectorTy);
  Receiver = EnforceType(Builder, Receiver, IdTy);

  llvm::Metadata *impMD[] = {
      llvm::MDString::get(VMContext, Sel.getAsString()),
      llvm::MDString::get(VMContext, Class ? Class->getNameAsString() : ""),
      llvm::ConstantAsMetadata::get(llvm::ConstantInt::get(
          llvm::Type::getInt1Ty(VMContext), Class != nullptr))};
  llvm::MDNode *node = llvm::MDNode::get(VMContext, impMD);

  CallArgList ActualArgs;
  ActualArgs.add(RValue::get(Receiver), ASTIdTy);
  ActualArgs.add(RValue::get(cmd), CGF.getContext().getObjCSelType());
  ActualArgs.addFrom(CallArgs);

  MessageSendInfo MSI = getMessageSendInfo(Method, ResultType, ActualArgs);

  // Get the IMP to call
  llvm::Value *imp;

  // If we have non-legacy dispatch specified, we try using the objc_msgSend()
  // functions.  These are not supported on all platforms (or all runtimes on a
  // given platform), so we 
  switch (CGM.getCodeGenOpts().getObjCDispatchMethod()) {
    case CodeGenOptions::Legacy:
      imp = LookupIMP(CGF, Receiver, cmd, node, MSI);
      break;
    case CodeGenOptions::Mixed:
    case CodeGenOptions::NonLegacy:
      if (CGM.ReturnTypeUsesFPRet(ResultType)) {
        imp = CGM.CreateRuntimeFunction(llvm::FunctionType::get(IdTy, IdTy, true),
                                  "objc_msgSend_fpret");
      } else if (CGM.ReturnTypeUsesSRet(MSI.CallInfo)) {
        // The actual types here don't matter - we're going to bitcast the
        // function anyway
        imp = CGM.CreateRuntimeFunction(llvm::FunctionType::get(IdTy, IdTy, true),
                                  "objc_msgSend_stret");
      } else {
        imp = CGM.CreateRuntimeFunction(llvm::FunctionType::get(IdTy, IdTy, true),
                                  "objc_msgSend");
      }
  }

  // Reset the receiver in case the lookup modified it
  ActualArgs[0] = CallArg(RValue::get(Receiver), ASTIdTy, false);

  imp = EnforceType(Builder, imp, MSI.MessengerType);

  llvm::Instruction *call;
  RValue msgRet = CGF.EmitCall(MSI.CallInfo, imp, Return, ActualArgs,
                               CGCalleeInfo(), &call);
  call->setMetadata(msgSendMDKind, node);


  if (!isPointerSizedReturn) {
    messageBB = CGF.Builder.GetInsertBlock();
    CGF.Builder.CreateBr(continueBB);
    CGF.EmitBlock(continueBB);
    if (msgRet.isScalar()) {
      llvm::Value *v = msgRet.getScalarVal();
      llvm::PHINode *phi = Builder.CreatePHI(v->getType(), 2);
      phi->addIncoming(v, messageBB);
      phi->addIncoming(llvm::Constant::getNullValue(v->getType()), startBB);
      msgRet = RValue::get(phi);
    } else if (msgRet.isAggregate()) {
      Address v = msgRet.getAggregateAddress();
      llvm::PHINode *phi = Builder.CreatePHI(v.getType(), 2);
      llvm::Type *RetTy = v.getElementType();
      Address NullVal = CGF.CreateTempAlloca(RetTy, v.getAlignment(), "null");
      CGF.InitTempAlloca(NullVal, llvm::Constant::getNullValue(RetTy));
      phi->addIncoming(v.getPointer(), messageBB);
      phi->addIncoming(NullVal.getPointer(), startBB);
      msgRet = RValue::getAggregate(Address(phi, v.getAlignment()));
    } else /* isComplex() */ {
      std::pair<llvm::Value*,llvm::Value*> v = msgRet.getComplexVal();
      llvm::PHINode *phi = Builder.CreatePHI(v.first->getType(), 2);
      phi->addIncoming(v.first, messageBB);
      phi->addIncoming(llvm::Constant::getNullValue(v.first->getType()),
          startBB);
      llvm::PHINode *phi2 = Builder.CreatePHI(v.second->getType(), 2);
      phi2->addIncoming(v.second, messageBB);
      phi2->addIncoming(llvm::Constant::getNullValue(v.second->getType()),
          startBB);
      msgRet = RValue::getComplex(phi, phi2);
    }
  }
  return msgRet;
}

/// Generates a MethodList.  Used in construction of a objc_class and
/// objc_category structures.
llvm::Constant *CGObjCGNU::
GenerateMethodList(StringRef ClassName,
                   StringRef CategoryName,
                   ArrayRef<Selector> MethodSels,
                   ArrayRef<llvm::Constant *> MethodTypes,
                   bool isClassMethodList) {
  if (MethodSels.empty())
    return NULLPtr;
  // Get the method structure type.
  llvm::StructType *ObjCMethodTy = llvm::StructType::get(
    PtrToInt8Ty, // Really a selector, but the runtime creates it us.
    PtrToInt8Ty, // Method types
    IMPTy, //Method pointer
    nullptr);
  std::vector<llvm::Constant*> Methods;
  std::vector<llvm::Constant*> Elements;
  for (unsigned int i = 0, e = MethodTypes.size(); i < e; ++i) {
    Elements.clear();
    llvm::Constant *Method =
      TheModule.getFunction(SymbolNameForMethod(ClassName, CategoryName,
                                                MethodSels[i],
                                                isClassMethodList));
    assert(Method && "Can't generate metadata for method that doesn't exist");
    llvm::Constant *C = MakeConstantString(MethodSels[i].getAsString());
    Elements.push_back(C);
    Elements.push_back(MethodTypes[i]);
    Method = llvm::ConstantExpr::getBitCast(Method,
        IMPTy);
    Elements.push_back(Method);
    Methods.push_back(llvm::ConstantStruct::get(ObjCMethodTy, Elements));
  }

  // Array of method structures
  llvm::ArrayType *ObjCMethodArrayTy = llvm::ArrayType::get(ObjCMethodTy,
                                                            Methods.size());
  llvm::Constant *MethodArray = llvm::ConstantArray::get(ObjCMethodArrayTy,
                                                         Methods);

  // Structure containing list pointer, array and array count
  llvm::StructType *ObjCMethodListTy = llvm::StructType::create(VMContext);
  llvm::Type *NextPtrTy = llvm::PointerType::getUnqual(ObjCMethodListTy);
  ObjCMethodListTy->setBody(
      NextPtrTy,
      IntTy,
      ObjCMethodArrayTy,
      nullptr);

  Methods.clear();
  Methods.push_back(llvm::ConstantPointerNull::get(
        llvm::PointerType::getUnqual(ObjCMethodListTy)));
  Methods.push_back(llvm::ConstantInt::get(Int32Ty, MethodTypes.size()));
  Methods.push_back(MethodArray);

  // Create an instance of the structure
  return MakeGlobal(ObjCMethodListTy, Methods, CGM.getPointerAlign(),
                    ".objc_method_list");
}

/// Generates an IvarList.  Used in construction of a objc_class.
llvm::Constant *CGObjCGNU::
GenerateIvarList(ArrayRef<llvm::Constant *> IvarNames,
                 ArrayRef<llvm::Constant *> IvarTypes,
                 ArrayRef<llvm::Constant *> IvarOffsets) {
  if (IvarNames.size() == 0)
    return NULLPtr;
  // Get the method structure type.
  llvm::StructType *ObjCIvarTy = llvm::StructType::get(
    PtrToInt8Ty,
    PtrToInt8Ty,
    IntTy,
    nullptr);
  std::vector<llvm::Constant*> Ivars;
  std::vector<llvm::Constant*> Elements;
  for (unsigned int i = 0, e = IvarNames.size() ; i < e ; i++) {
    Elements.clear();
    Elements.push_back(IvarNames[i]);
    Elements.push_back(IvarTypes[i]);
    Elements.push_back(IvarOffsets[i]);
    Ivars.push_back(llvm::ConstantStruct::get(ObjCIvarTy, Elements));
  }

  // Array of method structures
  llvm::ArrayType *ObjCIvarArrayTy = llvm::ArrayType::get(ObjCIvarTy,
      IvarNames.size());


  Elements.clear();
  Elements.push_back(llvm::ConstantInt::get(IntTy, (int)IvarNames.size()));
  Elements.push_back(llvm::ConstantArray::get(ObjCIvarArrayTy, Ivars));
  // Structure containing array and array count
  llvm::StructType *ObjCIvarListTy = llvm::StructType::get(IntTy,
    ObjCIvarArrayTy,
    nullptr);

  // Create an instance of the structure
  return MakeGlobal(ObjCIvarListTy, Elements, CGM.getPointerAlign(),
                    ".objc_ivar_list");
}

/// Generate a class structure
llvm::Constant *CGObjCGNU::GenerateClassStructure(
    llvm::Constant *MetaClass,
    llvm::Constant *SuperClass,
    unsigned info,
    const char *Name,
    llvm::Constant *Version,
    llvm::Constant *InstanceSize,
    llvm::Constant *IVars,
    llvm::Constant *Methods,
    llvm::Constant *Protocols,
    llvm::Constant *IvarOffsets,
    llvm::Constant *Properties,
    llvm::Constant *StrongIvarBitmap,
    llvm::Constant *WeakIvarBitmap,
    bool isMeta) {
  // Set up the class structure
  // Note:  Several of these are char*s when they should be ids.  This is
  // because the runtime performs this translation on load.
  //
  // Fields marked New ABI are part of the GNUstep runtime.  We emit them
  // anyway; the classes will still work with the GNU runtime, they will just
  // be ignored.
  llvm::StructType *ClassTy = llvm::StructType::get(
      PtrToInt8Ty,        // isa 
      PtrToInt8Ty,        // super_class
      PtrToInt8Ty,        // name
      LongTy,             // version
      LongTy,             // info
      LongTy,             // instance_size
      IVars->getType(),   // ivars
      Methods->getType(), // methods
      // These are all filled in by the runtime, so we pretend
      PtrTy,              // dtable
      PtrTy,              // subclass_list
      PtrTy,              // sibling_class
      PtrTy,              // protocols
      PtrTy,              // gc_object_type
      // New ABI:
      LongTy,                 // abi_version
      IvarOffsets->getType(), // ivar_offsets
      Properties->getType(),  // properties
      IntPtrTy,               // strong_pointers
      IntPtrTy,               // weak_pointers
      nullptr);
  llvm::Constant *Zero = llvm::ConstantInt::get(LongTy, 0);
  // Fill in the structure
  std::vector<llvm::Constant*> Elements;
  Elements.push_back(llvm::ConstantExpr::getBitCast(MetaClass, PtrToInt8Ty));
  Elements.push_back(SuperClass);
  Elements.push_back(MakeConstantString(Name, ".class_name"));
  Elements.push_back(Zero);
  Elements.push_back(llvm::ConstantInt::get(LongTy, info));
  if (isMeta) {
    llvm::DataLayout td(&TheModule);
    Elements.push_back(
        llvm::ConstantInt::get(LongTy,
                               td.getTypeSizeInBits(ClassTy) /
                                 CGM.getContext().getCharWidth()));
  } else
    Elements.push_back(InstanceSize);
  Elements.push_back(IVars);
  Elements.push_back(Methods);
  Elements.push_back(NULLPtr);
  Elements.push_back(NULLPtr);
  Elements.push_back(NULLPtr);
  Elements.push_back(llvm::ConstantExpr::getBitCast(Protocols, PtrTy));
  Elements.push_back(NULLPtr);
  Elements.push_back(llvm::ConstantInt::get(LongTy, 1));
  Elements.push_back(IvarOffsets);
  Elements.push_back(Properties);
  Elements.push_back(StrongIvarBitmap);
  Elements.push_back(WeakIvarBitmap);
  // Create an instance of the structure
  // This is now an externally visible symbol, so that we can speed up class
  // messages in the next ABI.  We may already have some weak references to
  // this, so check and fix them properly.
  std::string ClassSym((isMeta ? "_OBJC_METACLASS_": "_OBJC_CLASS_") +
          std::string(Name));
  llvm::GlobalVariable *ClassRef = TheModule.getNamedGlobal(ClassSym);
  llvm::Constant *Class =
    MakeGlobal(ClassTy, Elements, CGM.getPointerAlign(), ClassSym,
               llvm::GlobalValue::ExternalLinkage);
  if (ClassRef) {
      ClassRef->replaceAllUsesWith(llvm::ConstantExpr::getBitCast(Class,
                  ClassRef->getType()));
      ClassRef->removeFromParent();
      Class->setName(ClassSym);
  }
  return Class;
}

llvm::Constant *CGObjCGNU::
GenerateProtocolMethodList(ArrayRef<llvm::Constant *> MethodNames,
                           ArrayRef<llvm::Constant *> MethodTypes) {
  // Get the method structure type.
  llvm::StructType *ObjCMethodDescTy = llvm::StructType::get(
    PtrToInt8Ty, // Really a selector, but the runtime does the casting for us.
    PtrToInt8Ty,
    nullptr);
  std::vector<llvm::Constant*> Methods;
  std::vector<llvm::Constant*> Elements;
  for (unsigned int i = 0, e = MethodTypes.size() ; i < e ; i++) {
    Elements.clear();
    Elements.push_back(MethodNames[i]);
    Elements.push_back(MethodTypes[i]);
    Methods.push_back(llvm::ConstantStruct::get(ObjCMethodDescTy, Elements));
  }
  llvm::ArrayType *ObjCMethodArrayTy = llvm::ArrayType::get(ObjCMethodDescTy,
      MethodNames.size());
  llvm::Constant *Array = llvm::ConstantArray::get(ObjCMethodArrayTy,
                                                   Methods);
  llvm::StructType *ObjCMethodDescListTy = llvm::StructType::get(
      IntTy, ObjCMethodArrayTy, nullptr);
  Methods.clear();
  Methods.push_back(llvm::ConstantInt::get(IntTy, MethodNames.size()));
  Methods.push_back(Array);
  return MakeGlobal(ObjCMethodDescListTy, Methods, CGM.getPointerAlign(),
                    ".objc_method_list");
}

// Create the protocol list structure used in classes, categories and so on
llvm::Constant *CGObjCGNU::GenerateProtocolList(ArrayRef<std::string>Protocols){
  llvm::ArrayType *ProtocolArrayTy = llvm::ArrayType::get(PtrToInt8Ty,
      Protocols.size());
  llvm::StructType *ProtocolListTy = llvm::StructType::get(
      PtrTy, //Should be a recurisve pointer, but it's always NULL here.
      SizeTy,
      ProtocolArrayTy,
      nullptr);
  std::vector<llvm::Constant*> Elements;
  for (const std::string *iter = Protocols.begin(), *endIter = Protocols.end();
      iter != endIter ; iter++) {
    llvm::Constant *protocol = nullptr;
    llvm::StringMap<llvm::Constant*>::iterator value =
      ExistingProtocols.find(*iter);
    if (value == ExistingProtocols.end()) {
      protocol = GenerateEmptyProtocol(*iter);
    } else {
      protocol = value->getValue();
    }
    llvm::Constant *Ptr = llvm::ConstantExpr::getBitCast(protocol,
                                                           PtrToInt8Ty);
    Elements.push_back(Ptr);
  }
  llvm::Constant * ProtocolArray = llvm::ConstantArray::get(ProtocolArrayTy,
      Elements);
  Elements.clear();
  Elements.push_back(NULLPtr);
  Elements.push_back(llvm::ConstantInt::get(LongTy, Protocols.size()));
  Elements.push_back(ProtocolArray);
  return MakeGlobal(ProtocolListTy, Elements, CGM.getPointerAlign(),
                    ".objc_protocol_list");
}

llvm::Value *CGObjCGNU::GenerateProtocolRef(CodeGenFunction &CGF,
                                            const ObjCProtocolDecl *PD) {
  llvm::Value *protocol = ExistingProtocols[PD->getNameAsString()];
  llvm::Type *T =
    CGM.getTypes().ConvertType(CGM.getContext().getObjCProtoType());
  return CGF.Builder.CreateBitCast(protocol, llvm::PointerType::getUnqual(T));
}

llvm::Constant *CGObjCGNU::GenerateEmptyProtocol(
  const std::string &ProtocolName) {
  SmallVector<std::string, 0> EmptyStringVector;
  SmallVector<llvm::Constant*, 0> EmptyConstantVector;

  llvm::Constant *ProtocolList = GenerateProtocolList(EmptyStringVector);
  llvm::Constant *MethodList =
    GenerateProtocolMethodList(EmptyConstantVector, EmptyConstantVector);
  // Protocols are objects containing lists of the methods implemented and
  // protocols adopted.
  llvm::StructType *ProtocolTy = llvm::StructType::get(IdTy,
      PtrToInt8Ty,
      ProtocolList->getType(),
      MethodList->getType(),
      MethodList->getType(),
      MethodList->getType(),
      MethodList->getType(),
      nullptr);
  std::vector<llvm::Constant*> Elements;
  // The isa pointer must be set to a magic number so the runtime knows it's
  // the correct layout.
  Elements.push_back(llvm::ConstantExpr::getIntToPtr(
        llvm::ConstantInt::get(Int32Ty, ProtocolVersion), IdTy));
  Elements.push_back(MakeConstantString(ProtocolName, ".objc_protocol_name"));
  Elements.push_back(ProtocolList);
  Elements.push_back(MethodList);
  Elements.push_back(MethodList);
  Elements.push_back(MethodList);
  Elements.push_back(MethodList);
  return MakeGlobal(ProtocolTy, Elements, CGM.getPointerAlign(),
                    ".objc_protocol");
}

void CGObjCGNU::GenerateProtocol(const ObjCProtocolDecl *PD) {
  ASTContext &Context = CGM.getContext();
  std::string ProtocolName = PD->getNameAsString();
  
  // Use the protocol definition, if there is one.
  if (const ObjCProtocolDecl *Def = PD->getDefinition())
    PD = Def;

  SmallVector<std::string, 16> Protocols;
  for (const auto *PI : PD->protocols())
    Protocols.push_back(PI->getNameAsString());
  SmallVector<llvm::Constant*, 16> InstanceMethodNames;
  SmallVector<llvm::Constant*, 16> InstanceMethodTypes;
  SmallVector<llvm::Constant*, 16> OptionalInstanceMethodNames;
  SmallVector<llvm::Constant*, 16> OptionalInstanceMethodTypes;
  for (const auto *I : PD->instance_methods()) {
    std::string TypeStr;
    Context.getObjCEncodingForMethodDecl(I, TypeStr);
    if (I->getImplementationControl() == ObjCMethodDecl::Optional) {
      OptionalInstanceMethodNames.push_back(
          MakeConstantString(I->getSelector().getAsString()));
      OptionalInstanceMethodTypes.push_back(MakeConstantString(TypeStr));
    } else {
      InstanceMethodNames.push_back(
          MakeConstantString(I->getSelector().getAsString()));
      InstanceMethodTypes.push_back(MakeConstantString(TypeStr));
    }
  }
  // Collect information about class methods:
  SmallVector<llvm::Constant*, 16> ClassMethodNames;
  SmallVector<llvm::Constant*, 16> ClassMethodTypes;
  SmallVector<llvm::Constant*, 16> OptionalClassMethodNames;
  SmallVector<llvm::Constant*, 16> OptionalClassMethodTypes;
  for (const auto *I : PD->class_methods()) {
    std::string TypeStr;
    Context.getObjCEncodingForMethodDecl(I,TypeStr);
    if (I->getImplementationControl() == ObjCMethodDecl::Optional) {
      OptionalClassMethodNames.push_back(
          MakeConstantString(I->getSelector().getAsString()));
      OptionalClassMethodTypes.push_back(MakeConstantString(TypeStr));
    } else {
      ClassMethodNames.push_back(
          MakeConstantString(I->getSelector().getAsString()));
      ClassMethodTypes.push_back(MakeConstantString(TypeStr));
    }
  }

  llvm::Constant *ProtocolList = GenerateProtocolList(Protocols);
  llvm::Constant *InstanceMethodList =
    GenerateProtocolMethodList(InstanceMethodNames, InstanceMethodTypes);
  llvm::Constant *ClassMethodList =
    GenerateProtocolMethodList(ClassMethodNames, ClassMethodTypes);
  llvm::Constant *OptionalInstanceMethodList =
    GenerateProtocolMethodList(OptionalInstanceMethodNames,
            OptionalInstanceMethodTypes);
  llvm::Constant *OptionalClassMethodList =
    GenerateProtocolMethodList(OptionalClassMethodNames,
            OptionalClassMethodTypes);

  // Property metadata: name, attributes, isSynthesized, setter name, setter
  // types, getter name, getter types.
  // The isSynthesized value is always set to 0 in a protocol.  It exists to
  // simplify the runtime library by allowing it to use the same data
  // structures for protocol metadata everywhere.
  llvm::StructType *PropertyMetadataTy = llvm::StructType::get(
          PtrToInt8Ty, Int8Ty, Int8Ty, Int8Ty, Int8Ty, PtrToInt8Ty,
          PtrToInt8Ty, PtrToInt8Ty, PtrToInt8Ty, nullptr);
  std::vector<llvm::Constant*> Properties;
  std::vector<llvm::Constant*> OptionalProperties;

  // Add all of the property methods need adding to the method list and to the
  // property metadata list.
  for (auto *property : PD->instance_properties()) {
    std::vector<llvm::Constant*> Fields;

    Fields.push_back(MakePropertyEncodingString(property, nullptr));
    PushPropertyAttributes(Fields, property);

    if (ObjCMethodDecl *getter = property->getGetterMethodDecl()) {
      std::string TypeStr;
      Context.getObjCEncodingForMethodDecl(getter,TypeStr);
      llvm::Constant *TypeEncoding = MakeConstantString(TypeStr);
      InstanceMethodTypes.push_back(TypeEncoding);
      Fields.push_back(MakeConstantString(getter->getSelector().getAsString()));
      Fields.push_back(TypeEncoding);
    } else {
      Fields.push_back(NULLPtr);
      Fields.push_back(NULLPtr);
    }
    if (ObjCMethodDecl *setter = property->getSetterMethodDecl()) {
      std::string TypeStr;
      Context.getObjCEncodingForMethodDecl(setter,TypeStr);
      llvm::Constant *TypeEncoding = MakeConstantString(TypeStr);
      InstanceMethodTypes.push_back(TypeEncoding);
      Fields.push_back(MakeConstantString(setter->getSelector().getAsString()));
      Fields.push_back(TypeEncoding);
    } else {
      Fields.push_back(NULLPtr);
      Fields.push_back(NULLPtr);
    }
    if (property->getPropertyImplementation() == ObjCPropertyDecl::Optional) {
      OptionalProperties.push_back(llvm::ConstantStruct::get(PropertyMetadataTy, Fields));
    } else {
      Properties.push_back(llvm::ConstantStruct::get(PropertyMetadataTy, Fields));
    }
  }
  llvm::Constant *PropertyArray = llvm::ConstantArray::get(
      llvm::ArrayType::get(PropertyMetadataTy, Properties.size()), Properties);
  llvm::Constant* PropertyListInitFields[] =
    {llvm::ConstantInt::get(IntTy, Properties.size()), NULLPtr, PropertyArray};

  llvm::Constant *PropertyListInit =
      llvm::ConstantStruct::getAnon(PropertyListInitFields);
  llvm::Constant *PropertyList = new llvm::GlobalVariable(TheModule,
      PropertyListInit->getType(), false, llvm::GlobalValue::InternalLinkage,
      PropertyListInit, ".objc_property_list");

  llvm::Constant *OptionalPropertyArray =
      llvm::ConstantArray::get(llvm::ArrayType::get(PropertyMetadataTy,
          OptionalProperties.size()) , OptionalProperties);
  llvm::Constant* OptionalPropertyListInitFields[] = {
      llvm::ConstantInt::get(IntTy, OptionalProperties.size()), NULLPtr,
      OptionalPropertyArray };

  llvm::Constant *OptionalPropertyListInit =
      llvm::ConstantStruct::getAnon(OptionalPropertyListInitFields);
  llvm::Constant *OptionalPropertyList = new llvm::GlobalVariable(TheModule,
          OptionalPropertyListInit->getType(), false,
          llvm::GlobalValue::InternalLinkage, OptionalPropertyListInit,
          ".objc_property_list");

  // Protocols are objects containing lists of the methods implemented and
  // protocols adopted.
  llvm::StructType *ProtocolTy = llvm::StructType::get(IdTy,
      PtrToInt8Ty,
      ProtocolList->getType(),
      InstanceMethodList->getType(),
      ClassMethodList->getType(),
      OptionalInstanceMethodList->getType(),
      OptionalClassMethodList->getType(),
      PropertyList->getType(),
      OptionalPropertyList->getType(),
      nullptr);
  std::vector<llvm::Constant*> Elements;
  // The isa pointer must be set to a magic number so the runtime knows it's
  // the correct layout.
  Elements.push_back(llvm::ConstantExpr::getIntToPtr(
        llvm::ConstantInt::get(Int32Ty, ProtocolVersion), IdTy));
  Elements.push_back(MakeConstantString(ProtocolName, ".objc_protocol_name"));
  Elements.push_back(ProtocolList);
  Elements.push_back(InstanceMethodList);
  Elements.push_back(ClassMethodList);
  Elements.push_back(OptionalInstanceMethodList);
  Elements.push_back(OptionalClassMethodList);
  Elements.push_back(PropertyList);
  Elements.push_back(OptionalPropertyList);
  ExistingProtocols[ProtocolName] =
    llvm::ConstantExpr::getBitCast(MakeGlobal(ProtocolTy, Elements,
          CGM.getPointerAlign(), ".objc_protocol"), IdTy);
}
void CGObjCGNU::GenerateProtocolHolderCategory() {
  // Collect information about instance methods
  SmallVector<Selector, 1> MethodSels;
  SmallVector<llvm::Constant*, 1> MethodTypes;

  std::vector<llvm::Constant*> Elements;
  const std::string ClassName = "__ObjC_Protocol_Holder_Ugly_Hack";
  const std::string CategoryName = "AnotherHack";
  Elements.push_back(MakeConstantString(CategoryName));
  Elements.push_back(MakeConstantString(ClassName));
  // Instance method list
  Elements.push_back(llvm::ConstantExpr::getBitCast(GenerateMethodList(
          ClassName, CategoryName, MethodSels, MethodTypes, false), PtrTy));
  // Class method list
  Elements.push_back(llvm::ConstantExpr::getBitCast(GenerateMethodList(
          ClassName, CategoryName, MethodSels, MethodTypes, true), PtrTy));
  // Protocol list
  llvm::ArrayType *ProtocolArrayTy = llvm::ArrayType::get(PtrTy,
      ExistingProtocols.size());
  llvm::StructType *ProtocolListTy = llvm::StructType::get(
      PtrTy, //Should be a recurisve pointer, but it's always NULL here.
      SizeTy,
      ProtocolArrayTy,
      nullptr);
  std::vector<llvm::Constant*> ProtocolElements;
  for (llvm::StringMapIterator<llvm::Constant*> iter =
       ExistingProtocols.begin(), endIter = ExistingProtocols.end();
       iter != endIter ; iter++) {
    llvm::Constant *Ptr = llvm::ConstantExpr::getBitCast(iter->getValue(),
            PtrTy);
    ProtocolElements.push_back(Ptr);
  }
  llvm::Constant * ProtocolArray = llvm::ConstantArray::get(ProtocolArrayTy,
      ProtocolElements);
  ProtocolElements.clear();
  ProtocolElements.push_back(NULLPtr);
  ProtocolElements.push_back(llvm::ConstantInt::get(LongTy,
              ExistingProtocols.size()));
  ProtocolElements.push_back(ProtocolArray);
  Elements.push_back(llvm::ConstantExpr::getBitCast(MakeGlobal(ProtocolListTy,
                  ProtocolElements, CGM.getPointerAlign(),
                  ".objc_protocol_list"), PtrTy));
  Categories.push_back(llvm::ConstantExpr::getBitCast(
        MakeGlobal(llvm::StructType::get(PtrToInt8Ty, PtrToInt8Ty,
            PtrTy, PtrTy, PtrTy, nullptr), Elements, CGM.getPointerAlign()),
        PtrTy));
}

/// Libobjc2 uses a bitfield representation where small(ish) bitfields are
/// stored in a 64-bit value with the low bit set to 1 and the remaining 63
/// bits set to their values, LSB first, while larger ones are stored in a
/// structure of this / form:
/// 
/// struct { int32_t length; int32_t values[length]; };
///
/// The values in the array are stored in host-endian format, with the least
/// significant bit being assumed to come first in the bitfield.  Therefore, a
/// bitfield with the 64th bit set will be (int64_t)&{ 2, [0, 1<<31] }, while a
/// bitfield / with the 63rd bit set will be 1<<64.
llvm::Constant *CGObjCGNU::MakeBitField(ArrayRef<bool> bits) {
  int bitCount = bits.size();
  int ptrBits = CGM.getDataLayout().getPointerSizeInBits();
  if (bitCount < ptrBits) {
    uint64_t val = 1;
    for (int i=0 ; i<bitCount ; ++i) {
      if (bits[i]) val |= 1ULL<<(i+1);
    }
    return llvm::ConstantInt::get(IntPtrTy, val);
  }
  SmallVector<llvm::Constant *, 8> values;
  int v=0;
  while (v < bitCount) {
    int32_t word = 0;
    for (int i=0 ; (i<32) && (v<bitCount)  ; ++i) {
      if (bits[v]) word |= 1<<i;
      v++;
    }
    values.push_back(llvm::ConstantInt::get(Int32Ty, word));
  }
  llvm::ArrayType *arrayTy = llvm::ArrayType::get(Int32Ty, values.size());
  llvm::Constant *array = llvm::ConstantArray::get(arrayTy, values);
  llvm::Constant *fields[2] = {
      llvm::ConstantInt::get(Int32Ty, values.size()),
      array };
  llvm::Constant *GS = MakeGlobal(llvm::StructType::get(Int32Ty, arrayTy,
        nullptr), fields, CharUnits::fromQuantity(4));
  llvm::Constant *ptr = llvm::ConstantExpr::getPtrToInt(GS, IntPtrTy);
  return ptr;
}

void CGObjCGNU::GenerateCategory(const ObjCCategoryImplDecl *OCD) {
  std::string ClassName = OCD->getClassInterface()->getNameAsString();
  std::string CategoryName = OCD->getNameAsString();
  // Collect information about instance methods
  SmallVector<Selector, 16> InstanceMethodSels;
  SmallVector<llvm::Constant*, 16> InstanceMethodTypes;
  for (const auto *I : OCD->instance_methods()) {
    InstanceMethodSels.push_back(I->getSelector());
    std::string TypeStr;
    CGM.getContext().getObjCEncodingForMethodDecl(I,TypeStr);
    InstanceMethodTypes.push_back(MakeConstantString(TypeStr));
  }

  // Collect information about class methods
  SmallVector<Selector, 16> ClassMethodSels;
  SmallVector<llvm::Constant*, 16> ClassMethodTypes;
  for (const auto *I : OCD->class_methods()) {
    ClassMethodSels.push_back(I->getSelector());
    std::string TypeStr;
    CGM.getContext().getObjCEncodingForMethodDecl(I,TypeStr);
    ClassMethodTypes.push_back(MakeConstantString(TypeStr));
  }

  // Collect the names of referenced protocols
  SmallVector<std::string, 16> Protocols;
  const ObjCCategoryDecl *CatDecl = OCD->getCategoryDecl();
  const ObjCList<ObjCProtocolDecl> &Protos = CatDecl->getReferencedProtocols();
  for (ObjCList<ObjCProtocolDecl>::iterator I = Protos.begin(),
       E = Protos.end(); I != E; ++I)
    Protocols.push_back((*I)->getNameAsString());

  std::vector<llvm::Constant*> Elements;
  Elements.push_back(MakeConstantString(CategoryName));
  Elements.push_back(MakeConstantString(ClassName));
  // Instance method list
  Elements.push_back(llvm::ConstantExpr::getBitCast(GenerateMethodList(
          ClassName, CategoryName, InstanceMethodSels, InstanceMethodTypes,
          false), PtrTy));
  // Class method list
  Elements.push_back(llvm::ConstantExpr::getBitCast(GenerateMethodList(
          ClassName, CategoryName, ClassMethodSels, ClassMethodTypes, true),
        PtrTy));
  // Protocol list
  Elements.push_back(llvm::ConstantExpr::getBitCast(
        GenerateProtocolList(Protocols), PtrTy));
  Categories.push_back(llvm::ConstantExpr::getBitCast(
        MakeGlobal(llvm::StructType::get(PtrToInt8Ty, PtrToInt8Ty,
            PtrTy, PtrTy, PtrTy, nullptr), Elements, CGM.getPointerAlign()),
        PtrTy));
}

llvm::Constant *CGObjCGNU::GeneratePropertyList(const ObjCImplementationDecl *OID,
        SmallVectorImpl<Selector> &InstanceMethodSels,
        SmallVectorImpl<llvm::Constant*> &InstanceMethodTypes) {
  ASTContext &Context = CGM.getContext();
  // Property metadata: name, attributes, attributes2, padding1, padding2,
  // setter name, setter types, getter name, getter types.
  llvm::StructType *PropertyMetadataTy = llvm::StructType::get(
          PtrToInt8Ty, Int8Ty, Int8Ty, Int8Ty, Int8Ty, PtrToInt8Ty,
          PtrToInt8Ty, PtrToInt8Ty, PtrToInt8Ty, nullptr);
  std::vector<llvm::Constant*> Properties;

  // Add all of the property methods need adding to the method list and to the
  // property metadata list.
  for (auto *propertyImpl : OID->property_impls()) {
    std::vector<llvm::Constant*> Fields;
    ObjCPropertyDecl *property = propertyImpl->getPropertyDecl();
    bool isSynthesized = (propertyImpl->getPropertyImplementation() == 
        ObjCPropertyImplDecl::Synthesize);
    bool isDynamic = (propertyImpl->getPropertyImplementation() == 
        ObjCPropertyImplDecl::Dynamic);

    Fields.push_back(MakePropertyEncodingString(property, OID));
    PushPropertyAttributes(Fields, property, isSynthesized, isDynamic);
    if (ObjCMethodDecl *getter = property->getGetterMethodDecl()) {
      std::string TypeStr;
      Context.getObjCEncodingForMethodDecl(getter,TypeStr);
      llvm::Constant *TypeEncoding = MakeConstantString(TypeStr);
      if (isSynthesized) {
        InstanceMethodTypes.push_back(TypeEncoding);
        InstanceMethodSels.push_back(getter->getSelector());
      }
      Fields.push_back(MakeConstantString(getter->getSelector().getAsString()));
      Fields.push_back(TypeEncoding);
    } else {
      Fields.push_back(NULLPtr);
      Fields.push_back(NULLPtr);
    }
    if (ObjCMethodDecl *setter = property->getSetterMethodDecl()) {
      std::string TypeStr;
      Context.getObjCEncodingForMethodDecl(setter,TypeStr);
      llvm::Constant *TypeEncoding = MakeConstantString(TypeStr);
      if (isSynthesized) {
        InstanceMethodTypes.push_back(TypeEncoding);
        InstanceMethodSels.push_back(setter->getSelector());
      }
      Fields.push_back(MakeConstantString(setter->getSelector().getAsString()));
      Fields.push_back(TypeEncoding);
    } else {
      Fields.push_back(NULLPtr);
      Fields.push_back(NULLPtr);
    }
    Properties.push_back(llvm::ConstantStruct::get(PropertyMetadataTy, Fields));
  }
  llvm::ArrayType *PropertyArrayTy =
      llvm::ArrayType::get(PropertyMetadataTy, Properties.size());
  llvm::Constant *PropertyArray = llvm::ConstantArray::get(PropertyArrayTy,
          Properties);
  llvm::Constant* PropertyListInitFields[] =
    {llvm::ConstantInt::get(IntTy, Properties.size()), NULLPtr, PropertyArray};

  llvm::Constant *PropertyListInit =
      llvm::ConstantStruct::getAnon(PropertyListInitFields);
  return new llvm::GlobalVariable(TheModule, PropertyListInit->getType(), false,
          llvm::GlobalValue::InternalLinkage, PropertyListInit,
          ".objc_property_list");
}

void CGObjCGNU::RegisterAlias(const ObjCCompatibleAliasDecl *OAD) {
  // Get the class declaration for which the alias is specified.
  ObjCInterfaceDecl *ClassDecl =
    const_cast<ObjCInterfaceDecl *>(OAD->getClassInterface());
  ClassAliases.emplace_back(ClassDecl->getNameAsString(),
                            OAD->getNameAsString());
}

void CGObjCGNU::GenerateClass(const ObjCImplementationDecl *OID) {
  ASTContext &Context = CGM.getContext();

  // Get the superclass name.
  const ObjCInterfaceDecl * SuperClassDecl =
    OID->getClassInterface()->getSuperClass();
  std::string SuperClassName;
  if (SuperClassDecl) {
    SuperClassName = SuperClassDecl->getNameAsString();
    EmitClassRef(SuperClassName);
  }

  // Get the class name
  ObjCInterfaceDecl *ClassDecl =
    const_cast<ObjCInterfaceDecl *>(OID->getClassInterface());
  std::string ClassName = ClassDecl->getNameAsString();
  // Emit the symbol that is used to generate linker errors if this class is
  // referenced in other modules but not declared.
  std::string classSymbolName = "__objc_class_name_" + ClassName;
  if (llvm::GlobalVariable *symbol =
      TheModule.getGlobalVariable(classSymbolName)) {
    symbol->setInitializer(llvm::ConstantInt::get(LongTy, 0));
  } else {
    new llvm::GlobalVariable(TheModule, LongTy, false,
    llvm::GlobalValue::ExternalLinkage, llvm::ConstantInt::get(LongTy, 0),
    classSymbolName);
  }

  // Get the size of instances.
  int instanceSize = 
    Context.getASTObjCImplementationLayout(OID).getSize().getQuantity();

  // Collect information about instance variables.
  SmallVector<llvm::Constant*, 16> IvarNames;
  SmallVector<llvm::Constant*, 16> IvarTypes;
  SmallVector<llvm::Constant*, 16> IvarOffsets;

  std::vector<llvm::Constant*> IvarOffsetValues;
  SmallVector<bool, 16> WeakIvars;
  SmallVector<bool, 16> StrongIvars;

  int superInstanceSize = !SuperClassDecl ? 0 :
    Context.getASTObjCInterfaceLayout(SuperClassDecl).getSize().getQuantity();
  // For non-fragile ivars, set the instance size to 0 - {the size of just this
  // class}.  The runtime will then set this to the correct value on load.
  if (CGM.getLangOpts().ObjCRuntime.isNonFragile()) {
    instanceSize = 0 - (instanceSize - superInstanceSize);
  }

  for (const ObjCIvarDecl *IVD = ClassDecl->all_declared_ivar_begin(); IVD;
       IVD = IVD->getNextIvar()) {
      // Store the name
      IvarNames.push_back(MakeConstantString(IVD->getNameAsString()));
      // Get the type encoding for this ivar
      std::string TypeStr;
      Context.getObjCEncodingForType(IVD->getType(), TypeStr);
      IvarTypes.push_back(MakeConstantString(TypeStr));
      // Get the offset
      uint64_t BaseOffset = ComputeIvarBaseOffset(CGM, OID, IVD);
      uint64_t Offset = BaseOffset;
      if (CGM.getLangOpts().ObjCRuntime.isNonFragile()) {
        Offset = BaseOffset - superInstanceSize;
      }
      llvm::Constant *OffsetValue = llvm::ConstantInt::get(IntTy, Offset);
      // Create the direct offset value
      std::string OffsetName = "__objc_ivar_offset_value_" + ClassName +"." +
          IVD->getNameAsString();
      llvm::GlobalVariable *OffsetVar = TheModule.getGlobalVariable(OffsetName);
      if (OffsetVar) {
        OffsetVar->setInitializer(OffsetValue);
        // If this is the real definition, change its linkage type so that
        // different modules will use this one, rather than their private
        // copy.
        OffsetVar->setLinkage(llvm::GlobalValue::ExternalLinkage);
      } else
        OffsetVar = new llvm::GlobalVariable(TheModule, IntTy,
          false, llvm::GlobalValue::ExternalLinkage,
          OffsetValue,
          "__objc_ivar_offset_value_" + ClassName +"." +
          IVD->getNameAsString());
      IvarOffsets.push_back(OffsetValue);
      IvarOffsetValues.push_back(OffsetVar);
      Qualifiers::ObjCLifetime lt = IVD->getType().getQualifiers().getObjCLifetime();
      switch (lt) {
        case Qualifiers::OCL_Strong:
          StrongIvars.push_back(true);
          WeakIvars.push_back(false);
          break;
        case Qualifiers::OCL_Weak:
          StrongIvars.push_back(false);
          WeakIvars.push_back(true);
          break;
        default:
          StrongIvars.push_back(false);
          WeakIvars.push_back(false);
      }
  }
  llvm::Constant *StrongIvarBitmap = MakeBitField(StrongIvars);
  llvm::Constant *WeakIvarBitmap = MakeBitField(WeakIvars);
  llvm::GlobalVariable *IvarOffsetArray =
    MakeGlobalArray(PtrToIntTy, IvarOffsetValues, CGM.getPointerAlign(),
                    ".ivar.offsets");

  // Collect information about instance methods
  SmallVector<Selector, 16> InstanceMethodSels;
  SmallVector<llvm::Constant*, 16> InstanceMethodTypes;
  for (const auto *I : OID->instance_methods()) {
    InstanceMethodSels.push_back(I->getSelector());
    std::string TypeStr;
    Context.getObjCEncodingForMethodDecl(I,TypeStr);
    InstanceMethodTypes.push_back(MakeConstantString(TypeStr));
  }

  llvm::Constant *Properties = GeneratePropertyList(OID, InstanceMethodSels,
          InstanceMethodTypes);

  // Collect information about class methods
  SmallVector<Selector, 16> ClassMethodSels;
  SmallVector<llvm::Constant*, 16> ClassMethodTypes;
  for (const auto *I : OID->class_methods()) {
    ClassMethodSels.push_back(I->getSelector());
    std::string TypeStr;
    Context.getObjCEncodingForMethodDecl(I,TypeStr);
    ClassMethodTypes.push_back(MakeConstantString(TypeStr));
  }
  // Collect the names of referenced protocols
  SmallVector<std::string, 16> Protocols;
  for (const auto *I : ClassDecl->protocols())
    Protocols.push_back(I->getNameAsString());

  // Get the superclass pointer.
  llvm::Constant *SuperClass;
  if (!SuperClassName.empty()) {
    SuperClass = MakeConstantString(SuperClassName, ".super_class_name");
  } else {
    SuperClass = llvm::ConstantPointerNull::get(PtrToInt8Ty);
  }
  // Empty vector used to construct empty method lists
  SmallVector<llvm::Constant*, 1>  empty;
  // Generate the method and instance variable lists
  llvm::Constant *MethodList = GenerateMethodList(ClassName, "",
      InstanceMethodSels, InstanceMethodTypes, false);
  llvm::Constant *ClassMethodList = GenerateMethodList(ClassName, "",
      ClassMethodSels, ClassMethodTypes, true);
  llvm::Constant *IvarList = GenerateIvarList(IvarNames, IvarTypes,
      IvarOffsets);
  // Irrespective of whether we are compiling for a fragile or non-fragile ABI,
  // we emit a symbol containing the offset for each ivar in the class.  This
  // allows code compiled for the non-Fragile ABI to inherit from code compiled
  // for the legacy ABI, without causing problems.  The converse is also
  // possible, but causes all ivar accesses to be fragile.

  // Offset pointer for getting at the correct field in the ivar list when
  // setting up the alias.  These are: The base address for the global, the
  // ivar array (second field), the ivar in this list (set for each ivar), and
  // the offset (third field in ivar structure)
  llvm::Type *IndexTy = Int32Ty;
  llvm::Constant *offsetPointerIndexes[] = {Zeros[0],
      llvm::ConstantInt::get(IndexTy, 1), nullptr,
      llvm::ConstantInt::get(IndexTy, 2) };

  unsigned ivarIndex = 0;
  for (const ObjCIvarDecl *IVD = ClassDecl->all_declared_ivar_begin(); IVD;
       IVD = IVD->getNextIvar()) {
      const std::string Name = "__objc_ivar_offset_" + ClassName + '.'
          + IVD->getNameAsString();
      offsetPointerIndexes[2] = llvm::ConstantInt::get(IndexTy, ivarIndex);
      // Get the correct ivar field
      llvm::Constant *offsetValue = llvm::ConstantExpr::getGetElementPtr(
          cast<llvm::GlobalVariable>(IvarList)->getValueType(), IvarList,
          offsetPointerIndexes);
      // Get the existing variable, if one exists.
      llvm::GlobalVariable *offset = TheModule.getNamedGlobal(Name);
      if (offset) {
        offset->setInitializer(offsetValue);
        // If this is the real definition, change its linkage type so that
        // different modules will use this one, rather than their private
        // copy.
        offset->setLinkage(llvm::GlobalValue::ExternalLinkage);
      } else {
        // Add a new alias if there isn't one already.
        offset = new llvm::GlobalVariable(TheModule, offsetValue->getType(),
                false, llvm::GlobalValue::ExternalLinkage, offsetValue, Name);
        (void) offset; // Silence dead store warning.
      }
      ++ivarIndex;
  }
  llvm::Constant *ZeroPtr = llvm::ConstantInt::get(IntPtrTy, 0);
  //Generate metaclass for class methods
  llvm::Constant *MetaClassStruct = GenerateClassStructure(NULLPtr,
      NULLPtr, 0x12L, ClassName.c_str(), nullptr, Zeros[0], GenerateIvarList(
        empty, empty, empty), ClassMethodList, NULLPtr,
      NULLPtr, NULLPtr, ZeroPtr, ZeroPtr, true);

  // Generate the class structure
  llvm::Constant *ClassStruct =
    GenerateClassStructure(MetaClassStruct, SuperClass, 0x11L,
                           ClassName.c_str(), nullptr,
      llvm::ConstantInt::get(LongTy, instanceSize), IvarList,
      MethodList, GenerateProtocolList(Protocols), IvarOffsetArray,
      Properties, StrongIvarBitmap, WeakIvarBitmap);

  // Resolve the class aliases, if they exist.
  if (ClassPtrAlias) {
    ClassPtrAlias->replaceAllUsesWith(
        llvm::ConstantExpr::getBitCast(ClassStruct, IdTy));
    ClassPtrAlias->eraseFromParent();
    ClassPtrAlias = nullptr;
  }
  if (MetaClassPtrAlias) {
    MetaClassPtrAlias->replaceAllUsesWith(
        llvm::ConstantExpr::getBitCast(MetaClassStruct, IdTy));
    MetaClassPtrAlias->eraseFromParent();
    MetaClassPtrAlias = nullptr;
  }

  // Add class structure to list to be added to the symtab later
  ClassStruct = llvm::ConstantExpr::getBitCast(ClassStruct, PtrToInt8Ty);
  Classes.push_back(ClassStruct);
}

llvm::Function *CGObjCGNU::ModuleInitFunction() {
  // Only emit an ObjC load function if no Objective-C stuff has been called
  if (Classes.empty() && Categories.empty() && ConstantStrings.empty() &&
      ExistingProtocols.empty() && SelectorTable.empty())
    return nullptr;

  // Add all referenced protocols to a category.
  GenerateProtocolHolderCategory();

  llvm::StructType *SelStructTy = dyn_cast<llvm::StructType>(
          SelectorTy->getElementType());
  llvm::Type *SelStructPtrTy = SelectorTy;
  if (!SelStructTy) {
    SelStructTy = llvm::StructType::get(PtrToInt8Ty, PtrToInt8Ty, nullptr);
    SelStructPtrTy = llvm::PointerType::getUnqual(SelStructTy);
  }

  std::vector<llvm::Constant*> Elements;
  llvm::Constant *Statics = NULLPtr;
  // Generate statics list:
  if (!ConstantStrings.empty()) {
    llvm::ArrayType *StaticsArrayTy = llvm::ArrayType::get(PtrToInt8Ty,
        ConstantStrings.size() + 1);
    ConstantStrings.push_back(NULLPtr);

    StringRef StringClass = CGM.getLangOpts().ObjCConstantStringClass;

    if (StringClass.empty()) StringClass = "NXConstantString";

    Elements.push_back(MakeConstantString(StringClass,
                ".objc_static_class_name"));
    Elements.push_back(llvm::ConstantArray::get(StaticsArrayTy,
       ConstantStrings));
    llvm::StructType *StaticsListTy =
      llvm::StructType::get(PtrToInt8Ty, StaticsArrayTy, nullptr);
    llvm::Type *StaticsListPtrTy =
      llvm::PointerType::getUnqual(StaticsListTy);
    Statics = MakeGlobal(StaticsListTy, Elements, CGM.getPointerAlign(),
                         ".objc_statics");
    llvm::ArrayType *StaticsListArrayTy =
      llvm::ArrayType::get(StaticsListPtrTy, 2);
    Elements.clear();
    Elements.push_back(Statics);
    Elements.push_back(llvm::Constant::getNullValue(StaticsListPtrTy));
    Statics = MakeGlobal(StaticsListArrayTy, Elements,
                         CGM.getPointerAlign(), ".objc_statics_ptr");
    Statics = llvm::ConstantExpr::getBitCast(Statics, PtrTy);
  }
  // Array of classes, categories, and constant objects
  llvm::ArrayType *ClassListTy = llvm::ArrayType::get(PtrToInt8Ty,
      Classes.size() + Categories.size()  + 2);
  llvm::StructType *SymTabTy = llvm::StructType::get(LongTy, SelStructPtrTy,
                                                     llvm::Type::getInt16Ty(VMContext),
                                                     llvm::Type::getInt16Ty(VMContext),
                                                     ClassListTy, nullptr);

  Elements.clear();
  // Pointer to an array of selectors used in this module.
  std::vector<llvm::Constant*> Selectors;
  std::vector<llvm::GlobalAlias*> SelectorAliases;
  for (SelectorMap::iterator iter = SelectorTable.begin(),
      iterEnd = SelectorTable.end(); iter != iterEnd ; ++iter) {

    std::string SelNameStr = iter->first.getAsString();
    llvm::Constant *SelName = ExportUniqueString(SelNameStr, ".objc_sel_name");

    SmallVectorImpl<TypedSelector> &Types = iter->second;
    for (SmallVectorImpl<TypedSelector>::iterator i = Types.begin(),
        e = Types.end() ; i!=e ; i++) {

      llvm::Constant *SelectorTypeEncoding = NULLPtr;
      if (!i->first.empty())
        SelectorTypeEncoding = MakeConstantString(i->first, ".objc_sel_types");

      Elements.push_back(SelName);
      Elements.push_back(SelectorTypeEncoding);
      Selectors.push_back(llvm::ConstantStruct::get(SelStructTy, Elements));
      Elements.clear();

      // Store the selector alias for later replacement
      SelectorAliases.push_back(i->second);
    }
  }
  unsigned SelectorCount = Selectors.size();
  // NULL-terminate the selector list.  This should not actually be required,
  // because the selector list has a length field.  Unfortunately, the GCC
  // runtime decides to ignore the length field and expects a NULL terminator,
  // and GCC cooperates with this by always setting the length to 0.
  Elements.push_back(NULLPtr);
  Elements.push_back(NULLPtr);
  Selectors.push_back(llvm::ConstantStruct::get(SelStructTy, Elements));
  Elements.clear();

  // Number of static selectors
  Elements.push_back(llvm::ConstantInt::get(LongTy, SelectorCount));
  llvm::GlobalVariable *SelectorList =
      MakeGlobalArray(SelStructTy, Selectors, CGM.getPointerAlign(),
                      ".objc_selector_list");
  Elements.push_back(llvm::ConstantExpr::getBitCast(SelectorList,
    SelStructPtrTy));

  // Now that all of the static selectors exist, create pointers to them.
  for (unsigned int i=0 ; i<SelectorCount ; i++) {

    llvm::Constant *Idxs[] = {Zeros[0],
      llvm::ConstantInt::get(Int32Ty, i), Zeros[0]};
    // FIXME: We're generating redundant loads and stores here!
    llvm::Constant *SelPtr = llvm::ConstantExpr::getGetElementPtr(
        SelectorList->getValueType(), SelectorList, makeArrayRef(Idxs, 2));
    // If selectors are defined as an opaque type, cast the pointer to this
    // type.
    SelPtr = llvm::ConstantExpr::getBitCast(SelPtr, SelectorTy);
    SelectorAliases[i]->replaceAllUsesWith(SelPtr);
    SelectorAliases[i]->eraseFromParent();
  }

  // Number of classes defined.
  Elements.push_back(llvm::ConstantInt::get(llvm::Type::getInt16Ty(VMContext),
        Classes.size()));
  // Number of categories defined
  Elements.push_back(llvm::ConstantInt::get(llvm::Type::getInt16Ty(VMContext),
        Categories.size()));
  // Create an array of classes, then categories, then static object instances
  Classes.insert(Classes.end(), Categories.begin(), Categories.end());
  //  NULL-terminated list of static object instances (mainly constant strings)
  Classes.push_back(Statics);
  Classes.push_back(NULLPtr);
  llvm::Constant *ClassList = llvm::ConstantArray::get(ClassListTy, Classes);
  Elements.push_back(ClassList);
  // Construct the symbol table
  llvm::Constant *SymTab =
    MakeGlobal(SymTabTy, Elements, CGM.getPointerAlign());

  // The symbol table is contained in a module which has some version-checking
  // constants
  llvm::StructType * ModuleTy = llvm::StructType::get(LongTy, LongTy,
      PtrToInt8Ty, llvm::PointerType::getUnqual(SymTabTy), 
      (RuntimeVersion >= 10) ? IntTy : nullptr, nullptr);
  Elements.clear();
  // Runtime version, used for ABI compatibility checking.
  Elements.push_back(llvm::ConstantInt::get(LongTy, RuntimeVersion));
  // sizeof(ModuleTy)
  llvm::DataLayout td(&TheModule);
  Elements.push_back(
    llvm::ConstantInt::get(LongTy,
                           td.getTypeSizeInBits(ModuleTy) /
                             CGM.getContext().getCharWidth()));

  // The path to the source file where this module was declared
  SourceManager &SM = CGM.getContext().getSourceManager();
  const FileEntry *mainFile = SM.getFileEntryForID(SM.getMainFileID());
  std::string path =
    std::string(mainFile->getDir()->getName()) + '/' + mainFile->getName();
  Elements.push_back(MakeConstantString(path, ".objc_source_file_name"));
  Elements.push_back(SymTab);

  if (RuntimeVersion >= 10)
    switch (CGM.getLangOpts().getGC()) {
      case LangOptions::GCOnly:
        Elements.push_back(llvm::ConstantInt::get(IntTy, 2));
        break;
      case LangOptions::NonGC:
        if (CGM.getLangOpts().ObjCAutoRefCount)
          Elements.push_back(llvm::ConstantInt::get(IntTy, 1));
        else
          Elements.push_back(llvm::ConstantInt::get(IntTy, 0));
        break;
      case LangOptions::HybridGC:
          Elements.push_back(llvm::ConstantInt::get(IntTy, 1));
        break;
    }

  llvm::Value *Module = MakeGlobal(ModuleTy, Elements, CGM.getPointerAlign());

  // Create the load function calling the runtime entry point with the module
  // structure
  llvm::Function * LoadFunction = llvm::Function::Create(
      llvm::FunctionType::get(llvm::Type::getVoidTy(VMContext), false),
      llvm::GlobalValue::InternalLinkage, ".objc_load_function",
      &TheModule);
  llvm::BasicBlock *EntryBB =
      llvm::BasicBlock::Create(VMContext, "entry", LoadFunction);
  CGBuilderTy Builder(CGM, VMContext);
  Builder.SetInsertPoint(EntryBB);

  llvm::FunctionType *FT =
    llvm::FunctionType::get(Builder.getVoidTy(),
                            llvm::PointerType::getUnqual(ModuleTy), true);
  llvm::Value *Register = CGM.CreateRuntimeFunction(FT, "__objc_exec_class");
  Builder.CreateCall(Register, Module);

  if (!ClassAliases.empty()) {
    llvm::Type *ArgTypes[2] = {PtrTy, PtrToInt8Ty};
    llvm::FunctionType *RegisterAliasTy =
      llvm::FunctionType::get(Builder.getVoidTy(),
                              ArgTypes, false);
    llvm::Function *RegisterAlias = llvm::Function::Create(
      RegisterAliasTy,
      llvm::GlobalValue::ExternalWeakLinkage, "class_registerAlias_np",
      &TheModule);
    llvm::BasicBlock *AliasBB =
      llvm::BasicBlock::Create(VMContext, "alias", LoadFunction);
    llvm::BasicBlock *NoAliasBB =
      llvm::BasicBlock::Create(VMContext, "no_alias", LoadFunction);

    // Branch based on whether the runtime provided class_registerAlias_np()
    llvm::Value *HasRegisterAlias = Builder.CreateICmpNE(RegisterAlias,
            llvm::Constant::getNullValue(RegisterAlias->getType()));
    Builder.CreateCondBr(HasRegisterAlias, AliasBB, NoAliasBB);

    // The true branch (has alias registration function):
    Builder.SetInsertPoint(AliasBB);
    // Emit alias registration calls:
    for (std::vector<ClassAliasPair>::iterator iter = ClassAliases.begin();
       iter != ClassAliases.end(); ++iter) {
       llvm::Constant *TheClass =
         TheModule.getGlobalVariable(("_OBJC_CLASS_" + iter->first).c_str(),
            true);
       if (TheClass) {
         TheClass = llvm::ConstantExpr::getBitCast(TheClass, PtrTy);
         Builder.CreateCall(RegisterAlias,
                            {TheClass, MakeConstantString(iter->second)});
       }
    }
    // Jump to end:
    Builder.CreateBr(NoAliasBB);

    // Missing alias registration function, just return from the function:
    Builder.SetInsertPoint(NoAliasBB);
  }
  Builder.CreateRetVoid();

  return LoadFunction;
}

llvm::Function *CGObjCGNU::GenerateMethod(const ObjCMethodDecl *OMD,
                                          const ObjCContainerDecl *CD) {
  const ObjCCategoryImplDecl *OCD =
    dyn_cast<ObjCCategoryImplDecl>(OMD->getDeclContext());
  StringRef CategoryName = OCD ? OCD->getName() : "";
  StringRef ClassName = CD->getName();
  Selector MethodName = OMD->getSelector();
  bool isClassMethod = !OMD->isInstanceMethod();

  CodeGenTypes &Types = CGM.getTypes();
  llvm::FunctionType *MethodTy =
    Types.GetFunctionType(Types.arrangeObjCMethodDeclaration(OMD));
  std::string FunctionName = SymbolNameForMethod(ClassName, CategoryName,
      MethodName, isClassMethod);

  llvm::Function *Method
    = llvm::Function::Create(MethodTy,
                             llvm::GlobalValue::InternalLinkage,
                             FunctionName,
                             &TheModule);
  return Method;
}

llvm::Constant *CGObjCGNU::GetPropertyGetFunction() {
  return GetPropertyFn;
}

llvm::Constant *CGObjCGNU::GetPropertySetFunction() {
  return SetPropertyFn;
}

llvm::Constant *CGObjCGNU::GetOptimizedPropertySetFunction(bool atomic,
                                                           bool copy) {
  return nullptr;
}

llvm::Constant *CGObjCGNU::GetGetStructFunction() {
  return GetStructPropertyFn;
}

llvm::Constant *CGObjCGNU::GetSetStructFunction() {
  return SetStructPropertyFn;
}

llvm::Constant *CGObjCGNU::GetCppAtomicObjectGetFunction() {
  return nullptr;
}

llvm::Constant *CGObjCGNU::GetCppAtomicObjectSetFunction() {
  return nullptr;
}

llvm::Constant *CGObjCGNU::EnumerationMutationFunction() {
  return EnumerationMutationFn;
}

void CGObjCGNU::EmitSynchronizedStmt(CodeGenFunction &CGF,
                                     const ObjCAtSynchronizedStmt &S) {
  EmitAtSynchronizedStmt(CGF, S, SyncEnterFn, SyncExitFn);
}


void CGObjCGNU::EmitTryStmt(CodeGenFunction &CGF,
                            const ObjCAtTryStmt &S) {
  // Unlike the Apple non-fragile runtimes, which also uses
  // unwind-based zero cost exceptions, the GNU Objective C runtime's
  // EH support isn't a veneer over C++ EH.  Instead, exception
  // objects are created by objc_exception_throw and destroyed by
  // the personality function; this avoids the need for bracketing
  // catch handlers with calls to __blah_begin_catch/__blah_end_catch
  // (or even _Unwind_DeleteException), but probably doesn't
  // interoperate very well with foreign exceptions.
  //
  // In Objective-C++ mode, we actually emit something equivalent to the C++
  // exception handler. 
  EmitTryCatchStmt(CGF, S, EnterCatchFn, ExitCatchFn, ExceptionReThrowFn);
}

void CGObjCGNU::EmitThrowStmt(CodeGenFunction &CGF,
                              const ObjCAtThrowStmt &S,
                              bool ClearInsertionPoint) {
  llvm::Value *ExceptionAsObject;

  if (const Expr *ThrowExpr = S.getThrowExpr()) {
    llvm::Value *Exception = CGF.EmitObjCThrowOperand(ThrowExpr);
    ExceptionAsObject = Exception;
  } else {
    assert((!CGF.ObjCEHValueStack.empty() && CGF.ObjCEHValueStack.back()) &&
           "Unexpected rethrow outside @catch block.");
    ExceptionAsObject = CGF.ObjCEHValueStack.back();
  }
  ExceptionAsObject = CGF.Builder.CreateBitCast(ExceptionAsObject, IdTy);
  llvm::CallSite Throw =
      CGF.EmitRuntimeCallOrInvoke(ExceptionThrowFn, ExceptionAsObject);
  Throw.setDoesNotReturn();
  CGF.Builder.CreateUnreachable();
  if (ClearInsertionPoint)
    CGF.Builder.ClearInsertionPoint();
}

llvm::Value * CGObjCGNU::EmitObjCWeakRead(CodeGenFunction &CGF,
                                          Address AddrWeakObj) {
  CGBuilderTy &B = CGF.Builder;
  AddrWeakObj = EnforceType(B, AddrWeakObj, PtrToIdTy);
  return B.CreateCall(WeakReadFn.getType(), WeakReadFn,
                      AddrWeakObj.getPointer());
}

void CGObjCGNU::EmitObjCWeakAssign(CodeGenFunction &CGF,
                                   llvm::Value *src, Address dst) {
  CGBuilderTy &B = CGF.Builder;
  src = EnforceType(B, src, IdTy);
  dst = EnforceType(B, dst, PtrToIdTy);
  B.CreateCall(WeakAssignFn.getType(), WeakAssignFn,
               {src, dst.getPointer()});
}

void CGObjCGNU::EmitObjCGlobalAssign(CodeGenFunction &CGF,
                                     llvm::Value *src, Address dst,
                                     bool threadlocal) {
  CGBuilderTy &B = CGF.Builder;
  src = EnforceType(B, src, IdTy);
  dst = EnforceType(B, dst, PtrToIdTy);
  // FIXME. Add threadloca assign API
  assert(!threadlocal && "EmitObjCGlobalAssign - Threal Local API NYI");
  B.CreateCall(GlobalAssignFn.getType(), GlobalAssignFn,
               {src, dst.getPointer()});
}

void CGObjCGNU::EmitObjCIvarAssign(CodeGenFunction &CGF,
                                   llvm::Value *src, Address dst,
                                   llvm::Value *ivarOffset) {
  CGBuilderTy &B = CGF.Builder;
  src = EnforceType(B, src, IdTy);
  dst = EnforceType(B, dst, IdTy);
  B.CreateCall(IvarAssignFn.getType(), IvarAssignFn,
               {src, dst.getPointer(), ivarOffset});
}

void CGObjCGNU::EmitObjCStrongCastAssign(CodeGenFunction &CGF,
                                         llvm::Value *src, Address dst) {
  CGBuilderTy &B = CGF.Builder;
  src = EnforceType(B, src, IdTy);
  dst = EnforceType(B, dst, PtrToIdTy);
  B.CreateCall(StrongCastAssignFn.getType(), StrongCastAssignFn,
               {src, dst.getPointer()});
}

void CGObjCGNU::EmitGCMemmoveCollectable(CodeGenFunction &CGF,
                                         Address DestPtr,
                                         Address SrcPtr,
                                         llvm::Value *Size) {
  CGBuilderTy &B = CGF.Builder;
  DestPtr = EnforceType(B, DestPtr, PtrTy);
  SrcPtr = EnforceType(B, SrcPtr, PtrTy);

  B.CreateCall(MemMoveFn.getType(), MemMoveFn,
               {DestPtr.getPointer(), SrcPtr.getPointer(), Size});
}

llvm::GlobalVariable *CGObjCGNU::ObjCIvarOffsetVariable(
                              const ObjCInterfaceDecl *ID,
                              const ObjCIvarDecl *Ivar) {
  const std::string Name = "__objc_ivar_offset_" + ID->getNameAsString()
    + '.' + Ivar->getNameAsString();
  // Emit the variable and initialize it with what we think the correct value
  // is.  This allows code compiled with non-fragile ivars to work correctly
  // when linked against code which isn't (most of the time).
  llvm::GlobalVariable *IvarOffsetPointer = TheModule.getNamedGlobal(Name);
  if (!IvarOffsetPointer) {
    // This will cause a run-time crash if we accidentally use it.  A value of
    // 0 would seem more sensible, but will silently overwrite the isa pointer
    // causing a great deal of confusion.
    uint64_t Offset = -1;
    // We can't call ComputeIvarBaseOffset() here if we have the
    // implementation, because it will create an invalid ASTRecordLayout object
    // that we are then stuck with forever, so we only initialize the ivar
    // offset variable with a guess if we only have the interface.  The
    // initializer will be reset later anyway, when we are generating the class
    // description.
    if (!CGM.getContext().getObjCImplementation(
              const_cast<ObjCInterfaceDecl *>(ID)))
      Offset = ComputeIvarBaseOffset(CGM, ID, Ivar);

    llvm::ConstantInt *OffsetGuess = llvm::ConstantInt::get(Int32Ty, Offset,
                             /*isSigned*/true);
    // Don't emit the guess in non-PIC code because the linker will not be able
    // to replace it with the real version for a library.  In non-PIC code you
    // must compile with the fragile ABI if you want to use ivars from a
    // GCC-compiled class.
    if (CGM.getLangOpts().PICLevel || CGM.getLangOpts().PIELevel) {
      llvm::GlobalVariable *IvarOffsetGV = new llvm::GlobalVariable(TheModule,
            Int32Ty, false,
            llvm::GlobalValue::PrivateLinkage, OffsetGuess, Name+".guess");
      IvarOffsetPointer = new llvm::GlobalVariable(TheModule,
            IvarOffsetGV->getType(), false, llvm::GlobalValue::LinkOnceAnyLinkage,
            IvarOffsetGV, Name);
    } else {
      IvarOffsetPointer = new llvm::GlobalVariable(TheModule,
              llvm::Type::getInt32PtrTy(VMContext), false,
              llvm::GlobalValue::ExternalLinkage, nullptr, Name);
    }
  }
  return IvarOffsetPointer;
}

LValue CGObjCGNU::EmitObjCValueForIvar(CodeGenFunction &CGF,
                                       QualType ObjectTy,
                                       llvm::Value *BaseValue,
                                       const ObjCIvarDecl *Ivar,
                                       unsigned CVRQualifiers) {
  const ObjCInterfaceDecl *ID =
    ObjectTy->getAs<ObjCObjectType>()->getInterface();
  return EmitValueForIvarAtOffset(CGF, ID, BaseValue, Ivar, CVRQualifiers,
                                  EmitIvarOffset(CGF, ID, Ivar));
}

static const ObjCInterfaceDecl *FindIvarInterface(ASTContext &Context,
                                                  const ObjCInterfaceDecl *OID,
                                                  const ObjCIvarDecl *OIVD) {
  for (const ObjCIvarDecl *next = OID->all_declared_ivar_begin(); next;
       next = next->getNextIvar()) {
    if (OIVD == next)
      return OID;
  }

  // Otherwise check in the super class.
  if (const ObjCInterfaceDecl *Super = OID->getSuperClass())
    return FindIvarInterface(Context, Super, OIVD);

  return nullptr;
}

llvm::Value *CGObjCGNU::EmitIvarOffset(CodeGenFunction &CGF,
                         const ObjCInterfaceDecl *Interface,
                         const ObjCIvarDecl *Ivar) {
  if (CGM.getLangOpts().ObjCRuntime.isNonFragile()) {
    Interface = FindIvarInterface(CGM.getContext(), Interface, Ivar);
    if (RuntimeVersion < 10)
      return CGF.Builder.CreateZExtOrBitCast(
          CGF.Builder.CreateDefaultAlignedLoad(CGF.Builder.CreateAlignedLoad(
                  ObjCIvarOffsetVariable(Interface, Ivar),
                  CGF.getPointerAlign(), "ivar")),
          PtrDiffTy);
    std::string name = "__objc_ivar_offset_value_" +
      Interface->getNameAsString() +"." + Ivar->getNameAsString();
    CharUnits Align = CGM.getIntAlign();
    llvm::Value *Offset = TheModule.getGlobalVariable(name);
    if (!Offset) {
      auto GV = new llvm::GlobalVariable(TheModule, IntTy,
          false, llvm::GlobalValue::LinkOnceAnyLinkage,
          llvm::Constant::getNullValue(IntTy), name);
      GV->setAlignment(Align.getQuantity());
      Offset = GV;
    }
    Offset = CGF.Builder.CreateAlignedLoad(Offset, Align);
    if (Offset->getType() != PtrDiffTy)
      Offset = CGF.Builder.CreateZExtOrBitCast(Offset, PtrDiffTy);
    return Offset;
  }
  uint64_t Offset = ComputeIvarBaseOffset(CGF.CGM, Interface, Ivar);
  return llvm::ConstantInt::get(PtrDiffTy, Offset, /*isSigned*/true);
}

CGObjCRuntime *
clang::CodeGen::CreateGNUObjCRuntime(CodeGenModule &CGM) {
  switch (CGM.getLangOpts().ObjCRuntime.getKind()) {
  case ObjCRuntime::GNUstep:
    return new CGObjCGNUstep(CGM);

  case ObjCRuntime::GCC:
    return new CGObjCGCC(CGM);

  case ObjCRuntime::ObjFW:
    return new CGObjCObjFW(CGM);

  case ObjCRuntime::FragileMacOSX:
  case ObjCRuntime::MacOSX:
  case ObjCRuntime::iOS:
  case ObjCRuntime::WatchOS:
    llvm_unreachable("these runtimes are not GNU runtimes");
  }
  llvm_unreachable("bad runtime");
}<|MERGE_RESOLUTION|>--- conflicted
+++ resolved
@@ -591,14 +591,8 @@
     return NULLPtr;
   }
 
-<<<<<<< HEAD
-  llvm::Constant *GetClassGlobal(const std::string &Name,
-                                 bool ForDefinition,
+  llvm::Constant *GetClassGlobal(StringRef Name, bool ForDefinition,
                                  bool Weak) override {
-=======
-  llvm::GlobalVariable *GetClassGlobal(StringRef Name,
-                                       bool Weak = false) override {
->>>>>>> c143b104
     return nullptr;
   }
 };
