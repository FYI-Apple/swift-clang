//===------- CGObjCMac.cpp - Interface to Apple Objective-C Runtime -------===//
//
//                     The LLVM Compiler Infrastructure
//
// This file is distributed under the University of Illinois Open Source
// License. See LICENSE.TXT for details.
//
//===----------------------------------------------------------------------===//
//
// This provides Objective-C code generation targeting the Apple runtime.
//
//===----------------------------------------------------------------------===//

#include "CGObjCRuntime.h"
#include "CGBlocks.h"
#include "CGCleanup.h"
#include "CGRecordLayout.h"
#include "CodeGenFunction.h"
#include "CodeGenModule.h"
#include "clang/AST/ASTContext.h"
#include "clang/AST/Decl.h"
#include "clang/AST/DeclObjC.h"
#include "clang/AST/RecordLayout.h"
#include "clang/AST/StmtObjC.h"
#include "clang/Basic/LangOptions.h"
#include "clang/CodeGen/CGFunctionInfo.h"
#include "clang/Frontend/CodeGenOptions.h"
#include "llvm/ADT/DenseSet.h"
#include "llvm/ADT/SetVector.h"
#include "llvm/ADT/SmallPtrSet.h"
#include "llvm/ADT/SmallString.h"
#include "llvm/IR/CallSite.h"
#include "llvm/IR/DataLayout.h"
#include "llvm/IR/InlineAsm.h"
#include "llvm/IR/IntrinsicInst.h"
#include "llvm/IR/LLVMContext.h"
#include "llvm/IR/Module.h"
#include "llvm/Support/raw_ostream.h"
#include <cstdio>

using namespace clang;
using namespace CodeGen;

namespace {

// FIXME: We should find a nicer way to make the labels for metadata, string
// concatenation is lame.

class ObjCCommonTypesHelper {
protected:
  llvm::LLVMContext &VMContext;

private:
  // The types of these functions don't really matter because we
  // should always bitcast before calling them.

  /// id objc_msgSend (id, SEL, ...)
  /// 
  /// The default messenger, used for sends whose ABI is unchanged from
  /// the all-integer/pointer case.
  llvm::Constant *getMessageSendFn() const {
    // Add the non-lazy-bind attribute, since objc_msgSend is likely to
    // be called a lot.
    llvm::Type *params[] = { ObjectPtrTy, SelectorPtrTy };
    return
      CGM.CreateRuntimeFunction(llvm::FunctionType::get(ObjectPtrTy,
                                                        params, true),
                                "objc_msgSend",
                                llvm::AttributeSet::get(CGM.getLLVMContext(),
                                              llvm::AttributeSet::FunctionIndex,
                                                 llvm::Attribute::NonLazyBind));
  }

  /// void objc_msgSend_stret (id, SEL, ...)
  ///
  /// The messenger used when the return value is an aggregate returned
  /// by indirect reference in the first argument, and therefore the
  /// self and selector parameters are shifted over by one.
  llvm::Constant *getMessageSendStretFn() const {
    llvm::Type *params[] = { ObjectPtrTy, SelectorPtrTy };
    return CGM.CreateRuntimeFunction(llvm::FunctionType::get(CGM.VoidTy,
                                                             params, true),
                                     "objc_msgSend_stret");

  }

  /// [double | long double] objc_msgSend_fpret(id self, SEL op, ...)
  ///
  /// The messenger used when the return value is returned on the x87
  /// floating-point stack; without a special entrypoint, the nil case
  /// would be unbalanced.
  llvm::Constant *getMessageSendFpretFn() const {
    llvm::Type *params[] = { ObjectPtrTy, SelectorPtrTy };
    return CGM.CreateRuntimeFunction(llvm::FunctionType::get(CGM.DoubleTy,
                                                             params, true),
                                     "objc_msgSend_fpret");

  }

  /// _Complex long double objc_msgSend_fp2ret(id self, SEL op, ...)
  ///
  /// The messenger used when the return value is returned in two values on the
  /// x87 floating point stack; without a special entrypoint, the nil case
  /// would be unbalanced. Only used on 64-bit X86.
  llvm::Constant *getMessageSendFp2retFn() const {
    llvm::Type *params[] = { ObjectPtrTy, SelectorPtrTy };
    llvm::Type *longDoubleType = llvm::Type::getX86_FP80Ty(VMContext);
    llvm::Type *resultType = 
      llvm::StructType::get(longDoubleType, longDoubleType, nullptr);

    return CGM.CreateRuntimeFunction(llvm::FunctionType::get(resultType,
                                                             params, true),
                                     "objc_msgSend_fp2ret");
  }

  /// id objc_msgSendSuper(struct objc_super *super, SEL op, ...)
  ///
  /// The messenger used for super calls, which have different dispatch
  /// semantics.  The class passed is the superclass of the current
  /// class.
  llvm::Constant *getMessageSendSuperFn() const {
    llvm::Type *params[] = { SuperPtrTy, SelectorPtrTy };
    return CGM.CreateRuntimeFunction(llvm::FunctionType::get(ObjectPtrTy,
                                                             params, true),
                                     "objc_msgSendSuper");
  }

  /// id objc_msgSendSuper2(struct objc_super *super, SEL op, ...)
  ///
  /// A slightly different messenger used for super calls.  The class
  /// passed is the current class.
  llvm::Constant *getMessageSendSuperFn2() const {
    llvm::Type *params[] = { SuperPtrTy, SelectorPtrTy };
    return CGM.CreateRuntimeFunction(llvm::FunctionType::get(ObjectPtrTy,
                                                             params, true),
                                     "objc_msgSendSuper2");
  }

  /// void objc_msgSendSuper_stret(void *stretAddr, struct objc_super *super,
  ///                              SEL op, ...)
  ///
  /// The messenger used for super calls which return an aggregate indirectly.
  llvm::Constant *getMessageSendSuperStretFn() const {
    llvm::Type *params[] = { Int8PtrTy, SuperPtrTy, SelectorPtrTy };
    return CGM.CreateRuntimeFunction(
      llvm::FunctionType::get(CGM.VoidTy, params, true),
      "objc_msgSendSuper_stret");
  }

  /// void objc_msgSendSuper2_stret(void * stretAddr, struct objc_super *super,
  ///                               SEL op, ...)
  ///
  /// objc_msgSendSuper_stret with the super2 semantics.
  llvm::Constant *getMessageSendSuperStretFn2() const {
    llvm::Type *params[] = { Int8PtrTy, SuperPtrTy, SelectorPtrTy };
    return CGM.CreateRuntimeFunction(
      llvm::FunctionType::get(CGM.VoidTy, params, true),
      "objc_msgSendSuper2_stret");
  }

  llvm::Constant *getMessageSendSuperFpretFn() const {
    // There is no objc_msgSendSuper_fpret? How can that work?
    return getMessageSendSuperFn();
  }

  llvm::Constant *getMessageSendSuperFpretFn2() const {
    // There is no objc_msgSendSuper_fpret? How can that work?
    return getMessageSendSuperFn2();
  }

protected:
  CodeGen::CodeGenModule &CGM;

public:
  llvm::Type *ShortTy, *IntTy, *LongTy, *LongLongTy;
  llvm::Type *Int8PtrTy, *Int8PtrPtrTy;
  llvm::Type *IvarOffsetVarTy;

  /// ObjectPtrTy - LLVM type for object handles (typeof(id))
  llvm::Type *ObjectPtrTy;

  /// PtrObjectPtrTy - LLVM type for id *
  llvm::Type *PtrObjectPtrTy;

  /// SelectorPtrTy - LLVM type for selector handles (typeof(SEL))
  llvm::Type *SelectorPtrTy;
  
private:
  /// ProtocolPtrTy - LLVM type for external protocol handles
  /// (typeof(Protocol))
  llvm::Type *ExternalProtocolPtrTy;
  
public:
  llvm::Type *getExternalProtocolPtrTy() {
    if (!ExternalProtocolPtrTy) {
      // FIXME: It would be nice to unify this with the opaque type, so that the
      // IR comes out a bit cleaner.
      CodeGen::CodeGenTypes &Types = CGM.getTypes();
      ASTContext &Ctx = CGM.getContext();
      llvm::Type *T = Types.ConvertType(Ctx.getObjCProtoType());
      ExternalProtocolPtrTy = llvm::PointerType::getUnqual(T);
    }
    
    return ExternalProtocolPtrTy;
  }
  
  // SuperCTy - clang type for struct objc_super.
  QualType SuperCTy;
  // SuperPtrCTy - clang type for struct objc_super *.
  QualType SuperPtrCTy;

  /// SuperTy - LLVM type for struct objc_super.
  llvm::StructType *SuperTy;
  /// SuperPtrTy - LLVM type for struct objc_super *.
  llvm::Type *SuperPtrTy;

  /// PropertyTy - LLVM type for struct objc_property (struct _prop_t
  /// in GCC parlance).
  llvm::StructType *PropertyTy;

  /// PropertyListTy - LLVM type for struct objc_property_list
  /// (_prop_list_t in GCC parlance).
  llvm::StructType *PropertyListTy;
  /// PropertyListPtrTy - LLVM type for struct objc_property_list*.
  llvm::Type *PropertyListPtrTy;

  // MethodTy - LLVM type for struct objc_method.
  llvm::StructType *MethodTy;

  /// CacheTy - LLVM type for struct objc_cache.
  llvm::Type *CacheTy;
  /// CachePtrTy - LLVM type for struct objc_cache *.
  llvm::Type *CachePtrTy;
  
  llvm::Constant *getGetPropertyFn() {
    CodeGen::CodeGenTypes &Types = CGM.getTypes();
    ASTContext &Ctx = CGM.getContext();
    // id objc_getProperty (id, SEL, ptrdiff_t, bool)
    SmallVector<CanQualType,4> Params;
    CanQualType IdType = Ctx.getCanonicalParamType(Ctx.getObjCIdType());
    CanQualType SelType = Ctx.getCanonicalParamType(Ctx.getObjCSelType());
    Params.push_back(IdType);
    Params.push_back(SelType);
    Params.push_back(Ctx.getPointerDiffType()->getCanonicalTypeUnqualified());
    Params.push_back(Ctx.BoolTy);
    llvm::FunctionType *FTy =
        Types.GetFunctionType(Types.arrangeLLVMFunctionInfo(
            IdType, false, false, Params, FunctionType::ExtInfo(),
            RequiredArgs::All));
    return CGM.CreateRuntimeFunction(FTy, "objc_getProperty");
  }

  llvm::Constant *getSetPropertyFn() {
    CodeGen::CodeGenTypes &Types = CGM.getTypes();
    ASTContext &Ctx = CGM.getContext();
    // void objc_setProperty (id, SEL, ptrdiff_t, id, bool, bool)
    SmallVector<CanQualType,6> Params;
    CanQualType IdType = Ctx.getCanonicalParamType(Ctx.getObjCIdType());
    CanQualType SelType = Ctx.getCanonicalParamType(Ctx.getObjCSelType());
    Params.push_back(IdType);
    Params.push_back(SelType);
    Params.push_back(Ctx.getPointerDiffType()->getCanonicalTypeUnqualified());
    Params.push_back(IdType);
    Params.push_back(Ctx.BoolTy);
    Params.push_back(Ctx.BoolTy);
    llvm::FunctionType *FTy =
        Types.GetFunctionType(Types.arrangeLLVMFunctionInfo(
            Ctx.VoidTy, false, false, Params, FunctionType::ExtInfo(),
            RequiredArgs::All));
    return CGM.CreateRuntimeFunction(FTy, "objc_setProperty");
  }

  llvm::Constant *getOptimizedSetPropertyFn(bool atomic, bool copy) {
    CodeGen::CodeGenTypes &Types = CGM.getTypes();
    ASTContext &Ctx = CGM.getContext();
    // void objc_setProperty_atomic(id self, SEL _cmd, 
    //                              id newValue, ptrdiff_t offset);
    // void objc_setProperty_nonatomic(id self, SEL _cmd, 
    //                                 id newValue, ptrdiff_t offset);
    // void objc_setProperty_atomic_copy(id self, SEL _cmd, 
    //                                   id newValue, ptrdiff_t offset);
    // void objc_setProperty_nonatomic_copy(id self, SEL _cmd, 
    //                                      id newValue, ptrdiff_t offset);
    
    SmallVector<CanQualType,4> Params;
    CanQualType IdType = Ctx.getCanonicalParamType(Ctx.getObjCIdType());
    CanQualType SelType = Ctx.getCanonicalParamType(Ctx.getObjCSelType());
    Params.push_back(IdType);
    Params.push_back(SelType);
    Params.push_back(IdType);
    Params.push_back(Ctx.getPointerDiffType()->getCanonicalTypeUnqualified());
    llvm::FunctionType *FTy =
        Types.GetFunctionType(Types.arrangeLLVMFunctionInfo(
            Ctx.VoidTy, false, false, Params, FunctionType::ExtInfo(),
            RequiredArgs::All));
    const char *name;
    if (atomic && copy)
      name = "objc_setProperty_atomic_copy";
    else if (atomic && !copy)
      name = "objc_setProperty_atomic";
    else if (!atomic && copy)
      name = "objc_setProperty_nonatomic_copy";
    else
      name = "objc_setProperty_nonatomic";
      
    return CGM.CreateRuntimeFunction(FTy, name);
  }
  
  llvm::Constant *getCopyStructFn() {
    CodeGen::CodeGenTypes &Types = CGM.getTypes();
    ASTContext &Ctx = CGM.getContext();
    // void objc_copyStruct (void *, const void *, size_t, bool, bool)
    SmallVector<CanQualType,5> Params;
    Params.push_back(Ctx.VoidPtrTy);
    Params.push_back(Ctx.VoidPtrTy);
    Params.push_back(Ctx.LongTy);
    Params.push_back(Ctx.BoolTy);
    Params.push_back(Ctx.BoolTy);
    llvm::FunctionType *FTy =
        Types.GetFunctionType(Types.arrangeLLVMFunctionInfo(
            Ctx.VoidTy, false, false, Params, FunctionType::ExtInfo(),
            RequiredArgs::All));
    return CGM.CreateRuntimeFunction(FTy, "objc_copyStruct");
  }
  
  /// This routine declares and returns address of:
  /// void objc_copyCppObjectAtomic(
  ///         void *dest, const void *src, 
  ///         void (*copyHelper) (void *dest, const void *source));
  llvm::Constant *getCppAtomicObjectFunction() {
    CodeGen::CodeGenTypes &Types = CGM.getTypes();
    ASTContext &Ctx = CGM.getContext();
    /// void objc_copyCppObjectAtomic(void *dest, const void *src, void *helper);
    SmallVector<CanQualType,3> Params;
    Params.push_back(Ctx.VoidPtrTy);
    Params.push_back(Ctx.VoidPtrTy);
    Params.push_back(Ctx.VoidPtrTy);
    llvm::FunctionType *FTy =
      Types.GetFunctionType(Types.arrangeLLVMFunctionInfo(Ctx.VoidTy, false, false,
                                                          Params,
                                                          FunctionType::ExtInfo(),
                                                          RequiredArgs::All));
    return CGM.CreateRuntimeFunction(FTy, "objc_copyCppObjectAtomic");
  }
  
  llvm::Constant *getEnumerationMutationFn() {
    CodeGen::CodeGenTypes &Types = CGM.getTypes();
    ASTContext &Ctx = CGM.getContext();
    // void objc_enumerationMutation (id)
    SmallVector<CanQualType,1> Params;
    Params.push_back(Ctx.getCanonicalParamType(Ctx.getObjCIdType()));
    llvm::FunctionType *FTy =
        Types.GetFunctionType(Types.arrangeLLVMFunctionInfo(
            Ctx.VoidTy, false, false, Params, FunctionType::ExtInfo(),
            RequiredArgs::All));
    return CGM.CreateRuntimeFunction(FTy, "objc_enumerationMutation");
  }

  /// GcReadWeakFn -- LLVM objc_read_weak (id *src) function.
  llvm::Constant *getGcReadWeakFn() {
    // id objc_read_weak (id *)
    llvm::Type *args[] = { ObjectPtrTy->getPointerTo() };
    llvm::FunctionType *FTy =
      llvm::FunctionType::get(ObjectPtrTy, args, false);
    return CGM.CreateRuntimeFunction(FTy, "objc_read_weak");
  }

  /// GcAssignWeakFn -- LLVM objc_assign_weak function.
  llvm::Constant *getGcAssignWeakFn() {
    // id objc_assign_weak (id, id *)
    llvm::Type *args[] = { ObjectPtrTy, ObjectPtrTy->getPointerTo() };
    llvm::FunctionType *FTy =
      llvm::FunctionType::get(ObjectPtrTy, args, false);
    return CGM.CreateRuntimeFunction(FTy, "objc_assign_weak");
  }

  /// GcAssignGlobalFn -- LLVM objc_assign_global function.
  llvm::Constant *getGcAssignGlobalFn() {
    // id objc_assign_global(id, id *)
    llvm::Type *args[] = { ObjectPtrTy, ObjectPtrTy->getPointerTo() };
    llvm::FunctionType *FTy =
      llvm::FunctionType::get(ObjectPtrTy, args, false);
    return CGM.CreateRuntimeFunction(FTy, "objc_assign_global");
  }

  /// GcAssignThreadLocalFn -- LLVM objc_assign_threadlocal function.
  llvm::Constant *getGcAssignThreadLocalFn() {
    // id objc_assign_threadlocal(id src, id * dest)
    llvm::Type *args[] = { ObjectPtrTy, ObjectPtrTy->getPointerTo() };
    llvm::FunctionType *FTy =
      llvm::FunctionType::get(ObjectPtrTy, args, false);
    return CGM.CreateRuntimeFunction(FTy, "objc_assign_threadlocal");
  }
  
  /// GcAssignIvarFn -- LLVM objc_assign_ivar function.
  llvm::Constant *getGcAssignIvarFn() {
    // id objc_assign_ivar(id, id *, ptrdiff_t)
    llvm::Type *args[] = { ObjectPtrTy, ObjectPtrTy->getPointerTo(),
                           CGM.PtrDiffTy };
    llvm::FunctionType *FTy =
      llvm::FunctionType::get(ObjectPtrTy, args, false);
    return CGM.CreateRuntimeFunction(FTy, "objc_assign_ivar");
  }

  /// GcMemmoveCollectableFn -- LLVM objc_memmove_collectable function.
  llvm::Constant *GcMemmoveCollectableFn() {
    // void *objc_memmove_collectable(void *dst, const void *src, size_t size)
    llvm::Type *args[] = { Int8PtrTy, Int8PtrTy, LongTy };
    llvm::FunctionType *FTy = llvm::FunctionType::get(Int8PtrTy, args, false);
    return CGM.CreateRuntimeFunction(FTy, "objc_memmove_collectable");
  }

  /// GcAssignStrongCastFn -- LLVM objc_assign_strongCast function.
  llvm::Constant *getGcAssignStrongCastFn() {
    // id objc_assign_strongCast(id, id *)
    llvm::Type *args[] = { ObjectPtrTy, ObjectPtrTy->getPointerTo() };
    llvm::FunctionType *FTy =
      llvm::FunctionType::get(ObjectPtrTy, args, false);
    return CGM.CreateRuntimeFunction(FTy, "objc_assign_strongCast");
  }

  /// ExceptionThrowFn - LLVM objc_exception_throw function.
  llvm::Constant *getExceptionThrowFn() {
    // void objc_exception_throw(id)
    llvm::Type *args[] = { ObjectPtrTy };
    llvm::FunctionType *FTy =
      llvm::FunctionType::get(CGM.VoidTy, args, false);
    return CGM.CreateRuntimeFunction(FTy, "objc_exception_throw");
  }

  /// ExceptionRethrowFn - LLVM objc_exception_rethrow function.
  llvm::Constant *getExceptionRethrowFn() {
    // void objc_exception_rethrow(void)
    llvm::FunctionType *FTy = llvm::FunctionType::get(CGM.VoidTy, false);
    return CGM.CreateRuntimeFunction(FTy, "objc_exception_rethrow");
  }
  
  /// SyncEnterFn - LLVM object_sync_enter function.
  llvm::Constant *getSyncEnterFn() {
    // int objc_sync_enter (id)
    llvm::Type *args[] = { ObjectPtrTy };
    llvm::FunctionType *FTy =
      llvm::FunctionType::get(CGM.IntTy, args, false);
    return CGM.CreateRuntimeFunction(FTy, "objc_sync_enter");
  }

  /// SyncExitFn - LLVM object_sync_exit function.
  llvm::Constant *getSyncExitFn() {
    // int objc_sync_exit (id)
    llvm::Type *args[] = { ObjectPtrTy };
    llvm::FunctionType *FTy =
      llvm::FunctionType::get(CGM.IntTy, args, false);
    return CGM.CreateRuntimeFunction(FTy, "objc_sync_exit");
  }

  llvm::Constant *getSendFn(bool IsSuper) const {
    return IsSuper ? getMessageSendSuperFn() : getMessageSendFn();
  }

  llvm::Constant *getSendFn2(bool IsSuper) const {
    return IsSuper ? getMessageSendSuperFn2() : getMessageSendFn();
  }

  llvm::Constant *getSendStretFn(bool IsSuper) const {
    return IsSuper ? getMessageSendSuperStretFn() : getMessageSendStretFn();
  }

  llvm::Constant *getSendStretFn2(bool IsSuper) const {
    return IsSuper ? getMessageSendSuperStretFn2() : getMessageSendStretFn();
  }

  llvm::Constant *getSendFpretFn(bool IsSuper) const {
    return IsSuper ? getMessageSendSuperFpretFn() : getMessageSendFpretFn();
  }

  llvm::Constant *getSendFpretFn2(bool IsSuper) const {
    return IsSuper ? getMessageSendSuperFpretFn2() : getMessageSendFpretFn();
  }

  llvm::Constant *getSendFp2retFn(bool IsSuper) const {
    return IsSuper ? getMessageSendSuperFn() : getMessageSendFp2retFn();
  }

  llvm::Constant *getSendFp2RetFn2(bool IsSuper) const {
    return IsSuper ? getMessageSendSuperFn2() : getMessageSendFp2retFn();
  }

  ObjCCommonTypesHelper(CodeGen::CodeGenModule &cgm);
};

/// ObjCTypesHelper - Helper class that encapsulates lazy
/// construction of varies types used during ObjC generation.
class ObjCTypesHelper : public ObjCCommonTypesHelper {
public:
  /// SymtabTy - LLVM type for struct objc_symtab.
  llvm::StructType *SymtabTy;
  /// SymtabPtrTy - LLVM type for struct objc_symtab *.
  llvm::Type *SymtabPtrTy;
  /// ModuleTy - LLVM type for struct objc_module.
  llvm::StructType *ModuleTy;

  /// ProtocolTy - LLVM type for struct objc_protocol.
  llvm::StructType *ProtocolTy;
  /// ProtocolPtrTy - LLVM type for struct objc_protocol *.
  llvm::Type *ProtocolPtrTy;
  /// ProtocolExtensionTy - LLVM type for struct
  /// objc_protocol_extension.
  llvm::StructType *ProtocolExtensionTy;
  /// ProtocolExtensionTy - LLVM type for struct
  /// objc_protocol_extension *.
  llvm::Type *ProtocolExtensionPtrTy;
  /// MethodDescriptionTy - LLVM type for struct
  /// objc_method_description.
  llvm::StructType *MethodDescriptionTy;
  /// MethodDescriptionListTy - LLVM type for struct
  /// objc_method_description_list.
  llvm::StructType *MethodDescriptionListTy;
  /// MethodDescriptionListPtrTy - LLVM type for struct
  /// objc_method_description_list *.
  llvm::Type *MethodDescriptionListPtrTy;
  /// ProtocolListTy - LLVM type for struct objc_property_list.
  llvm::StructType *ProtocolListTy;
  /// ProtocolListPtrTy - LLVM type for struct objc_property_list*.
  llvm::Type *ProtocolListPtrTy;
  /// CategoryTy - LLVM type for struct objc_category.
  llvm::StructType *CategoryTy;
  /// ClassTy - LLVM type for struct objc_class.
  llvm::StructType *ClassTy;
  /// ClassPtrTy - LLVM type for struct objc_class *.
  llvm::Type *ClassPtrTy;
  /// ClassExtensionTy - LLVM type for struct objc_class_ext.
  llvm::StructType *ClassExtensionTy;
  /// ClassExtensionPtrTy - LLVM type for struct objc_class_ext *.
  llvm::Type *ClassExtensionPtrTy;
  // IvarTy - LLVM type for struct objc_ivar.
  llvm::StructType *IvarTy;
  /// IvarListTy - LLVM type for struct objc_ivar_list.
  llvm::Type *IvarListTy;
  /// IvarListPtrTy - LLVM type for struct objc_ivar_list *.
  llvm::Type *IvarListPtrTy;
  /// MethodListTy - LLVM type for struct objc_method_list.
  llvm::Type *MethodListTy;
  /// MethodListPtrTy - LLVM type for struct objc_method_list *.
  llvm::Type *MethodListPtrTy;

  /// ExceptionDataTy - LLVM type for struct _objc_exception_data.
  llvm::Type *ExceptionDataTy;
  
  /// ExceptionTryEnterFn - LLVM objc_exception_try_enter function.
  llvm::Constant *getExceptionTryEnterFn() {
    llvm::Type *params[] = { ExceptionDataTy->getPointerTo() };
    return CGM.CreateRuntimeFunction(
      llvm::FunctionType::get(CGM.VoidTy, params, false),
      "objc_exception_try_enter");
  }

  /// ExceptionTryExitFn - LLVM objc_exception_try_exit function.
  llvm::Constant *getExceptionTryExitFn() {
    llvm::Type *params[] = { ExceptionDataTy->getPointerTo() };
    return CGM.CreateRuntimeFunction(
      llvm::FunctionType::get(CGM.VoidTy, params, false),
      "objc_exception_try_exit");
  }

  /// ExceptionExtractFn - LLVM objc_exception_extract function.
  llvm::Constant *getExceptionExtractFn() {
    llvm::Type *params[] = { ExceptionDataTy->getPointerTo() };
    return CGM.CreateRuntimeFunction(llvm::FunctionType::get(ObjectPtrTy,
                                                             params, false),
                                     "objc_exception_extract");
  }

  /// ExceptionMatchFn - LLVM objc_exception_match function.
  llvm::Constant *getExceptionMatchFn() {
    llvm::Type *params[] = { ClassPtrTy, ObjectPtrTy };
    return CGM.CreateRuntimeFunction(
      llvm::FunctionType::get(CGM.Int32Ty, params, false),
      "objc_exception_match");
  }

  /// SetJmpFn - LLVM _setjmp function.
  llvm::Constant *getSetJmpFn() {
    // This is specifically the prototype for x86.
    llvm::Type *params[] = { CGM.Int32Ty->getPointerTo() };
    return
      CGM.CreateRuntimeFunction(llvm::FunctionType::get(CGM.Int32Ty,
                                                        params, false),
                                "_setjmp",
                                llvm::AttributeSet::get(CGM.getLLVMContext(),
                                              llvm::AttributeSet::FunctionIndex,
                                                 llvm::Attribute::NonLazyBind));
  }

public:
  ObjCTypesHelper(CodeGen::CodeGenModule &cgm);
};

/// ObjCNonFragileABITypesHelper - will have all types needed by objective-c's
/// modern abi
class ObjCNonFragileABITypesHelper : public ObjCCommonTypesHelper {
public:
  // MethodListnfABITy - LLVM for struct _method_list_t
  llvm::StructType *MethodListnfABITy;

  // MethodListnfABIPtrTy - LLVM for struct _method_list_t*
  llvm::Type *MethodListnfABIPtrTy;

  // ProtocolnfABITy = LLVM for struct _protocol_t
  llvm::StructType *ProtocolnfABITy;

  // ProtocolnfABIPtrTy = LLVM for struct _protocol_t*
  llvm::Type *ProtocolnfABIPtrTy;

  // ProtocolListnfABITy - LLVM for struct _objc_protocol_list
  llvm::StructType *ProtocolListnfABITy;

  // ProtocolListnfABIPtrTy - LLVM for struct _objc_protocol_list*
  llvm::Type *ProtocolListnfABIPtrTy;

  // ClassnfABITy - LLVM for struct _class_t
  llvm::StructType *ClassnfABITy;

  // ClassnfABIPtrTy - LLVM for struct _class_t*
  llvm::Type *ClassnfABIPtrTy;

  // IvarnfABITy - LLVM for struct _ivar_t
  llvm::StructType *IvarnfABITy;

  // IvarListnfABITy - LLVM for struct _ivar_list_t
  llvm::StructType *IvarListnfABITy;

  // IvarListnfABIPtrTy = LLVM for struct _ivar_list_t*
  llvm::Type *IvarListnfABIPtrTy;

  // ClassRonfABITy - LLVM for struct _class_ro_t
  llvm::StructType *ClassRonfABITy;

  // ImpnfABITy - LLVM for id (*)(id, SEL, ...)
  llvm::Type *ImpnfABITy;

  // CategorynfABITy - LLVM for struct _category_t
  llvm::StructType *CategorynfABITy;

  // New types for nonfragile abi messaging.

  // MessageRefTy - LLVM for:
  // struct _message_ref_t {
  //   IMP messenger;
  //   SEL name;
  // };
  llvm::StructType *MessageRefTy;
  // MessageRefCTy - clang type for struct _message_ref_t
  QualType MessageRefCTy;

  // MessageRefPtrTy - LLVM for struct _message_ref_t*
  llvm::Type *MessageRefPtrTy;
  // MessageRefCPtrTy - clang type for struct _message_ref_t*
  QualType MessageRefCPtrTy;

  // SuperMessageRefTy - LLVM for:
  // struct _super_message_ref_t {
  //   SUPER_IMP messenger;
  //   SEL name;
  // };
  llvm::StructType *SuperMessageRefTy;

  // SuperMessageRefPtrTy - LLVM for struct _super_message_ref_t*
  llvm::Type *SuperMessageRefPtrTy;

  llvm::Constant *getMessageSendFixupFn() {
    // id objc_msgSend_fixup(id, struct message_ref_t*, ...)
    llvm::Type *params[] = { ObjectPtrTy, MessageRefPtrTy };
    return CGM.CreateRuntimeFunction(llvm::FunctionType::get(ObjectPtrTy,
                                                             params, true),
                                     "objc_msgSend_fixup");
  }

  llvm::Constant *getMessageSendFpretFixupFn() {
    // id objc_msgSend_fpret_fixup(id, struct message_ref_t*, ...)
    llvm::Type *params[] = { ObjectPtrTy, MessageRefPtrTy };
    return CGM.CreateRuntimeFunction(llvm::FunctionType::get(ObjectPtrTy,
                                                             params, true),
                                     "objc_msgSend_fpret_fixup");
  }

  llvm::Constant *getMessageSendStretFixupFn() {
    // id objc_msgSend_stret_fixup(id, struct message_ref_t*, ...)
    llvm::Type *params[] = { ObjectPtrTy, MessageRefPtrTy };
    return CGM.CreateRuntimeFunction(llvm::FunctionType::get(ObjectPtrTy,
                                                             params, true),
                                     "objc_msgSend_stret_fixup");
  }

  llvm::Constant *getMessageSendSuper2FixupFn() {
    // id objc_msgSendSuper2_fixup (struct objc_super *,
    //                              struct _super_message_ref_t*, ...)
    llvm::Type *params[] = { SuperPtrTy, SuperMessageRefPtrTy };
    return  CGM.CreateRuntimeFunction(llvm::FunctionType::get(ObjectPtrTy,
                                                              params, true),
                                      "objc_msgSendSuper2_fixup");
  }

  llvm::Constant *getMessageSendSuper2StretFixupFn() {
    // id objc_msgSendSuper2_stret_fixup(struct objc_super *,
    //                                   struct _super_message_ref_t*, ...)
    llvm::Type *params[] = { SuperPtrTy, SuperMessageRefPtrTy };
    return  CGM.CreateRuntimeFunction(llvm::FunctionType::get(ObjectPtrTy,
                                                              params, true),
                                      "objc_msgSendSuper2_stret_fixup");
  }

  llvm::Constant *getObjCEndCatchFn() {
    return CGM.CreateRuntimeFunction(llvm::FunctionType::get(CGM.VoidTy, false),
                                     "objc_end_catch");

  }

  llvm::Constant *getObjCBeginCatchFn() {
    llvm::Type *params[] = { Int8PtrTy };
    return CGM.CreateRuntimeFunction(llvm::FunctionType::get(Int8PtrTy,
                                                             params, false),
                                     "objc_begin_catch");
  }

  llvm::StructType *EHTypeTy;
  llvm::Type *EHTypePtrTy;
  
  ObjCNonFragileABITypesHelper(CodeGen::CodeGenModule &cgm);
};

class CGObjCCommonMac : public CodeGen::CGObjCRuntime {
public:
  class SKIP_SCAN {
  public:
    unsigned skip;
    unsigned scan;
    SKIP_SCAN(unsigned _skip = 0, unsigned _scan = 0)
      : skip(_skip), scan(_scan) {}
  };

  /// opcode for captured block variables layout 'instructions'.
  /// In the following descriptions, 'I' is the value of the immediate field.
  /// (field following the opcode).
  ///
  enum BLOCK_LAYOUT_OPCODE {
    /// An operator which affects how the following layout should be
    /// interpreted.
    ///   I == 0: Halt interpretation and treat everything else as
    ///           a non-pointer.  Note that this instruction is equal
    ///           to '\0'.
    ///   I != 0: Currently unused.
    BLOCK_LAYOUT_OPERATOR            = 0,
    
    /// The next I+1 bytes do not contain a value of object pointer type.
    /// Note that this can leave the stream unaligned, meaning that
    /// subsequent word-size instructions do not begin at a multiple of
    /// the pointer size.
    BLOCK_LAYOUT_NON_OBJECT_BYTES    = 1,
    
    /// The next I+1 words do not contain a value of object pointer type.
    /// This is simply an optimized version of BLOCK_LAYOUT_BYTES for
    /// when the required skip quantity is a multiple of the pointer size.
    BLOCK_LAYOUT_NON_OBJECT_WORDS    = 2,
    
    /// The next I+1 words are __strong pointers to Objective-C
    /// objects or blocks.
    BLOCK_LAYOUT_STRONG              = 3,
    
    /// The next I+1 words are pointers to __block variables.
    BLOCK_LAYOUT_BYREF               = 4,
    
    /// The next I+1 words are __weak pointers to Objective-C
    /// objects or blocks.
    BLOCK_LAYOUT_WEAK                = 5,
    
    /// The next I+1 words are __unsafe_unretained pointers to
    /// Objective-C objects or blocks.
    BLOCK_LAYOUT_UNRETAINED          = 6
    
    /// The next I+1 words are block or object pointers with some
    /// as-yet-unspecified ownership semantics.  If we add more
    /// flavors of ownership semantics, values will be taken from
    /// this range.
    ///
    /// This is included so that older tools can at least continue
    /// processing the layout past such things.
    //BLOCK_LAYOUT_OWNERSHIP_UNKNOWN = 7..10,
    
    /// All other opcodes are reserved.  Halt interpretation and
    /// treat everything else as opaque.
  };
 
  class RUN_SKIP {
  public:
    enum BLOCK_LAYOUT_OPCODE opcode;
    CharUnits block_var_bytepos;
    CharUnits block_var_size;
    RUN_SKIP(enum BLOCK_LAYOUT_OPCODE Opcode = BLOCK_LAYOUT_OPERATOR,
             CharUnits BytePos = CharUnits::Zero(),
             CharUnits Size = CharUnits::Zero())
    : opcode(Opcode), block_var_bytepos(BytePos),  block_var_size(Size) {}
    
    // Allow sorting based on byte pos.
    bool operator<(const RUN_SKIP &b) const {
      return block_var_bytepos < b.block_var_bytepos;
    }
  };
  
protected:
  llvm::LLVMContext &VMContext;
  // FIXME! May not be needing this after all.
  unsigned ObjCABI;

  // arc/mrr layout of captured block literal variables.
  SmallVector<RUN_SKIP, 16> RunSkipBlockVars;

  /// LazySymbols - Symbols to generate a lazy reference for. See
  /// DefinedSymbols and FinishModule().
  llvm::SetVector<IdentifierInfo*> LazySymbols;

  /// DefinedSymbols - External symbols which are defined by this
  /// module. The symbols in this list and LazySymbols are used to add
  /// special linker symbols which ensure that Objective-C modules are
  /// linked properly.
  llvm::SetVector<IdentifierInfo*> DefinedSymbols;

  /// ClassNames - uniqued class names.
  llvm::StringMap<llvm::GlobalVariable*> ClassNames;

  /// MethodVarNames - uniqued method variable names.
  llvm::DenseMap<Selector, llvm::GlobalVariable*> MethodVarNames;

  /// DefinedCategoryNames - list of category names in form Class_Category.
  llvm::SmallSetVector<std::string, 16> DefinedCategoryNames;

  /// MethodVarTypes - uniqued method type signatures. We have to use
  /// a StringMap here because have no other unique reference.
  llvm::StringMap<llvm::GlobalVariable*> MethodVarTypes;

  /// MethodDefinitions - map of methods which have been defined in
  /// this translation unit.
  llvm::DenseMap<const ObjCMethodDecl*, llvm::Function*> MethodDefinitions;

  /// PropertyNames - uniqued method variable names.
  llvm::DenseMap<IdentifierInfo*, llvm::GlobalVariable*> PropertyNames;

  /// ClassReferences - uniqued class references.
  llvm::DenseMap<IdentifierInfo*, llvm::GlobalVariable*> ClassReferences;

  /// SelectorReferences - uniqued selector references.
  llvm::DenseMap<Selector, llvm::GlobalVariable*> SelectorReferences;

  /// Protocols - Protocols for which an objc_protocol structure has
  /// been emitted. Forward declarations are handled by creating an
  /// empty structure whose initializer is filled in when/if defined.
  llvm::DenseMap<IdentifierInfo*, llvm::GlobalVariable*> Protocols;

  /// DefinedProtocols - Protocols which have actually been
  /// defined. We should not need this, see FIXME in GenerateProtocol.
  llvm::DenseSet<IdentifierInfo*> DefinedProtocols;

  /// DefinedClasses - List of defined classes.
  SmallVector<llvm::GlobalValue*, 16> DefinedClasses;
  
  /// ImplementedClasses - List of @implemented classes.
  SmallVector<const ObjCInterfaceDecl*, 16> ImplementedClasses;

  /// DefinedNonLazyClasses - List of defined "non-lazy" classes.
  SmallVector<llvm::GlobalValue*, 16> DefinedNonLazyClasses;

  /// DefinedCategories - List of defined categories.
  SmallVector<llvm::GlobalValue*, 16> DefinedCategories;

  /// DefinedNonLazyCategories - List of defined "non-lazy" categories.
  SmallVector<llvm::GlobalValue*, 16> DefinedNonLazyCategories;

  /// GetNameForMethod - Return a name for the given method.
  /// \param[out] NameOut - The return value.
  void GetNameForMethod(const ObjCMethodDecl *OMD,
                        const ObjCContainerDecl *CD,
                        SmallVectorImpl<char> &NameOut);

  /// GetMethodVarName - Return a unique constant for the given
  /// selector's name. The return value has type char *.
  llvm::Constant *GetMethodVarName(Selector Sel);
  llvm::Constant *GetMethodVarName(IdentifierInfo *Ident);

  /// GetMethodVarType - Return a unique constant for the given
  /// method's type encoding string. The return value has type char *.

  // FIXME: This is a horrible name.
  llvm::Constant *GetMethodVarType(const ObjCMethodDecl *D,
                                   bool Extended = false);
  llvm::Constant *GetMethodVarType(const FieldDecl *D);

  /// GetPropertyName - Return a unique constant for the given
  /// name. The return value has type char *.
  llvm::Constant *GetPropertyName(IdentifierInfo *Ident);

  // FIXME: This can be dropped once string functions are unified.
  llvm::Constant *GetPropertyTypeString(const ObjCPropertyDecl *PD,
                                        const Decl *Container);

  /// GetClassName - Return a unique constant for the given selector's
  /// runtime name (which may change via use of objc_runtime_name attribute on
  /// class or protocol definition. The return value has type char *.
  llvm::Constant *GetClassName(StringRef RuntimeName);

  llvm::Function *GetMethodDefinition(const ObjCMethodDecl *MD);

  /// BuildIvarLayout - Builds ivar layout bitmap for the class
  /// implementation for the __strong or __weak case.
  ///
  /// \param hasMRCWeakIvars - Whether we are compiling in MRC and there
  ///   are any weak ivars defined directly in the class.  Meaningless unless
  ///   building a weak layout.  Does not guarantee that the layout will
  ///   actually have any entries, because the ivar might be under-aligned.
  llvm::Constant *BuildIvarLayout(const ObjCImplementationDecl *OI,
                                  CharUnits beginOffset,
                                  CharUnits endOffset,
                                  bool forStrongLayout,
                                  bool hasMRCWeakIvars);

  llvm::Constant *BuildStrongIvarLayout(const ObjCImplementationDecl *OI,
                                        CharUnits beginOffset,
                                        CharUnits endOffset) {
    return BuildIvarLayout(OI, beginOffset, endOffset, true, false);
  }

  llvm::Constant *BuildWeakIvarLayout(const ObjCImplementationDecl *OI,
                                      CharUnits beginOffset,
                                      CharUnits endOffset,
                                      bool hasMRCWeakIvars) {
    return BuildIvarLayout(OI, beginOffset, endOffset, false, hasMRCWeakIvars);
  }
  
  Qualifiers::ObjCLifetime getBlockCaptureLifetime(QualType QT, bool ByrefLayout);
  
  void UpdateRunSkipBlockVars(bool IsByref,
                              Qualifiers::ObjCLifetime LifeTime,
                              CharUnits FieldOffset,
                              CharUnits FieldSize);
  
  void BuildRCBlockVarRecordLayout(const RecordType *RT,
                                   CharUnits BytePos, bool &HasUnion,
                                   bool ByrefLayout=false);
  
  void BuildRCRecordLayout(const llvm::StructLayout *RecLayout,
                           const RecordDecl *RD,
                           ArrayRef<const FieldDecl*> RecFields,
                           CharUnits BytePos, bool &HasUnion,
                           bool ByrefLayout);
  
  uint64_t InlineLayoutInstruction(SmallVectorImpl<unsigned char> &Layout);
  
  llvm::Constant *getBitmapBlockLayout(bool ComputeByrefLayout);
  
  /// GetIvarLayoutName - Returns a unique constant for the given
  /// ivar layout bitmap.
  llvm::Constant *GetIvarLayoutName(IdentifierInfo *Ident,
                                    const ObjCCommonTypesHelper &ObjCTypes);

  /// EmitPropertyList - Emit the given property list. The return
  /// value has type PropertyListPtrTy.
  llvm::Constant *EmitPropertyList(Twine Name,
                                   const Decl *Container,
                                   const ObjCContainerDecl *OCD,
                                   const ObjCCommonTypesHelper &ObjCTypes,
                                   bool IsClassProperty);

  /// EmitProtocolMethodTypes - Generate the array of extended method type 
  /// strings. The return value has type Int8PtrPtrTy.
  llvm::Constant *EmitProtocolMethodTypes(Twine Name, 
                                          ArrayRef<llvm::Constant*> MethodTypes,
                                       const ObjCCommonTypesHelper &ObjCTypes);

  /// PushProtocolProperties - Push protocol's property on the input stack.
  void PushProtocolProperties(
    llvm::SmallPtrSet<const IdentifierInfo*, 16> &PropertySet,
    SmallVectorImpl<llvm::Constant*> &Properties,
    const Decl *Container,
    const ObjCProtocolDecl *Proto,
    const ObjCCommonTypesHelper &ObjCTypes,
    bool IsClassProperty);

  /// GetProtocolRef - Return a reference to the internal protocol
  /// description, creating an empty one if it has not been
  /// defined. The return value has type ProtocolPtrTy.
  llvm::Constant *GetProtocolRef(const ObjCProtocolDecl *PD);

public:
  /// CreateMetadataVar - Create a global variable with internal
  /// linkage for use by the Objective-C runtime.
  ///
  /// This is a convenience wrapper which not only creates the
  /// variable, but also sets the section and alignment and adds the
  /// global to the "llvm.used" list.
  ///
  /// \param Name - The variable name.
  /// \param Init - The variable initializer; this is also used to
  /// define the type of the variable.
  /// \param Section - The section the variable should go into, or empty.
  /// \param Align - The alignment for the variable, or 0.
  /// \param AddToUsed - Whether the variable should be added to
  /// "llvm.used".
  llvm::GlobalVariable *CreateMetadataVar(Twine Name, llvm::Constant *Init,
                                          StringRef Section, CharUnits Align,
                                          bool AddToUsed);

protected:
  CodeGen::RValue EmitMessageSend(CodeGen::CodeGenFunction &CGF,
                                  ReturnValueSlot Return,
                                  QualType ResultType,
                                  llvm::Value *Sel,
                                  llvm::Value *Arg0,
                                  QualType Arg0Ty,
                                  bool IsSuper,
                                  const CallArgList &CallArgs,
                                  const ObjCMethodDecl *OMD,
                                  const ObjCInterfaceDecl *ClassReceiver,
                                  const ObjCCommonTypesHelper &ObjCTypes);

  /// EmitImageInfo - Emit the image info marker used to encode some module
  /// level information.
  void EmitImageInfo();

public:
  CGObjCCommonMac(CodeGen::CodeGenModule &cgm) :
    CGObjCRuntime(cgm), VMContext(cgm.getLLVMContext()) { }

  bool isNonFragileABI() const {
    return ObjCABI == 2;
  }

  ConstantAddress GenerateConstantString(const StringLiteral *SL) override;

  llvm::Function *GenerateMethod(const ObjCMethodDecl *OMD,
                                 const ObjCContainerDecl *CD=nullptr) override;

  void GenerateProtocol(const ObjCProtocolDecl *PD) override;

  /// GetOrEmitProtocol - Get the protocol object for the given
  /// declaration, emitting it if necessary. The return value has type
  /// ProtocolPtrTy.
  virtual llvm::Constant *GetOrEmitProtocol(const ObjCProtocolDecl *PD)=0;

  /// GetOrEmitProtocolRef - Get a forward reference to the protocol
  /// object for the given declaration, emitting it if needed. These
  /// forward references will be filled in with empty bodies if no
  /// definition is seen. The return value has type ProtocolPtrTy.
  virtual llvm::Constant *GetOrEmitProtocolRef(const ObjCProtocolDecl *PD)=0;
  llvm::Constant *BuildGCBlockLayout(CodeGen::CodeGenModule &CGM,
                                     const CGBlockInfo &blockInfo) override;
  llvm::Constant *BuildRCBlockLayout(CodeGen::CodeGenModule &CGM,
                                     const CGBlockInfo &blockInfo) override;

  llvm::Constant *BuildByrefLayout(CodeGen::CodeGenModule &CGM,
                                   QualType T) override;
};

class CGObjCMac : public CGObjCCommonMac {
private:
  ObjCTypesHelper ObjCTypes;

  /// EmitModuleInfo - Another marker encoding module level
  /// information.
  void EmitModuleInfo();

  /// EmitModuleSymols - Emit module symbols, the list of defined
  /// classes and categories. The result has type SymtabPtrTy.
  llvm::Constant *EmitModuleSymbols();

  /// FinishModule - Write out global data structures at the end of
  /// processing a translation unit.
  void FinishModule();

  /// EmitClassExtension - Generate the class extension structure used
  /// to store the weak ivar layout and properties. The return value
  /// has type ClassExtensionPtrTy.
  llvm::Constant *EmitClassExtension(const ObjCImplementationDecl *ID,
                                     CharUnits instanceSize,
                                     bool hasMRCWeakIvars,
                                     bool isClassProperty);

  /// EmitClassRef - Return a Value*, of type ObjCTypes.ClassPtrTy,
  /// for the given class.
  llvm::Value *EmitClassRef(CodeGenFunction &CGF,
                            const ObjCInterfaceDecl *ID);
  
  llvm::Value *EmitClassRefFromId(CodeGenFunction &CGF,
                                  IdentifierInfo *II);

  llvm::Value *EmitNSAutoreleasePoolClassRef(CodeGenFunction &CGF) override;

  /// EmitSuperClassRef - Emits reference to class's main metadata class.
  llvm::Value *EmitSuperClassRef(const ObjCInterfaceDecl *ID);

  /// EmitIvarList - Emit the ivar list for the given
  /// implementation. If ForClass is true the list of class ivars
  /// (i.e. metaclass ivars) is emitted, otherwise the list of
  /// interface ivars will be emitted. The return value has type
  /// IvarListPtrTy.
  llvm::Constant *EmitIvarList(const ObjCImplementationDecl *ID,
                               bool ForClass);

  /// EmitMetaClass - Emit a forward reference to the class structure
  /// for the metaclass of the given interface. The return value has
  /// type ClassPtrTy.
  llvm::Constant *EmitMetaClassRef(const ObjCInterfaceDecl *ID);

  /// EmitMetaClass - Emit a class structure for the metaclass of the
  /// given implementation. The return value has type ClassPtrTy.
  llvm::Constant *EmitMetaClass(const ObjCImplementationDecl *ID,
                                llvm::Constant *Protocols,
                                ArrayRef<llvm::Constant*> Methods);

  llvm::Constant *GetMethodConstant(const ObjCMethodDecl *MD);

  llvm::Constant *GetMethodDescriptionConstant(const ObjCMethodDecl *MD);

  /// EmitMethodList - Emit the method list for the given
  /// implementation. The return value has type MethodListPtrTy.
  llvm::Constant *EmitMethodList(Twine Name,
                                 const char *Section,
                                 ArrayRef<llvm::Constant*> Methods);

  /// EmitMethodDescList - Emit a method description list for a list of
  /// method declarations.
  ///  - TypeName: The name for the type containing the methods.
  ///  - IsProtocol: True iff these methods are for a protocol.
  ///  - ClassMethds: True iff these are class methods.
  ///  - Required: When true, only "required" methods are
  ///    listed. Similarly, when false only "optional" methods are
  ///    listed. For classes this should always be true.
  ///  - begin, end: The method list to output.
  ///
  /// The return value has type MethodDescriptionListPtrTy.
  llvm::Constant *EmitMethodDescList(Twine Name,
                                     const char *Section,
                                     ArrayRef<llvm::Constant*> Methods);

  /// GetOrEmitProtocol - Get the protocol object for the given
  /// declaration, emitting it if necessary. The return value has type
  /// ProtocolPtrTy.
  llvm::Constant *GetOrEmitProtocol(const ObjCProtocolDecl *PD) override;

  /// GetOrEmitProtocolRef - Get a forward reference to the protocol
  /// object for the given declaration, emitting it if needed. These
  /// forward references will be filled in with empty bodies if no
  /// definition is seen. The return value has type ProtocolPtrTy.
  llvm::Constant *GetOrEmitProtocolRef(const ObjCProtocolDecl *PD) override;

  /// EmitProtocolExtension - Generate the protocol extension
  /// structure used to store optional instance and class methods, and
  /// protocol properties. The return value has type
  /// ProtocolExtensionPtrTy.
  llvm::Constant *
  EmitProtocolExtension(const ObjCProtocolDecl *PD,
                        ArrayRef<llvm::Constant*> OptInstanceMethods,
                        ArrayRef<llvm::Constant*> OptClassMethods,
                        ArrayRef<llvm::Constant*> MethodTypesExt);

  /// EmitProtocolList - Generate the list of referenced
  /// protocols. The return value has type ProtocolListPtrTy.
  llvm::Constant *EmitProtocolList(Twine Name,
                                   ObjCProtocolDecl::protocol_iterator begin,
                                   ObjCProtocolDecl::protocol_iterator end);

  /// EmitSelector - Return a Value*, of type ObjCTypes.SelectorPtrTy,
  /// for the given selector.
  llvm::Value *EmitSelector(CodeGenFunction &CGF, Selector Sel);
  Address EmitSelectorAddr(CodeGenFunction &CGF, Selector Sel);

public:
  CGObjCMac(CodeGen::CodeGenModule &cgm);

  llvm::Function *ModuleInitFunction() override;

  CodeGen::RValue GenerateMessageSend(CodeGen::CodeGenFunction &CGF,
                                      ReturnValueSlot Return,
                                      QualType ResultType,
                                      Selector Sel, llvm::Value *Receiver,
                                      const CallArgList &CallArgs,
                                      const ObjCInterfaceDecl *Class,
                                      const ObjCMethodDecl *Method) override;

  CodeGen::RValue
  GenerateMessageSendSuper(CodeGen::CodeGenFunction &CGF,
                           ReturnValueSlot Return, QualType ResultType,
                           Selector Sel, const ObjCInterfaceDecl *Class,
                           bool isCategoryImpl, llvm::Value *Receiver,
                           bool IsClassMessage, const CallArgList &CallArgs,
                           const ObjCMethodDecl *Method) override;

  llvm::Value *GetClass(CodeGenFunction &CGF,
                        const ObjCInterfaceDecl *ID) override;

  llvm::Value *GetSelector(CodeGenFunction &CGF, Selector Sel) override;
  Address GetAddrOfSelector(CodeGenFunction &CGF, Selector Sel) override;

  /// The NeXT/Apple runtimes do not support typed selectors; just emit an
  /// untyped one.
  llvm::Value *GetSelector(CodeGenFunction &CGF,
                           const ObjCMethodDecl *Method) override;

  llvm::Constant *GetEHType(QualType T) override;

  void GenerateCategory(const ObjCCategoryImplDecl *CMD) override;

  void GenerateClass(const ObjCImplementationDecl *ClassDecl) override;

  void RegisterAlias(const ObjCCompatibleAliasDecl *OAD) override {}

  llvm::Value *GenerateProtocolRef(CodeGenFunction &CGF,
                                   const ObjCProtocolDecl *PD) override;

  llvm::Constant *GetPropertyGetFunction() override;
  llvm::Constant *GetPropertySetFunction() override;
  llvm::Constant *GetOptimizedPropertySetFunction(bool atomic,
                                                  bool copy) override;
  llvm::Constant *GetGetStructFunction() override;
  llvm::Constant *GetSetStructFunction() override;
  llvm::Constant *GetCppAtomicObjectGetFunction() override;
  llvm::Constant *GetCppAtomicObjectSetFunction() override;
  llvm::Constant *EnumerationMutationFunction() override;

  void EmitTryStmt(CodeGen::CodeGenFunction &CGF,
                   const ObjCAtTryStmt &S) override;
  void EmitSynchronizedStmt(CodeGen::CodeGenFunction &CGF,
                            const ObjCAtSynchronizedStmt &S) override;
  void EmitTryOrSynchronizedStmt(CodeGen::CodeGenFunction &CGF, const Stmt &S);
  void EmitThrowStmt(CodeGen::CodeGenFunction &CGF, const ObjCAtThrowStmt &S,
                     bool ClearInsertionPoint=true) override;
  llvm::Value * EmitObjCWeakRead(CodeGen::CodeGenFunction &CGF,
                                 Address AddrWeakObj) override;
  void EmitObjCWeakAssign(CodeGen::CodeGenFunction &CGF,
                          llvm::Value *src, Address dst) override;
  void EmitObjCGlobalAssign(CodeGen::CodeGenFunction &CGF,
                            llvm::Value *src, Address dest,
                            bool threadlocal = false) override;
  void EmitObjCIvarAssign(CodeGen::CodeGenFunction &CGF,
                          llvm::Value *src, Address dest,
                          llvm::Value *ivarOffset) override;
  void EmitObjCStrongCastAssign(CodeGen::CodeGenFunction &CGF,
                                llvm::Value *src, Address dest) override;
  void EmitGCMemmoveCollectable(CodeGen::CodeGenFunction &CGF,
                                Address dest, Address src,
                                llvm::Value *size) override;

  LValue EmitObjCValueForIvar(CodeGen::CodeGenFunction &CGF, QualType ObjectTy,
                              llvm::Value *BaseValue, const ObjCIvarDecl *Ivar,
                              unsigned CVRQualifiers) override;
  llvm::Value *EmitIvarOffset(CodeGen::CodeGenFunction &CGF,
                              const ObjCInterfaceDecl *Interface,
                              const ObjCIvarDecl *Ivar) override;

  /// GetClassGlobal - Return the global variable for the Objective-C
  /// class of the given name.
<<<<<<< HEAD
  llvm::Constant *GetClassGlobal(const std::string &Name,
                                 bool ForDefinition,
                                 bool Weak) override {
=======
  llvm::GlobalVariable *GetClassGlobal(StringRef Name,
                                       bool Weak = false) override {
>>>>>>> c143b104
    llvm_unreachable("CGObjCMac::GetClassGlobal");
  }
};

class CGObjCNonFragileABIMac : public CGObjCCommonMac {
private:
  ObjCNonFragileABITypesHelper ObjCTypes;
  llvm::GlobalVariable* ObjCEmptyCacheVar;
  llvm::GlobalVariable* ObjCEmptyVtableVar;

  /// SuperClassReferences - uniqued super class references.
  llvm::DenseMap<IdentifierInfo*, llvm::GlobalVariable*> SuperClassReferences;

  /// MetaClassReferences - uniqued meta class references.
  llvm::DenseMap<IdentifierInfo*, llvm::GlobalVariable*> MetaClassReferences;

  /// EHTypeReferences - uniqued class ehtype references.
  llvm::DenseMap<IdentifierInfo*, llvm::GlobalVariable*> EHTypeReferences;

  /// VTableDispatchMethods - List of methods for which we generate
  /// vtable-based message dispatch.
  llvm::DenseSet<Selector> VTableDispatchMethods;

  /// DefinedMetaClasses - List of defined meta-classes.
  std::vector<llvm::GlobalValue*> DefinedMetaClasses;
  
  /// isVTableDispatchedSelector - Returns true if SEL is a
  /// vtable-based selector.
  bool isVTableDispatchedSelector(Selector Sel);

  /// FinishNonFragileABIModule - Write out global data structures at the end of
  /// processing a translation unit.
  void FinishNonFragileABIModule();

  /// AddModuleClassList - Add the given list of class pointers to the
  /// module with the provided symbol and section names.
  void AddModuleClassList(ArrayRef<llvm::GlobalValue*> Container,
                          const char *SymbolName,
                          const char *SectionName);

  llvm::GlobalVariable * BuildClassRoTInitializer(unsigned flags,
                                              unsigned InstanceStart,
                                              unsigned InstanceSize,
                                              const ObjCImplementationDecl *ID);
  llvm::GlobalVariable * BuildClassMetaData(const std::string &ClassName,
                                            llvm::Constant *IsAGV,
                                            llvm::Constant *SuperClassGV,
                                            llvm::Constant *ClassRoGV,
                                            bool HiddenVisibility,
                                            bool Weak);

  llvm::Constant *GetMethodConstant(const ObjCMethodDecl *MD);

  llvm::Constant *GetMethodDescriptionConstant(const ObjCMethodDecl *MD);

  /// EmitMethodList - Emit the method list for the given
  /// implementation. The return value has type MethodListnfABITy.
  llvm::Constant *EmitMethodList(Twine Name,
                                 const char *Section,
                                 ArrayRef<llvm::Constant*> Methods);
  /// EmitIvarList - Emit the ivar list for the given
  /// implementation. If ForClass is true the list of class ivars
  /// (i.e. metaclass ivars) is emitted, otherwise the list of
  /// interface ivars will be emitted. The return value has type
  /// IvarListnfABIPtrTy.
  llvm::Constant *EmitIvarList(const ObjCImplementationDecl *ID);

  llvm::Constant *EmitIvarOffsetVar(const ObjCInterfaceDecl *ID,
                                    const ObjCIvarDecl *Ivar,
                                    unsigned long int offset);

  /// GetOrEmitProtocol - Get the protocol object for the given
  /// declaration, emitting it if necessary. The return value has type
  /// ProtocolPtrTy.
  llvm::Constant *GetOrEmitProtocol(const ObjCProtocolDecl *PD) override;

  /// GetOrEmitProtocolRef - Get a forward reference to the protocol
  /// object for the given declaration, emitting it if needed. These
  /// forward references will be filled in with empty bodies if no
  /// definition is seen. The return value has type ProtocolPtrTy.
  llvm::Constant *GetOrEmitProtocolRef(const ObjCProtocolDecl *PD) override;

  /// EmitProtocolList - Generate the list of referenced
  /// protocols. The return value has type ProtocolListPtrTy.
  llvm::Constant *EmitProtocolList(Twine Name,
                                   ObjCProtocolDecl::protocol_iterator begin,
                                   ObjCProtocolDecl::protocol_iterator end);

  CodeGen::RValue EmitVTableMessageSend(CodeGen::CodeGenFunction &CGF,
                                        ReturnValueSlot Return,
                                        QualType ResultType,
                                        Selector Sel,
                                        llvm::Value *Receiver,
                                        QualType Arg0Ty,
                                        bool IsSuper,
                                        const CallArgList &CallArgs,
                                        const ObjCMethodDecl *Method);
  
  /// GetClassGlobal - Return the global variable for the Objective-C
  /// class of the given name.
<<<<<<< HEAD
  llvm::Constant *GetClassGlobal(const std::string &Name,
                                 bool ForDefinition,
                                 bool Weak) override;
=======
  llvm::GlobalVariable *GetClassGlobal(StringRef Name,
                                       bool Weak = false) override;
>>>>>>> c143b104

  /// EmitClassRef - Return a Value*, of type ObjCTypes.ClassPtrTy,
  /// for the given class reference.
  llvm::Value *EmitClassRef(CodeGenFunction &CGF,
                            const ObjCInterfaceDecl *ID);
  
  llvm::Value *EmitClassRefFromId(CodeGenFunction &CGF,
                                  IdentifierInfo *II, bool Weak,
                                  const ObjCInterfaceDecl *ID);

  llvm::Value *EmitNSAutoreleasePoolClassRef(CodeGenFunction &CGF) override;

  /// EmitSuperClassRef - Return a Value*, of type ObjCTypes.ClassPtrTy,
  /// for the given super class reference.
  llvm::Value *EmitSuperClassRef(CodeGenFunction &CGF,
                                 const ObjCInterfaceDecl *ID);

  /// EmitMetaClassRef - Return a Value * of the address of _class_t
  /// meta-data
  llvm::Value *EmitMetaClassRef(CodeGenFunction &CGF,
                                const ObjCInterfaceDecl *ID, bool Weak);

  /// ObjCIvarOffsetVariable - Returns the ivar offset variable for
  /// the given ivar.
  ///
  llvm::GlobalVariable * ObjCIvarOffsetVariable(
    const ObjCInterfaceDecl *ID,
    const ObjCIvarDecl *Ivar);

  /// EmitSelector - Return a Value*, of type ObjCTypes.SelectorPtrTy,
  /// for the given selector.
  llvm::Value *EmitSelector(CodeGenFunction &CGF, Selector Sel);
  Address EmitSelectorAddr(CodeGenFunction &CGF, Selector Sel);

  /// GetInterfaceEHType - Get the cached ehtype for the given Objective-C
  /// interface. The return value has type EHTypePtrTy.
  llvm::Constant *GetInterfaceEHType(const ObjCInterfaceDecl *ID,
                                  bool ForDefinition);

  const char *getMetaclassSymbolPrefix() const {
    return "OBJC_METACLASS_$_";
  }

  const char *getClassSymbolPrefix() const {
    return "OBJC_CLASS_$_";
  }

  void GetClassSizeInfo(const ObjCImplementationDecl *OID,
                        uint32_t &InstanceStart,
                        uint32_t &InstanceSize);

  // Shamelessly stolen from Analysis/CFRefCount.cpp
  Selector GetNullarySelector(const char* name) const {
    IdentifierInfo* II = &CGM.getContext().Idents.get(name);
    return CGM.getContext().Selectors.getSelector(0, &II);
  }

  Selector GetUnarySelector(const char* name) const {
    IdentifierInfo* II = &CGM.getContext().Idents.get(name);
    return CGM.getContext().Selectors.getSelector(1, &II);
  }

  /// ImplementationIsNonLazy - Check whether the given category or
  /// class implementation is "non-lazy".
  bool ImplementationIsNonLazy(const ObjCImplDecl *OD) const;

  bool IsIvarOffsetKnownIdempotent(const CodeGen::CodeGenFunction &CGF,
                                   const ObjCIvarDecl *IV) {
    // Annotate the load as an invariant load iff inside an instance method
    // and ivar belongs to instance method's class and one of its super class.
    // This check is needed because the ivar offset is a lazily
    // initialised value that may depend on objc_msgSend to perform a fixup on
    // the first message dispatch.
    //
    // An additional opportunity to mark the load as invariant arises when the
    // base of the ivar access is a parameter to an Objective C method.
    // However, because the parameters are not available in the current
    // interface, we cannot perform this check.
    if (const ObjCMethodDecl *MD =
          dyn_cast_or_null<ObjCMethodDecl>(CGF.CurFuncDecl))
      if (MD->isInstanceMethod())
        if (const ObjCInterfaceDecl *ID = MD->getClassInterface())
          return IV->getContainingInterface()->isSuperClassOf(ID);
    return false;
  }

public:
  CGObjCNonFragileABIMac(CodeGen::CodeGenModule &cgm);
  // FIXME. All stubs for now!
  llvm::Function *ModuleInitFunction() override;

  CodeGen::RValue GenerateMessageSend(CodeGen::CodeGenFunction &CGF,
                                      ReturnValueSlot Return,
                                      QualType ResultType, Selector Sel,
                                      llvm::Value *Receiver,
                                      const CallArgList &CallArgs,
                                      const ObjCInterfaceDecl *Class,
                                      const ObjCMethodDecl *Method) override;

  CodeGen::RValue
  GenerateMessageSendSuper(CodeGen::CodeGenFunction &CGF,
                           ReturnValueSlot Return, QualType ResultType,
                           Selector Sel, const ObjCInterfaceDecl *Class,
                           bool isCategoryImpl, llvm::Value *Receiver,
                           bool IsClassMessage, const CallArgList &CallArgs,
                           const ObjCMethodDecl *Method) override;

  llvm::Value *GetClass(CodeGenFunction &CGF,
                        const ObjCInterfaceDecl *ID) override;

  llvm::Value *GetSelector(CodeGenFunction &CGF, Selector Sel) override
    { return EmitSelector(CGF, Sel); }
  Address GetAddrOfSelector(CodeGenFunction &CGF, Selector Sel) override
    { return EmitSelectorAddr(CGF, Sel); }

  /// The NeXT/Apple runtimes do not support typed selectors; just emit an
  /// untyped one.
  llvm::Value *GetSelector(CodeGenFunction &CGF,
                           const ObjCMethodDecl *Method) override
    { return EmitSelector(CGF, Method->getSelector()); }

  void GenerateCategory(const ObjCCategoryImplDecl *CMD) override;

  void GenerateClass(const ObjCImplementationDecl *ClassDecl) override;

  void RegisterAlias(const ObjCCompatibleAliasDecl *OAD) override {}

  llvm::Value *GenerateProtocolRef(CodeGenFunction &CGF,
                                   const ObjCProtocolDecl *PD) override;

  llvm::Constant *GetEHType(QualType T) override;

  llvm::Constant *GetPropertyGetFunction() override {
    return ObjCTypes.getGetPropertyFn();
  }
  llvm::Constant *GetPropertySetFunction() override {
    return ObjCTypes.getSetPropertyFn();
  }

  llvm::Constant *GetOptimizedPropertySetFunction(bool atomic,
                                                  bool copy) override {
    return ObjCTypes.getOptimizedSetPropertyFn(atomic, copy);
  }

  llvm::Constant *GetSetStructFunction() override {
    return ObjCTypes.getCopyStructFn();
  }

  llvm::Constant *GetGetStructFunction() override {
    return ObjCTypes.getCopyStructFn();
  }

  llvm::Constant *GetCppAtomicObjectSetFunction() override {
    return ObjCTypes.getCppAtomicObjectFunction();
  }

  llvm::Constant *GetCppAtomicObjectGetFunction() override {
    return ObjCTypes.getCppAtomicObjectFunction();
  }

  llvm::Constant *EnumerationMutationFunction() override {
    return ObjCTypes.getEnumerationMutationFn();
  }

  void EmitTryStmt(CodeGen::CodeGenFunction &CGF,
                   const ObjCAtTryStmt &S) override;
  void EmitSynchronizedStmt(CodeGen::CodeGenFunction &CGF,
                            const ObjCAtSynchronizedStmt &S) override;
  void EmitThrowStmt(CodeGen::CodeGenFunction &CGF, const ObjCAtThrowStmt &S,
                     bool ClearInsertionPoint=true) override;
  llvm::Value * EmitObjCWeakRead(CodeGen::CodeGenFunction &CGF,
                                 Address AddrWeakObj) override;
  void EmitObjCWeakAssign(CodeGen::CodeGenFunction &CGF,
                          llvm::Value *src, Address edst) override;
  void EmitObjCGlobalAssign(CodeGen::CodeGenFunction &CGF,
                            llvm::Value *src, Address dest,
                            bool threadlocal = false) override;
  void EmitObjCIvarAssign(CodeGen::CodeGenFunction &CGF,
                          llvm::Value *src, Address dest,
                          llvm::Value *ivarOffset) override;
  void EmitObjCStrongCastAssign(CodeGen::CodeGenFunction &CGF,
                                llvm::Value *src, Address dest) override;
  void EmitGCMemmoveCollectable(CodeGen::CodeGenFunction &CGF,
                                Address dest, Address src,
                                llvm::Value *size) override;
  LValue EmitObjCValueForIvar(CodeGen::CodeGenFunction &CGF, QualType ObjectTy,
                              llvm::Value *BaseValue, const ObjCIvarDecl *Ivar,
                              unsigned CVRQualifiers) override;
  llvm::Value *EmitIvarOffset(CodeGen::CodeGenFunction &CGF,
                              const ObjCInterfaceDecl *Interface,
                              const ObjCIvarDecl *Ivar) override;
};

/// A helper class for performing the null-initialization of a return
/// value.
struct NullReturnState {
  llvm::BasicBlock *NullBB;
  NullReturnState() : NullBB(nullptr) {}

  /// Perform a null-check of the given receiver.
  void init(CodeGenFunction &CGF, llvm::Value *receiver) {
    // Make blocks for the null-receiver and call edges.
    NullBB = CGF.createBasicBlock("msgSend.null-receiver");
    llvm::BasicBlock *callBB = CGF.createBasicBlock("msgSend.call");

    // Check for a null receiver and, if there is one, jump to the
    // null-receiver block.  There's no point in trying to avoid it:
    // we're always going to put *something* there, because otherwise
    // we shouldn't have done this null-check in the first place.
    llvm::Value *isNull = CGF.Builder.CreateIsNull(receiver);
    CGF.Builder.CreateCondBr(isNull, NullBB, callBB);

    // Otherwise, start performing the call.
    CGF.EmitBlock(callBB);
  }

  /// Complete the null-return operation.  It is valid to call this
  /// regardless of whether 'init' has been called.
  RValue complete(CodeGenFunction &CGF, RValue result, QualType resultType,
                  const CallArgList &CallArgs,
                  const ObjCMethodDecl *Method) {
    // If we never had to do a null-check, just use the raw result.
    if (!NullBB) return result;

    // The continuation block.  This will be left null if we don't have an
    // IP, which can happen if the method we're calling is marked noreturn.
    llvm::BasicBlock *contBB = nullptr;

    // Finish the call path.
    llvm::BasicBlock *callBB = CGF.Builder.GetInsertBlock();
    if (callBB) {
      contBB = CGF.createBasicBlock("msgSend.cont");
      CGF.Builder.CreateBr(contBB);
    }

    // Okay, start emitting the null-receiver block.
    CGF.EmitBlock(NullBB);
    
    // Release any consumed arguments we've got.
    if (Method) {
      CallArgList::const_iterator I = CallArgs.begin();
      for (ObjCMethodDecl::param_const_iterator i = Method->param_begin(),
           e = Method->param_end(); i != e; ++i, ++I) {
        const ParmVarDecl *ParamDecl = (*i);
        if (ParamDecl->hasAttr<NSConsumedAttr>()) {
          RValue RV = I->RV;
          assert(RV.isScalar() && 
                 "NullReturnState::complete - arg not on object");
          CGF.EmitARCRelease(RV.getScalarVal(), ARCImpreciseLifetime);
        }
      }
    }

    // The phi code below assumes that we haven't needed any control flow yet.
    assert(CGF.Builder.GetInsertBlock() == NullBB);

    // If we've got a void return, just jump to the continuation block.
    if (result.isScalar() && resultType->isVoidType()) {
      // No jumps required if the message-send was noreturn.
      if (contBB) CGF.EmitBlock(contBB);
      return result;
    }

    // If we've got a scalar return, build a phi.
    if (result.isScalar()) {
      // Derive the null-initialization value.
      llvm::Constant *null = CGF.CGM.EmitNullConstant(resultType);

      // If no join is necessary, just flow out.
      if (!contBB) return RValue::get(null);

      // Otherwise, build a phi.
      CGF.EmitBlock(contBB);
      llvm::PHINode *phi = CGF.Builder.CreatePHI(null->getType(), 2);
      phi->addIncoming(result.getScalarVal(), callBB);
      phi->addIncoming(null, NullBB);
      return RValue::get(phi);
    }

    // If we've got an aggregate return, null the buffer out.
    // FIXME: maybe we should be doing things differently for all the
    // cases where the ABI has us returning (1) non-agg values in
    // memory or (2) agg values in registers.
    if (result.isAggregate()) {
      assert(result.isAggregate() && "null init of non-aggregate result?");
      CGF.EmitNullInitialization(result.getAggregateAddress(), resultType);
      if (contBB) CGF.EmitBlock(contBB);
      return result;
    }

    // Complex types.
    CGF.EmitBlock(contBB);
    CodeGenFunction::ComplexPairTy callResult = result.getComplexVal();

    // Find the scalar type and its zero value.
    llvm::Type *scalarTy = callResult.first->getType();
    llvm::Constant *scalarZero = llvm::Constant::getNullValue(scalarTy);

    // Build phis for both coordinates.
    llvm::PHINode *real = CGF.Builder.CreatePHI(scalarTy, 2);
    real->addIncoming(callResult.first, callBB);
    real->addIncoming(scalarZero, NullBB);
    llvm::PHINode *imag = CGF.Builder.CreatePHI(scalarTy, 2);
    imag->addIncoming(callResult.second, callBB);
    imag->addIncoming(scalarZero, NullBB);
    return RValue::getComplex(real, imag);
  }
};

} // end anonymous namespace

/* *** Helper Functions *** */

/// getConstantGEP() - Help routine to construct simple GEPs.
static llvm::Constant *getConstantGEP(llvm::LLVMContext &VMContext,
                                      llvm::GlobalVariable *C, unsigned idx0,
                                      unsigned idx1) {
  llvm::Value *Idxs[] = {
    llvm::ConstantInt::get(llvm::Type::getInt32Ty(VMContext), idx0),
    llvm::ConstantInt::get(llvm::Type::getInt32Ty(VMContext), idx1)
  };
  return llvm::ConstantExpr::getGetElementPtr(C->getValueType(), C, Idxs);
}

/// hasObjCExceptionAttribute - Return true if this class or any super
/// class has the __objc_exception__ attribute.
static bool hasObjCExceptionAttribute(ASTContext &Context,
                                      const ObjCInterfaceDecl *OID) {
  if (OID->hasAttr<ObjCExceptionAttr>())
    return true;
  if (const ObjCInterfaceDecl *Super = OID->getSuperClass())
    return hasObjCExceptionAttribute(Context, Super);
  return false;
}

/* *** CGObjCMac Public Interface *** */

CGObjCMac::CGObjCMac(CodeGen::CodeGenModule &cgm) : CGObjCCommonMac(cgm),
                                                    ObjCTypes(cgm) {
  ObjCABI = 1;
  EmitImageInfo();
}

/// GetClass - Return a reference to the class for the given interface
/// decl.
llvm::Value *CGObjCMac::GetClass(CodeGenFunction &CGF,
                                 const ObjCInterfaceDecl *ID) {
  return EmitClassRef(CGF, ID);
}

/// GetSelector - Return the pointer to the unique'd string for this selector.
llvm::Value *CGObjCMac::GetSelector(CodeGenFunction &CGF, Selector Sel) {
  return EmitSelector(CGF, Sel);
}
Address CGObjCMac::GetAddrOfSelector(CodeGenFunction &CGF, Selector Sel) {
  return EmitSelectorAddr(CGF, Sel);
}
llvm::Value *CGObjCMac::GetSelector(CodeGenFunction &CGF, const ObjCMethodDecl
                                    *Method) {
  return EmitSelector(CGF, Method->getSelector());
}

llvm::Constant *CGObjCMac::GetEHType(QualType T) {
  if (T->isObjCIdType() ||
      T->isObjCQualifiedIdType()) {
    return CGM.GetAddrOfRTTIDescriptor(
              CGM.getContext().getObjCIdRedefinitionType(), /*ForEH=*/true);
  }
  if (T->isObjCClassType() ||
      T->isObjCQualifiedClassType()) {
    return CGM.GetAddrOfRTTIDescriptor(
             CGM.getContext().getObjCClassRedefinitionType(), /*ForEH=*/true);
  }
  if (T->isObjCObjectPointerType())
    return CGM.GetAddrOfRTTIDescriptor(T,  /*ForEH=*/true);
  
  llvm_unreachable("asking for catch type for ObjC type in fragile runtime");
}

/// Generate a constant CFString object.
/*
  struct __builtin_CFString {
  const int *isa; // point to __CFConstantStringClassReference
  int flags;
  const char *str;
  long length;
  };
*/

/// or Generate a constant NSString object.
/*
   struct __builtin_NSString {
     const int *isa; // point to __NSConstantStringClassReference
     const char *str;
     unsigned int length;
   };
*/

ConstantAddress CGObjCCommonMac::GenerateConstantString(
  const StringLiteral *SL) {
  return (CGM.getLangOpts().NoConstantCFStrings == 0 ? 
          CGM.GetAddrOfConstantCFString(SL) :
          CGM.GetAddrOfConstantString(SL));
}

enum {
  kCFTaggedObjectID_Integer = (1 << 1) + 1
};

/// Generates a message send where the super is the receiver.  This is
/// a message send to self with special delivery semantics indicating
/// which class's method should be called.
CodeGen::RValue
CGObjCMac::GenerateMessageSendSuper(CodeGen::CodeGenFunction &CGF,
                                    ReturnValueSlot Return,
                                    QualType ResultType,
                                    Selector Sel,
                                    const ObjCInterfaceDecl *Class,
                                    bool isCategoryImpl,
                                    llvm::Value *Receiver,
                                    bool IsClassMessage,
                                    const CodeGen::CallArgList &CallArgs,
                                    const ObjCMethodDecl *Method) {
  // Create and init a super structure; this is a (receiver, class)
  // pair we will pass to objc_msgSendSuper.
  Address ObjCSuper =
    CGF.CreateTempAlloca(ObjCTypes.SuperTy, CGF.getPointerAlign(),
                         "objc_super");
  llvm::Value *ReceiverAsObject =
    CGF.Builder.CreateBitCast(Receiver, ObjCTypes.ObjectPtrTy);
  CGF.Builder.CreateStore(
      ReceiverAsObject,
      CGF.Builder.CreateStructGEP(ObjCSuper, 0, CharUnits::Zero()));

  // If this is a class message the metaclass is passed as the target.
  llvm::Value *Target;
  if (IsClassMessage) {
    if (isCategoryImpl) {
      // Message sent to 'super' in a class method defined in a category
      // implementation requires an odd treatment.
      // If we are in a class method, we must retrieve the
      // _metaclass_ for the current class, pointed at by
      // the class's "isa" pointer.  The following assumes that
      // isa" is the first ivar in a class (which it must be).
      Target = EmitClassRef(CGF, Class->getSuperClass());
      Target = CGF.Builder.CreateStructGEP(ObjCTypes.ClassTy, Target, 0);
      Target = CGF.Builder.CreateAlignedLoad(Target, CGF.getPointerAlign());
    } else {
      llvm::Constant *MetaClassPtr = EmitMetaClassRef(Class);
      llvm::Value *SuperPtr =
          CGF.Builder.CreateStructGEP(ObjCTypes.ClassTy, MetaClassPtr, 1);
      llvm::Value *Super =
        CGF.Builder.CreateAlignedLoad(SuperPtr, CGF.getPointerAlign());
      Target = Super;
    }
  } else if (isCategoryImpl)
    Target = EmitClassRef(CGF, Class->getSuperClass());
  else {
    llvm::Value *ClassPtr = EmitSuperClassRef(Class);
    ClassPtr = CGF.Builder.CreateStructGEP(ObjCTypes.ClassTy, ClassPtr, 1);
    Target = CGF.Builder.CreateAlignedLoad(ClassPtr, CGF.getPointerAlign());
  }
  // FIXME: We shouldn't need to do this cast, rectify the ASTContext and
  // ObjCTypes types.
  llvm::Type *ClassTy =
    CGM.getTypes().ConvertType(CGF.getContext().getObjCClassType());
  Target = CGF.Builder.CreateBitCast(Target, ClassTy);
  CGF.Builder.CreateStore(Target,
          CGF.Builder.CreateStructGEP(ObjCSuper, 1, CGF.getPointerSize()));
  return EmitMessageSend(CGF, Return, ResultType,
                         EmitSelector(CGF, Sel),
                         ObjCSuper.getPointer(), ObjCTypes.SuperPtrCTy,
                         true, CallArgs, Method, Class, ObjCTypes);
}

/// Generate code for a message send expression.
CodeGen::RValue CGObjCMac::GenerateMessageSend(CodeGen::CodeGenFunction &CGF,
                                               ReturnValueSlot Return,
                                               QualType ResultType,
                                               Selector Sel,
                                               llvm::Value *Receiver,
                                               const CallArgList &CallArgs,
                                               const ObjCInterfaceDecl *Class,
                                               const ObjCMethodDecl *Method) {
  return EmitMessageSend(CGF, Return, ResultType,
                         EmitSelector(CGF, Sel),
                         Receiver, CGF.getContext().getObjCIdType(),
                         false, CallArgs, Method, Class, ObjCTypes);
}

static bool isWeakLinkedClass(const ObjCInterfaceDecl *ID) {
  do {
    if (ID->isWeakImported())
      return true;
  } while ((ID = ID->getSuperClass()));

  return false;
}

CodeGen::RValue
CGObjCCommonMac::EmitMessageSend(CodeGen::CodeGenFunction &CGF,
                                 ReturnValueSlot Return,
                                 QualType ResultType,
                                 llvm::Value *Sel,
                                 llvm::Value *Arg0,
                                 QualType Arg0Ty,
                                 bool IsSuper,
                                 const CallArgList &CallArgs,
                                 const ObjCMethodDecl *Method,
                                 const ObjCInterfaceDecl *ClassReceiver,
                                 const ObjCCommonTypesHelper &ObjCTypes) {
  CallArgList ActualArgs;
  if (!IsSuper)
    Arg0 = CGF.Builder.CreateBitCast(Arg0, ObjCTypes.ObjectPtrTy);
  ActualArgs.add(RValue::get(Arg0), Arg0Ty);
  ActualArgs.add(RValue::get(Sel), CGF.getContext().getObjCSelType());
  ActualArgs.addFrom(CallArgs);

  // If we're calling a method, use the formal signature.
  MessageSendInfo MSI = getMessageSendInfo(Method, ResultType, ActualArgs);

  if (Method)
    assert(CGM.getContext().getCanonicalType(Method->getReturnType()) ==
               CGM.getContext().getCanonicalType(ResultType) &&
           "Result type mismatch!");

  bool ReceiverCanBeNull = true;

  // Super dispatch assumes that self is non-null; even the messenger
  // doesn't have a null check internally.
  if (IsSuper) {
    ReceiverCanBeNull = false;

  // If this is a direct dispatch of a class method, check whether the class,
  // or anything in its hierarchy, was weak-linked.
  } else if (ClassReceiver && Method && Method->isClassMethod()) {
    ReceiverCanBeNull = isWeakLinkedClass(ClassReceiver);

  // If we're emitting a method, and self is const (meaning just ARC, for now),
  // and the receiver is a load of self, then self is a valid object.
  } else if (auto CurMethod =
               dyn_cast_or_null<ObjCMethodDecl>(CGF.CurCodeDecl)) {
    auto Self = CurMethod->getSelfDecl();
    if (Self->getType().isConstQualified()) {
      if (auto LI = dyn_cast<llvm::LoadInst>(Arg0->stripPointerCasts())) {
        llvm::Value *SelfAddr = CGF.GetAddrOfLocalVar(Self).getPointer();
        if (SelfAddr == LI->getPointerOperand()) {
          ReceiverCanBeNull = false;
        }
      }
    }
  }

  NullReturnState nullReturn;

  llvm::Constant *Fn = nullptr;
  if (CGM.ReturnSlotInterferesWithArgs(MSI.CallInfo)) {
    if (ReceiverCanBeNull) nullReturn.init(CGF, Arg0);
    Fn = (ObjCABI == 2) ?  ObjCTypes.getSendStretFn2(IsSuper)
      : ObjCTypes.getSendStretFn(IsSuper);
  } else if (CGM.ReturnTypeUsesFPRet(ResultType)) {
    Fn = (ObjCABI == 2) ? ObjCTypes.getSendFpretFn2(IsSuper)
      : ObjCTypes.getSendFpretFn(IsSuper);
  } else if (CGM.ReturnTypeUsesFP2Ret(ResultType)) {
    Fn = (ObjCABI == 2) ? ObjCTypes.getSendFp2RetFn2(IsSuper)
      : ObjCTypes.getSendFp2retFn(IsSuper);
  } else {
    // arm64 uses objc_msgSend for stret methods and yet null receiver check
    // must be made for it.
    if (ReceiverCanBeNull && CGM.ReturnTypeUsesSRet(MSI.CallInfo))
      nullReturn.init(CGF, Arg0);
    Fn = (ObjCABI == 2) ? ObjCTypes.getSendFn2(IsSuper)
      : ObjCTypes.getSendFn(IsSuper);
  }

  // Emit a null-check if there's a consumed argument other than the receiver.
  bool RequiresNullCheck = false;
  if (ReceiverCanBeNull && CGM.getLangOpts().ObjCAutoRefCount && Method) {
    for (const auto *ParamDecl : Method->params()) {
      if (ParamDecl->hasAttr<NSConsumedAttr>()) {
        if (!nullReturn.NullBB)
          nullReturn.init(CGF, Arg0);
        RequiresNullCheck = true;
        break;
      }
    }
  }
  
  llvm::Instruction *CallSite;
  Fn = llvm::ConstantExpr::getBitCast(Fn, MSI.MessengerType);
  RValue rvalue = CGF.EmitCall(MSI.CallInfo, Fn, Return, ActualArgs,
                               CGCalleeInfo(), &CallSite);

  // Mark the call as noreturn if the method is marked noreturn and the
  // receiver cannot be null.
  if (Method && Method->hasAttr<NoReturnAttr>() && !ReceiverCanBeNull) {
    llvm::CallSite(CallSite).setDoesNotReturn();
  }

  return nullReturn.complete(CGF, rvalue, ResultType, CallArgs,
                             RequiresNullCheck ? Method : nullptr);
}

static Qualifiers::GC GetGCAttrTypeForType(ASTContext &Ctx, QualType FQT,
                                           bool pointee = false) {
  // Note that GC qualification applies recursively to C pointer types
  // that aren't otherwise decorated.  This is weird, but it's probably
  // an intentional workaround to the unreliable placement of GC qualifiers.
  if (FQT.isObjCGCStrong())
    return Qualifiers::Strong;

  if (FQT.isObjCGCWeak())
    return Qualifiers::Weak;

  if (auto ownership = FQT.getObjCLifetime()) {
    // Ownership does not apply recursively to C pointer types.
    if (pointee) return Qualifiers::GCNone;
    switch (ownership) {
    case Qualifiers::OCL_Weak: return Qualifiers::Weak;
    case Qualifiers::OCL_Strong: return Qualifiers::Strong;
    case Qualifiers::OCL_ExplicitNone: return Qualifiers::GCNone;
    case Qualifiers::OCL_Autoreleasing: llvm_unreachable("autoreleasing ivar?");
    case Qualifiers::OCL_None: llvm_unreachable("known nonzero");
    }
    llvm_unreachable("bad objc ownership");
  }
  
  // Treat unqualified retainable pointers as strong.
  if (FQT->isObjCObjectPointerType() || FQT->isBlockPointerType())
    return Qualifiers::Strong;
  
  // Walk into C pointer types, but only in GC.
  if (Ctx.getLangOpts().getGC() != LangOptions::NonGC) {
    if (const PointerType *PT = FQT->getAs<PointerType>())
      return GetGCAttrTypeForType(Ctx, PT->getPointeeType(), /*pointee*/ true);
  }
  
  return Qualifiers::GCNone;
}

namespace {
  struct IvarInfo {
    CharUnits Offset;
    uint64_t SizeInWords;
    IvarInfo(CharUnits offset, uint64_t sizeInWords)
      : Offset(offset), SizeInWords(sizeInWords) {}

    // Allow sorting based on byte pos.
    bool operator<(const IvarInfo &other) const {
      return Offset < other.Offset;
    }
  };

  /// A helper class for building GC layout strings.
  class IvarLayoutBuilder {
    CodeGenModule &CGM;

    /// The start of the layout.  Offsets will be relative to this value,
    /// and entries less than this value will be silently discarded.
    CharUnits InstanceBegin;

    /// The end of the layout.  Offsets will never exceed this value.
    CharUnits InstanceEnd;

    /// Whether we're generating the strong layout or the weak layout.
    bool ForStrongLayout;

    /// Whether the offsets in IvarsInfo might be out-of-order.
    bool IsDisordered = false;

    llvm::SmallVector<IvarInfo, 8> IvarsInfo;

  public:
    IvarLayoutBuilder(CodeGenModule &CGM, CharUnits instanceBegin,
                      CharUnits instanceEnd, bool forStrongLayout)
      : CGM(CGM), InstanceBegin(instanceBegin), InstanceEnd(instanceEnd),
        ForStrongLayout(forStrongLayout) {
    }

    void visitRecord(const RecordType *RT, CharUnits offset);

    template <class Iterator, class GetOffsetFn>
    void visitAggregate(Iterator begin, Iterator end, 
                        CharUnits aggrOffset,
                        const GetOffsetFn &getOffset);

    void visitField(const FieldDecl *field, CharUnits offset);

    /// Add the layout of a block implementation.
    void visitBlock(const CGBlockInfo &blockInfo);

    /// Is there any information for an interesting bitmap?
    bool hasBitmapData() const { return !IvarsInfo.empty(); }

    llvm::Constant *buildBitmap(CGObjCCommonMac &CGObjC,
                                llvm::SmallVectorImpl<unsigned char> &buffer);

    static void dump(ArrayRef<unsigned char> buffer) {
      const unsigned char *s = buffer.data();
      for (unsigned i = 0, e = buffer.size(); i < e; i++)
        if (!(s[i] & 0xf0))
          printf("0x0%x%s", s[i], s[i] != 0 ? ", " : "");
        else
          printf("0x%x%s",  s[i], s[i] != 0 ? ", " : "");
      printf("\n");
    }
  };
} // end anonymous namespace

llvm::Constant *CGObjCCommonMac::BuildGCBlockLayout(CodeGenModule &CGM,
                                                const CGBlockInfo &blockInfo) {
  
  llvm::Constant *nullPtr = llvm::Constant::getNullValue(CGM.Int8PtrTy);
  if (CGM.getLangOpts().getGC() == LangOptions::NonGC)
    return nullPtr;

  IvarLayoutBuilder builder(CGM, CharUnits::Zero(), blockInfo.BlockSize,
                            /*for strong layout*/ true);

  builder.visitBlock(blockInfo);

  if (!builder.hasBitmapData())
    return nullPtr;

  llvm::SmallVector<unsigned char, 32> buffer;
  llvm::Constant *C = builder.buildBitmap(*this, buffer);
  if (CGM.getLangOpts().ObjCGCBitmapPrint && !buffer.empty()) {
    printf("\n block variable layout for block: ");
    builder.dump(buffer);
  }
  
  return C;
}

void IvarLayoutBuilder::visitBlock(const CGBlockInfo &blockInfo) {
  // __isa is the first field in block descriptor and must assume by runtime's
  // convention that it is GC'able.
  IvarsInfo.push_back(IvarInfo(CharUnits::Zero(), 1));

  const BlockDecl *blockDecl = blockInfo.getBlockDecl();

  // Ignore the optional 'this' capture: C++ objects are not assumed
  // to be GC'ed.

  CharUnits lastFieldOffset;

  // Walk the captured variables.
  for (const auto &CI : blockDecl->captures()) {
    const VarDecl *variable = CI.getVariable();
    QualType type = variable->getType();

    const CGBlockInfo::Capture &capture = blockInfo.getCapture(variable);

    // Ignore constant captures.
    if (capture.isConstant()) continue;

    CharUnits fieldOffset = capture.getOffset();

    // Block fields are not necessarily ordered; if we detect that we're
    // adding them out-of-order, make sure we sort later.
    if (fieldOffset < lastFieldOffset)
      IsDisordered = true;
    lastFieldOffset = fieldOffset;

    // __block variables are passed by their descriptor address.
    if (CI.isByRef()) {
      IvarsInfo.push_back(IvarInfo(fieldOffset, /*size in words*/ 1));
      continue;
    }

    assert(!type->isArrayType() && "array variable should not be caught");
    if (const RecordType *record = type->getAs<RecordType>()) {
      visitRecord(record, fieldOffset);
      continue;
    }
      
    Qualifiers::GC GCAttr = GetGCAttrTypeForType(CGM.getContext(), type);

    if (GCAttr == Qualifiers::Strong) {
      assert(CGM.getContext().getTypeSize(type)
                == CGM.getTarget().getPointerWidth(0));
      IvarsInfo.push_back(IvarInfo(fieldOffset, /*size in words*/ 1));
    }
  }
}

/// getBlockCaptureLifetime - This routine returns life time of the captured
/// block variable for the purpose of block layout meta-data generation. FQT is
/// the type of the variable captured in the block.
Qualifiers::ObjCLifetime CGObjCCommonMac::getBlockCaptureLifetime(QualType FQT,
                                                                  bool ByrefLayout) {
  // If it has an ownership qualifier, we're done.
  if (auto lifetime = FQT.getObjCLifetime())
    return lifetime;

  // If it doesn't, and this is ARC, it has no ownership.
  if (CGM.getLangOpts().ObjCAutoRefCount)
    return Qualifiers::OCL_None;
  
  // In MRC, retainable pointers are owned by non-__block variables.
  if (FQT->isObjCObjectPointerType() || FQT->isBlockPointerType())
    return ByrefLayout ? Qualifiers::OCL_ExplicitNone : Qualifiers::OCL_Strong;
  
  return Qualifiers::OCL_None;
}

void CGObjCCommonMac::UpdateRunSkipBlockVars(bool IsByref,
                                             Qualifiers::ObjCLifetime LifeTime,
                                             CharUnits FieldOffset,
                                             CharUnits FieldSize) {
  // __block variables are passed by their descriptor address.
  if (IsByref)
    RunSkipBlockVars.push_back(RUN_SKIP(BLOCK_LAYOUT_BYREF, FieldOffset,
                                        FieldSize));
  else if (LifeTime == Qualifiers::OCL_Strong)
    RunSkipBlockVars.push_back(RUN_SKIP(BLOCK_LAYOUT_STRONG, FieldOffset,
                                        FieldSize));
  else if (LifeTime == Qualifiers::OCL_Weak)
    RunSkipBlockVars.push_back(RUN_SKIP(BLOCK_LAYOUT_WEAK, FieldOffset,
                                        FieldSize));
  else if (LifeTime == Qualifiers::OCL_ExplicitNone)
    RunSkipBlockVars.push_back(RUN_SKIP(BLOCK_LAYOUT_UNRETAINED, FieldOffset,
                                        FieldSize));
  else
    RunSkipBlockVars.push_back(RUN_SKIP(BLOCK_LAYOUT_NON_OBJECT_BYTES,
                                        FieldOffset,
                                        FieldSize));
}

void CGObjCCommonMac::BuildRCRecordLayout(const llvm::StructLayout *RecLayout,
                                          const RecordDecl *RD,
                                          ArrayRef<const FieldDecl*> RecFields,
                                          CharUnits BytePos, bool &HasUnion,
                                          bool ByrefLayout) {
  bool IsUnion = (RD && RD->isUnion());
  CharUnits MaxUnionSize = CharUnits::Zero();
  const FieldDecl *MaxField = nullptr;
  const FieldDecl *LastFieldBitfieldOrUnnamed = nullptr;
  CharUnits MaxFieldOffset = CharUnits::Zero();
  CharUnits LastBitfieldOrUnnamedOffset = CharUnits::Zero();
  
  if (RecFields.empty())
    return;
  unsigned ByteSizeInBits = CGM.getTarget().getCharWidth();
  
  for (unsigned i = 0, e = RecFields.size(); i != e; ++i) {
    const FieldDecl *Field = RecFields[i];
    // Note that 'i' here is actually the field index inside RD of Field,
    // although this dependency is hidden.
    const ASTRecordLayout &RL = CGM.getContext().getASTRecordLayout(RD);
    CharUnits FieldOffset =
      CGM.getContext().toCharUnitsFromBits(RL.getFieldOffset(i));
    
    // Skip over unnamed or bitfields
    if (!Field->getIdentifier() || Field->isBitField()) {
      LastFieldBitfieldOrUnnamed = Field;
      LastBitfieldOrUnnamedOffset = FieldOffset;
      continue;
    }

    LastFieldBitfieldOrUnnamed = nullptr;
    QualType FQT = Field->getType();
    if (FQT->isRecordType() || FQT->isUnionType()) {
      if (FQT->isUnionType())
        HasUnion = true;
      
      BuildRCBlockVarRecordLayout(FQT->getAs<RecordType>(),
                                  BytePos + FieldOffset, HasUnion);
      continue;
    }
    
    if (const ArrayType *Array = CGM.getContext().getAsArrayType(FQT)) {
      const ConstantArrayType *CArray =
        dyn_cast_or_null<ConstantArrayType>(Array);
      uint64_t ElCount = CArray->getSize().getZExtValue();
      assert(CArray && "only array with known element size is supported");
      FQT = CArray->getElementType();
      while (const ArrayType *Array = CGM.getContext().getAsArrayType(FQT)) {
        const ConstantArrayType *CArray =
          dyn_cast_or_null<ConstantArrayType>(Array);
        ElCount *= CArray->getSize().getZExtValue();
        FQT = CArray->getElementType();
      }
      if (FQT->isRecordType() && ElCount) {
        int OldIndex = RunSkipBlockVars.size() - 1;
        const RecordType *RT = FQT->getAs<RecordType>();
        BuildRCBlockVarRecordLayout(RT, BytePos + FieldOffset,
                                    HasUnion);
        
        // Replicate layout information for each array element. Note that
        // one element is already done.
        uint64_t ElIx = 1;
        for (int FirstIndex = RunSkipBlockVars.size() - 1 ;ElIx < ElCount; ElIx++) {
          CharUnits Size = CGM.getContext().getTypeSizeInChars(RT);
          for (int i = OldIndex+1; i <= FirstIndex; ++i)
            RunSkipBlockVars.push_back(
              RUN_SKIP(RunSkipBlockVars[i].opcode,
              RunSkipBlockVars[i].block_var_bytepos + Size*ElIx,
              RunSkipBlockVars[i].block_var_size));
        }
        continue;
      }
    }
    CharUnits FieldSize = CGM.getContext().getTypeSizeInChars(Field->getType());
    if (IsUnion) {
      CharUnits UnionIvarSize = FieldSize;
      if (UnionIvarSize > MaxUnionSize) {
        MaxUnionSize = UnionIvarSize;
        MaxField = Field;
        MaxFieldOffset = FieldOffset;
      }
    } else {
      UpdateRunSkipBlockVars(false,
                             getBlockCaptureLifetime(FQT, ByrefLayout),
                             BytePos + FieldOffset,
                             FieldSize);
    }
  }
  
  if (LastFieldBitfieldOrUnnamed) {
    if (LastFieldBitfieldOrUnnamed->isBitField()) {
      // Last field was a bitfield. Must update the info.
      uint64_t BitFieldSize
        = LastFieldBitfieldOrUnnamed->getBitWidthValue(CGM.getContext());
      unsigned UnsSize = (BitFieldSize / ByteSizeInBits) +
                        ((BitFieldSize % ByteSizeInBits) != 0);
      CharUnits Size = CharUnits::fromQuantity(UnsSize);
      Size += LastBitfieldOrUnnamedOffset;
      UpdateRunSkipBlockVars(false,
                             getBlockCaptureLifetime(LastFieldBitfieldOrUnnamed->getType(),
                                                     ByrefLayout),
                             BytePos + LastBitfieldOrUnnamedOffset,
                             Size);
    } else {
      assert(!LastFieldBitfieldOrUnnamed->getIdentifier() &&"Expected unnamed");
      // Last field was unnamed. Must update skip info.
      CharUnits FieldSize
        = CGM.getContext().getTypeSizeInChars(LastFieldBitfieldOrUnnamed->getType());
      UpdateRunSkipBlockVars(false,
                             getBlockCaptureLifetime(LastFieldBitfieldOrUnnamed->getType(),
                                                     ByrefLayout),
                             BytePos + LastBitfieldOrUnnamedOffset,
                             FieldSize);
    }
  }
  
  if (MaxField)
    UpdateRunSkipBlockVars(false,
                           getBlockCaptureLifetime(MaxField->getType(), ByrefLayout),
                           BytePos + MaxFieldOffset,
                           MaxUnionSize);
}

void CGObjCCommonMac::BuildRCBlockVarRecordLayout(const RecordType *RT,
                                                  CharUnits BytePos,
                                                  bool &HasUnion,
                                                  bool ByrefLayout) {
  const RecordDecl *RD = RT->getDecl();
  SmallVector<const FieldDecl*, 16> Fields(RD->fields());
  llvm::Type *Ty = CGM.getTypes().ConvertType(QualType(RT, 0));
  const llvm::StructLayout *RecLayout =
    CGM.getDataLayout().getStructLayout(cast<llvm::StructType>(Ty));
  
  BuildRCRecordLayout(RecLayout, RD, Fields, BytePos, HasUnion, ByrefLayout);
}

/// InlineLayoutInstruction - This routine produce an inline instruction for the
/// block variable layout if it can. If not, it returns 0. Rules are as follow:
/// If ((uintptr_t) layout) < (1 << 12), the layout is inline. In the 64bit world,
/// an inline layout of value 0x0000000000000xyz is interpreted as follows:
/// x captured object pointers of BLOCK_LAYOUT_STRONG. Followed by
/// y captured object of BLOCK_LAYOUT_BYREF. Followed by
/// z captured object of BLOCK_LAYOUT_WEAK. If any of the above is missing, zero
/// replaces it. For example, 0x00000x00 means x BLOCK_LAYOUT_STRONG and no
/// BLOCK_LAYOUT_BYREF and no BLOCK_LAYOUT_WEAK objects are captured.
uint64_t CGObjCCommonMac::InlineLayoutInstruction(
                                    SmallVectorImpl<unsigned char> &Layout) {
  uint64_t Result = 0;
  if (Layout.size() <= 3) {
    unsigned size = Layout.size();
    unsigned strong_word_count = 0, byref_word_count=0, weak_word_count=0;
    unsigned char inst;
    enum BLOCK_LAYOUT_OPCODE opcode ;
    switch (size) {
      case 3:
        inst = Layout[0];
        opcode = (enum BLOCK_LAYOUT_OPCODE) (inst >> 4);
        if (opcode == BLOCK_LAYOUT_STRONG)
          strong_word_count = (inst & 0xF)+1;
        else
          return 0;
        inst = Layout[1];
        opcode = (enum BLOCK_LAYOUT_OPCODE) (inst >> 4);
        if (opcode == BLOCK_LAYOUT_BYREF)
          byref_word_count = (inst & 0xF)+1;
        else
          return 0;
        inst = Layout[2];
        opcode = (enum BLOCK_LAYOUT_OPCODE) (inst >> 4);
        if (opcode == BLOCK_LAYOUT_WEAK)
          weak_word_count = (inst & 0xF)+1;
        else
          return 0;
        break;
        
      case 2:
        inst = Layout[0];
        opcode = (enum BLOCK_LAYOUT_OPCODE) (inst >> 4);
        if (opcode == BLOCK_LAYOUT_STRONG) {
          strong_word_count = (inst & 0xF)+1;
          inst = Layout[1];
          opcode = (enum BLOCK_LAYOUT_OPCODE) (inst >> 4);
          if (opcode == BLOCK_LAYOUT_BYREF)
            byref_word_count = (inst & 0xF)+1;
          else if (opcode == BLOCK_LAYOUT_WEAK)
            weak_word_count = (inst & 0xF)+1;
          else
            return 0;
        }
        else if (opcode == BLOCK_LAYOUT_BYREF) {
          byref_word_count = (inst & 0xF)+1;
          inst = Layout[1];
          opcode = (enum BLOCK_LAYOUT_OPCODE) (inst >> 4);
          if (opcode == BLOCK_LAYOUT_WEAK)
            weak_word_count = (inst & 0xF)+1;
          else
            return 0;
        }
        else
          return 0;
        break;
        
      case 1:
        inst = Layout[0];
        opcode = (enum BLOCK_LAYOUT_OPCODE) (inst >> 4);
        if (opcode == BLOCK_LAYOUT_STRONG)
          strong_word_count = (inst & 0xF)+1;
        else if (opcode == BLOCK_LAYOUT_BYREF)
          byref_word_count = (inst & 0xF)+1;
        else if (opcode == BLOCK_LAYOUT_WEAK)
          weak_word_count = (inst & 0xF)+1;
        else
          return 0;
        break;
        
      default:
        return 0;
    }
    
    // Cannot inline when any of the word counts is 15. Because this is one less
    // than the actual work count (so 15 means 16 actual word counts),
    // and we can only display 0 thru 15 word counts.
    if (strong_word_count == 16 || byref_word_count == 16 || weak_word_count == 16)
      return 0;
    
    unsigned count =
      (strong_word_count != 0) + (byref_word_count != 0) + (weak_word_count != 0);
    
    if (size == count) {
      if (strong_word_count)
        Result = strong_word_count;
      Result <<= 4;
      if (byref_word_count)
        Result += byref_word_count;
      Result <<= 4;
      if (weak_word_count)
        Result += weak_word_count;
    }
  }
  return Result;
}

llvm::Constant *CGObjCCommonMac::getBitmapBlockLayout(bool ComputeByrefLayout) {
  llvm::Constant *nullPtr = llvm::Constant::getNullValue(CGM.Int8PtrTy);
  if (RunSkipBlockVars.empty())
    return nullPtr;
  unsigned WordSizeInBits = CGM.getTarget().getPointerWidth(0);
  unsigned ByteSizeInBits = CGM.getTarget().getCharWidth();
  unsigned WordSizeInBytes = WordSizeInBits/ByteSizeInBits;
  
  // Sort on byte position; captures might not be allocated in order,
  // and unions can do funny things.
  llvm::array_pod_sort(RunSkipBlockVars.begin(), RunSkipBlockVars.end());
  SmallVector<unsigned char, 16> Layout;
  
  unsigned size = RunSkipBlockVars.size();
  for (unsigned i = 0; i < size; i++) {
    enum BLOCK_LAYOUT_OPCODE opcode = RunSkipBlockVars[i].opcode;
    CharUnits start_byte_pos = RunSkipBlockVars[i].block_var_bytepos;
    CharUnits end_byte_pos = start_byte_pos;
    unsigned j = i+1;
    while (j < size) {
      if (opcode == RunSkipBlockVars[j].opcode) {
        end_byte_pos = RunSkipBlockVars[j++].block_var_bytepos;
        i++;
      }
      else
        break;
    }
    CharUnits size_in_bytes =
    end_byte_pos - start_byte_pos + RunSkipBlockVars[j-1].block_var_size;
    if (j < size) {
      CharUnits gap =
      RunSkipBlockVars[j].block_var_bytepos -
      RunSkipBlockVars[j-1].block_var_bytepos - RunSkipBlockVars[j-1].block_var_size;
      size_in_bytes += gap;
    }
    CharUnits residue_in_bytes = CharUnits::Zero();
    if (opcode == BLOCK_LAYOUT_NON_OBJECT_BYTES) {
      residue_in_bytes = size_in_bytes % WordSizeInBytes;
      size_in_bytes -= residue_in_bytes;
      opcode = BLOCK_LAYOUT_NON_OBJECT_WORDS;
    }
    
    unsigned size_in_words = size_in_bytes.getQuantity() / WordSizeInBytes;
    while (size_in_words >= 16) {
      // Note that value in imm. is one less that the actual
      // value. So, 0xf means 16 words follow!
      unsigned char inst = (opcode << 4) | 0xf;
      Layout.push_back(inst);
      size_in_words -= 16;
    }
    if (size_in_words > 0) {
      // Note that value in imm. is one less that the actual
      // value. So, we subtract 1 away!
      unsigned char inst = (opcode << 4) | (size_in_words-1);
      Layout.push_back(inst);
    }
    if (residue_in_bytes > CharUnits::Zero()) {
      unsigned char inst =
      (BLOCK_LAYOUT_NON_OBJECT_BYTES << 4) | (residue_in_bytes.getQuantity()-1);
      Layout.push_back(inst);
    }
  }
  
  while (!Layout.empty()) {
    unsigned char inst = Layout.back();
    enum BLOCK_LAYOUT_OPCODE opcode = (enum BLOCK_LAYOUT_OPCODE) (inst >> 4);
    if (opcode == BLOCK_LAYOUT_NON_OBJECT_BYTES || opcode == BLOCK_LAYOUT_NON_OBJECT_WORDS)
      Layout.pop_back();
    else
      break;
  }
  
  uint64_t Result = InlineLayoutInstruction(Layout);
  if (Result != 0) {
    // Block variable layout instruction has been inlined.
    if (CGM.getLangOpts().ObjCGCBitmapPrint) {
      if (ComputeByrefLayout)
        printf("\n Inline BYREF variable layout: ");
      else
        printf("\n Inline block variable layout: ");
      printf("0x0%" PRIx64 "", Result);
      if (auto numStrong = (Result & 0xF00) >> 8)
        printf(", BL_STRONG:%d", (int) numStrong);
      if (auto numByref = (Result & 0x0F0) >> 4)
        printf(", BL_BYREF:%d", (int) numByref);
      if (auto numWeak = (Result & 0x00F) >> 0)
        printf(", BL_WEAK:%d", (int) numWeak);
      printf(", BL_OPERATOR:0\n");
    }
    return llvm::ConstantInt::get(CGM.IntPtrTy, Result);
  }
  
  unsigned char inst = (BLOCK_LAYOUT_OPERATOR << 4) | 0;
  Layout.push_back(inst);
  std::string BitMap;
  for (unsigned i = 0, e = Layout.size(); i != e; i++)
    BitMap += Layout[i];
  
  if (CGM.getLangOpts().ObjCGCBitmapPrint) {
    if (ComputeByrefLayout)
      printf("\n Byref variable layout: ");
    else
      printf("\n Block variable layout: ");
    for (unsigned i = 0, e = BitMap.size(); i != e; i++) {
      unsigned char inst = BitMap[i];
      enum BLOCK_LAYOUT_OPCODE opcode = (enum BLOCK_LAYOUT_OPCODE) (inst >> 4);
      unsigned delta = 1;
      switch (opcode) {
        case BLOCK_LAYOUT_OPERATOR:
          printf("BL_OPERATOR:");
          delta = 0;
          break;
        case BLOCK_LAYOUT_NON_OBJECT_BYTES:
          printf("BL_NON_OBJECT_BYTES:");
          break;
        case BLOCK_LAYOUT_NON_OBJECT_WORDS:
          printf("BL_NON_OBJECT_WORD:");
          break;
        case BLOCK_LAYOUT_STRONG:
          printf("BL_STRONG:");
          break;
        case BLOCK_LAYOUT_BYREF:
          printf("BL_BYREF:");
          break;
        case BLOCK_LAYOUT_WEAK:
          printf("BL_WEAK:");
          break;
        case BLOCK_LAYOUT_UNRETAINED:
          printf("BL_UNRETAINED:");
          break;
      }
      // Actual value of word count is one more that what is in the imm.
      // field of the instruction
      printf("%d", (inst & 0xf) + delta);
      if (i < e-1)
        printf(", ");
      else
        printf("\n");
    }
  }

  llvm::GlobalVariable *Entry = CreateMetadataVar(
      "OBJC_CLASS_NAME_",
      llvm::ConstantDataArray::getString(VMContext, BitMap, false),
      "__TEXT,__objc_classname,cstring_literals", CharUnits::One(), true);
  return getConstantGEP(VMContext, Entry, 0, 0);
}

llvm::Constant *CGObjCCommonMac::BuildRCBlockLayout(CodeGenModule &CGM,
                                                    const CGBlockInfo &blockInfo) {
  assert(CGM.getLangOpts().getGC() == LangOptions::NonGC);
  
  RunSkipBlockVars.clear();
  bool hasUnion = false;
  
  unsigned WordSizeInBits = CGM.getTarget().getPointerWidth(0);
  unsigned ByteSizeInBits = CGM.getTarget().getCharWidth();
  unsigned WordSizeInBytes = WordSizeInBits/ByteSizeInBits;
  
  const BlockDecl *blockDecl = blockInfo.getBlockDecl();
  
  // Calculate the basic layout of the block structure.
  const llvm::StructLayout *layout =
  CGM.getDataLayout().getStructLayout(blockInfo.StructureType);
  
  // Ignore the optional 'this' capture: C++ objects are not assumed
  // to be GC'ed.
  if (blockInfo.BlockHeaderForcedGapSize != CharUnits::Zero())
    UpdateRunSkipBlockVars(false, Qualifiers::OCL_None,
                           blockInfo.BlockHeaderForcedGapOffset,
                           blockInfo.BlockHeaderForcedGapSize);
  // Walk the captured variables.
  for (const auto &CI : blockDecl->captures()) {
    const VarDecl *variable = CI.getVariable();
    QualType type = variable->getType();
    
    const CGBlockInfo::Capture &capture = blockInfo.getCapture(variable);
    
    // Ignore constant captures.
    if (capture.isConstant()) continue;
    
    CharUnits fieldOffset =
       CharUnits::fromQuantity(layout->getElementOffset(capture.getIndex()));
    
    assert(!type->isArrayType() && "array variable should not be caught");
    if (!CI.isByRef())
      if (const RecordType *record = type->getAs<RecordType>()) {
        BuildRCBlockVarRecordLayout(record, fieldOffset, hasUnion);
        continue;
      }
    CharUnits fieldSize;
    if (CI.isByRef())
      fieldSize = CharUnits::fromQuantity(WordSizeInBytes);
    else
      fieldSize = CGM.getContext().getTypeSizeInChars(type);
    UpdateRunSkipBlockVars(CI.isByRef(), getBlockCaptureLifetime(type, false),
                           fieldOffset, fieldSize);
  }
  return getBitmapBlockLayout(false);
}

llvm::Constant *CGObjCCommonMac::BuildByrefLayout(CodeGen::CodeGenModule &CGM,
                                                  QualType T) {
  assert(CGM.getLangOpts().getGC() == LangOptions::NonGC);
  assert(!T->isArrayType() && "__block array variable should not be caught");
  CharUnits fieldOffset;
  RunSkipBlockVars.clear();
  bool hasUnion = false;
  if (const RecordType *record = T->getAs<RecordType>()) {
    BuildRCBlockVarRecordLayout(record, fieldOffset, hasUnion, true /*ByrefLayout */);
    llvm::Constant *Result = getBitmapBlockLayout(true);
    if (isa<llvm::ConstantInt>(Result))
      Result = llvm::ConstantExpr::getIntToPtr(Result, CGM.Int8PtrTy);
    return Result;
  }
  llvm::Constant *nullPtr = llvm::Constant::getNullValue(CGM.Int8PtrTy);
  return nullPtr;
}

llvm::Value *CGObjCMac::GenerateProtocolRef(CodeGenFunction &CGF,
                                            const ObjCProtocolDecl *PD) {
  // FIXME: I don't understand why gcc generates this, or where it is
  // resolved. Investigate. Its also wasteful to look this up over and over.
  LazySymbols.insert(&CGM.getContext().Idents.get("Protocol"));

  return llvm::ConstantExpr::getBitCast(GetProtocolRef(PD),
                                        ObjCTypes.getExternalProtocolPtrTy());
}

void CGObjCCommonMac::GenerateProtocol(const ObjCProtocolDecl *PD) {
  // FIXME: We shouldn't need this, the protocol decl should contain enough
  // information to tell us whether this was a declaration or a definition.
  DefinedProtocols.insert(PD->getIdentifier());

  // If we have generated a forward reference to this protocol, emit
  // it now. Otherwise do nothing, the protocol objects are lazily
  // emitted.
  if (Protocols.count(PD->getIdentifier()))
    GetOrEmitProtocol(PD);
}

llvm::Constant *CGObjCCommonMac::GetProtocolRef(const ObjCProtocolDecl *PD) {
  if (DefinedProtocols.count(PD->getIdentifier()))
    return GetOrEmitProtocol(PD);
  
  return GetOrEmitProtocolRef(PD);
}

/*
// Objective-C 1.0 extensions
struct _objc_protocol {
struct _objc_protocol_extension *isa;
char *protocol_name;
struct _objc_protocol_list *protocol_list;
struct _objc__method_prototype_list *instance_methods;
struct _objc__method_prototype_list *class_methods
};

See EmitProtocolExtension().
*/
llvm::Constant *CGObjCMac::GetOrEmitProtocol(const ObjCProtocolDecl *PD) {
  llvm::GlobalVariable *Entry = Protocols[PD->getIdentifier()];

  // Early exit if a defining object has already been generated.
  if (Entry && Entry->hasInitializer())
    return Entry;

  // Use the protocol definition, if there is one.
  if (const ObjCProtocolDecl *Def = PD->getDefinition())
    PD = Def;

  // FIXME: I don't understand why gcc generates this, or where it is
  // resolved. Investigate. Its also wasteful to look this up over and over.
  LazySymbols.insert(&CGM.getContext().Idents.get("Protocol"));

  // Construct method lists.
  std::vector<llvm::Constant*> InstanceMethods, ClassMethods;
  std::vector<llvm::Constant*> OptInstanceMethods, OptClassMethods;
  std::vector<llvm::Constant*> MethodTypesExt, OptMethodTypesExt;
  for (const auto *MD : PD->instance_methods()) {
    llvm::Constant *C = GetMethodDescriptionConstant(MD);
    if (!C)
      return GetOrEmitProtocolRef(PD);
    
    if (MD->getImplementationControl() == ObjCMethodDecl::Optional) {
      OptInstanceMethods.push_back(C);
      OptMethodTypesExt.push_back(GetMethodVarType(MD, true));
    } else {
      InstanceMethods.push_back(C);
      MethodTypesExt.push_back(GetMethodVarType(MD, true));
    }
  }

  for (const auto *MD : PD->class_methods()) {
    llvm::Constant *C = GetMethodDescriptionConstant(MD);
    if (!C)
      return GetOrEmitProtocolRef(PD);

    if (MD->getImplementationControl() == ObjCMethodDecl::Optional) {
      OptClassMethods.push_back(C);
      OptMethodTypesExt.push_back(GetMethodVarType(MD, true));
    } else {
      ClassMethods.push_back(C);
      MethodTypesExt.push_back(GetMethodVarType(MD, true));
    }
  }

  MethodTypesExt.insert(MethodTypesExt.end(),
                        OptMethodTypesExt.begin(), OptMethodTypesExt.end());

  llvm::Constant *Values[] = {
      EmitProtocolExtension(PD, OptInstanceMethods, OptClassMethods,
                            MethodTypesExt),
      GetClassName(PD->getObjCRuntimeNameAsString()),
      EmitProtocolList("OBJC_PROTOCOL_REFS_" + PD->getName(),
                       PD->protocol_begin(), PD->protocol_end()),
      EmitMethodDescList("OBJC_PROTOCOL_INSTANCE_METHODS_" + PD->getName(),
                         "__OBJC,__cat_inst_meth,regular,no_dead_strip",
                         InstanceMethods),
      EmitMethodDescList("OBJC_PROTOCOL_CLASS_METHODS_" + PD->getName(),
                         "__OBJC,__cat_cls_meth,regular,no_dead_strip",
                         ClassMethods)};
  llvm::Constant *Init = llvm::ConstantStruct::get(ObjCTypes.ProtocolTy,
                                                   Values);

  if (Entry) {
    // Already created, update the initializer.
    assert(Entry->hasPrivateLinkage());
    Entry->setInitializer(Init);
  } else {
    Entry = new llvm::GlobalVariable(CGM.getModule(), ObjCTypes.ProtocolTy,
                                     false, llvm::GlobalValue::PrivateLinkage,
                                     Init, "OBJC_PROTOCOL_" + PD->getName());
    Entry->setSection("__OBJC,__protocol,regular,no_dead_strip");
    // FIXME: Is this necessary? Why only for protocol?
    Entry->setAlignment(4);

    Protocols[PD->getIdentifier()] = Entry;
  }
  CGM.addCompilerUsedGlobal(Entry);

  return Entry;
}

llvm::Constant *CGObjCMac::GetOrEmitProtocolRef(const ObjCProtocolDecl *PD) {
  llvm::GlobalVariable *&Entry = Protocols[PD->getIdentifier()];

  if (!Entry) {
    // We use the initializer as a marker of whether this is a forward
    // reference or not. At module finalization we add the empty
    // contents for protocols which were referenced but never defined.
    Entry = new llvm::GlobalVariable(CGM.getModule(), ObjCTypes.ProtocolTy,
                                     false, llvm::GlobalValue::PrivateLinkage,
                                     nullptr, "OBJC_PROTOCOL_" + PD->getName());
    Entry->setSection("__OBJC,__protocol,regular,no_dead_strip");
    // FIXME: Is this necessary? Why only for protocol?
    Entry->setAlignment(4);
  }

  return Entry;
}

/*
  struct _objc_protocol_extension {
  uint32_t size;
  struct objc_method_description_list *optional_instance_methods;
  struct objc_method_description_list *optional_class_methods;
  struct objc_property_list *instance_properties;
  const char ** extendedMethodTypes;
  struct objc_property_list *class_properties;
  };
*/
llvm::Constant *
CGObjCMac::EmitProtocolExtension(const ObjCProtocolDecl *PD,
                                 ArrayRef<llvm::Constant*> OptInstanceMethods,
                                 ArrayRef<llvm::Constant*> OptClassMethods,
                                 ArrayRef<llvm::Constant*> MethodTypesExt) {
  uint64_t Size =
    CGM.getDataLayout().getTypeAllocSize(ObjCTypes.ProtocolExtensionTy);
  llvm::Constant *Values[] = {
      llvm::ConstantInt::get(ObjCTypes.IntTy, Size),
      EmitMethodDescList("OBJC_PROTOCOL_INSTANCE_METHODS_OPT_" + PD->getName(),
                         "__OBJC,__cat_inst_meth,regular,no_dead_strip",
                         OptInstanceMethods),
      EmitMethodDescList("OBJC_PROTOCOL_CLASS_METHODS_OPT_" + PD->getName(),
                         "__OBJC,__cat_cls_meth,regular,no_dead_strip",
                         OptClassMethods),
      EmitPropertyList("OBJC_$_PROP_PROTO_LIST_" + PD->getName(), nullptr, PD,
                       ObjCTypes, false),
      EmitProtocolMethodTypes("OBJC_PROTOCOL_METHOD_TYPES_" + PD->getName(),
                              MethodTypesExt, ObjCTypes),
      EmitPropertyList("OBJC_$_CLASS_PROP_PROTO_LIST_" + PD->getName(), nullptr,
                       PD, ObjCTypes, true)};

  // Return null if no extension bits are used.
  if (Values[1]->isNullValue() && Values[2]->isNullValue() &&
      Values[3]->isNullValue() && Values[4]->isNullValue() &&
      Values[5]->isNullValue())
    return llvm::Constant::getNullValue(ObjCTypes.ProtocolExtensionPtrTy);

  llvm::Constant *Init =
    llvm::ConstantStruct::get(ObjCTypes.ProtocolExtensionTy, Values);

  // No special section, but goes in llvm.used
  return CreateMetadataVar("\01l_OBJC_PROTOCOLEXT_" + PD->getName(), Init,
                           StringRef(), CGM.getPointerAlign(), true);
}

/*
  struct objc_protocol_list {
    struct objc_protocol_list *next;
    long count;
    Protocol *list[];
  };
*/
llvm::Constant *
CGObjCMac::EmitProtocolList(Twine Name,
                            ObjCProtocolDecl::protocol_iterator begin,
                            ObjCProtocolDecl::protocol_iterator end) {
  SmallVector<llvm::Constant *, 16> ProtocolRefs;

  for (; begin != end; ++begin)
    ProtocolRefs.push_back(GetProtocolRef(*begin));

  // Just return null for empty protocol lists
  if (ProtocolRefs.empty())
    return llvm::Constant::getNullValue(ObjCTypes.ProtocolListPtrTy);

  // This list is null terminated.
  ProtocolRefs.push_back(llvm::Constant::getNullValue(ObjCTypes.ProtocolPtrTy));

  llvm::Constant *Values[3];
  // This field is only used by the runtime.
  Values[0] = llvm::Constant::getNullValue(ObjCTypes.ProtocolListPtrTy);
  Values[1] = llvm::ConstantInt::get(ObjCTypes.LongTy,
                                     ProtocolRefs.size() - 1);
  Values[2] =
    llvm::ConstantArray::get(llvm::ArrayType::get(ObjCTypes.ProtocolPtrTy,
                                                  ProtocolRefs.size()),
                             ProtocolRefs);

  llvm::Constant *Init = llvm::ConstantStruct::getAnon(Values);
  llvm::GlobalVariable *GV =
    CreateMetadataVar(Name, Init, "__OBJC,__cat_cls_meth,regular,no_dead_strip",
                      CGM.getPointerAlign(), false);
  return llvm::ConstantExpr::getBitCast(GV, ObjCTypes.ProtocolListPtrTy);
}

void CGObjCCommonMac::
PushProtocolProperties(llvm::SmallPtrSet<const IdentifierInfo*,16> &PropertySet,
                       SmallVectorImpl<llvm::Constant *> &Properties,
                       const Decl *Container,
                       const ObjCProtocolDecl *Proto,
                       const ObjCCommonTypesHelper &ObjCTypes,
                       bool IsClassProperty) {
  for (const auto *P : Proto->protocols()) 
    PushProtocolProperties(PropertySet, Properties, Container, P, ObjCTypes,
                           IsClassProperty);

  for (const auto *PD : Proto->properties()) {
    if (IsClassProperty != PD->isClassProperty())
      continue;
    if (!PropertySet.insert(PD->getIdentifier()).second)
      continue;
    llvm::Constant *Prop[] = {
      GetPropertyName(PD->getIdentifier()),
      GetPropertyTypeString(PD, Container)
    };
    Properties.push_back(llvm::ConstantStruct::get(ObjCTypes.PropertyTy, Prop));
  }
}

/*
  struct _objc_property {
    const char * const name;
    const char * const attributes;
  };

  struct _objc_property_list {
    uint32_t entsize; // sizeof (struct _objc_property)
    uint32_t prop_count;
    struct _objc_property[prop_count];
  };
*/
llvm::Constant *CGObjCCommonMac::EmitPropertyList(Twine Name,
                                       const Decl *Container,
                                       const ObjCContainerDecl *OCD,
                                       const ObjCCommonTypesHelper &ObjCTypes,
                                       bool IsClassProperty) {
  SmallVector<llvm::Constant *, 16> Properties;
  llvm::SmallPtrSet<const IdentifierInfo*, 16> PropertySet;

  auto AddProperty = [&](const ObjCPropertyDecl *PD) {
    llvm::Constant *Prop[] = {GetPropertyName(PD->getIdentifier()),
                              GetPropertyTypeString(PD, Container)};
    Properties.push_back(llvm::ConstantStruct::get(ObjCTypes.PropertyTy, Prop));
  };
  if (const ObjCInterfaceDecl *OID = dyn_cast<ObjCInterfaceDecl>(OCD))
    for (const ObjCCategoryDecl *ClassExt : OID->known_extensions())
      for (auto *PD : ClassExt->properties()) {
        if (IsClassProperty != PD->isClassProperty())
          continue;
        PropertySet.insert(PD->getIdentifier());
        AddProperty(PD);
      }

  for (const auto *PD : OCD->properties()) {
    if (IsClassProperty != PD->isClassProperty())
      continue;
    // Don't emit duplicate metadata for properties that were already in a
    // class extension.
    if (!PropertySet.insert(PD->getIdentifier()).second)
      continue;
    AddProperty(PD);
  }

  if (const ObjCInterfaceDecl *OID = dyn_cast<ObjCInterfaceDecl>(OCD)) {
    for (const auto *P : OID->all_referenced_protocols())
      PushProtocolProperties(PropertySet, Properties, Container, P, ObjCTypes,
                             IsClassProperty);
  }
  else if (const ObjCCategoryDecl *CD = dyn_cast<ObjCCategoryDecl>(OCD)) {
    for (const auto *P : CD->protocols())
      PushProtocolProperties(PropertySet, Properties, Container, P, ObjCTypes,
                             IsClassProperty);
  }

  // Return null for empty list.
  if (Properties.empty())
    return llvm::Constant::getNullValue(ObjCTypes.PropertyListPtrTy);

  unsigned PropertySize =
    CGM.getDataLayout().getTypeAllocSize(ObjCTypes.PropertyTy);
  llvm::Constant *Values[3];
  Values[0] = llvm::ConstantInt::get(ObjCTypes.IntTy, PropertySize);
  Values[1] = llvm::ConstantInt::get(ObjCTypes.IntTy, Properties.size());
  llvm::ArrayType *AT = llvm::ArrayType::get(ObjCTypes.PropertyTy,
                                             Properties.size());
  Values[2] = llvm::ConstantArray::get(AT, Properties);
  llvm::Constant *Init = llvm::ConstantStruct::getAnon(Values);

  llvm::GlobalVariable *GV =
    CreateMetadataVar(Name, Init,
                      (ObjCABI == 2) ? "__DATA, __objc_const" :
                      "__OBJC,__property,regular,no_dead_strip",
                      CGM.getPointerAlign(),
                      true);
  return llvm::ConstantExpr::getBitCast(GV, ObjCTypes.PropertyListPtrTy);
}

llvm::Constant *
CGObjCCommonMac::EmitProtocolMethodTypes(Twine Name,
                                         ArrayRef<llvm::Constant*> MethodTypes,
                                         const ObjCCommonTypesHelper &ObjCTypes) {
  // Return null for empty list.
  if (MethodTypes.empty())
    return llvm::Constant::getNullValue(ObjCTypes.Int8PtrPtrTy);

  llvm::ArrayType *AT = llvm::ArrayType::get(ObjCTypes.Int8PtrTy,
                                             MethodTypes.size());
  llvm::Constant *Init = llvm::ConstantArray::get(AT, MethodTypes);

  llvm::GlobalVariable *GV = CreateMetadataVar(
      Name, Init, (ObjCABI == 2) ? "__DATA, __objc_const" : StringRef(),
      CGM.getPointerAlign(), true);
  return llvm::ConstantExpr::getBitCast(GV, ObjCTypes.Int8PtrPtrTy);
}

/*
  struct objc_method_description_list {
  int count;
  struct objc_method_description list[];
  };
*/
llvm::Constant *
CGObjCMac::GetMethodDescriptionConstant(const ObjCMethodDecl *MD) {
  llvm::Constant *Desc[] = {
    llvm::ConstantExpr::getBitCast(GetMethodVarName(MD->getSelector()),
                                   ObjCTypes.SelectorPtrTy),
    GetMethodVarType(MD)
  };
  if (!Desc[1])
    return nullptr;

  return llvm::ConstantStruct::get(ObjCTypes.MethodDescriptionTy,
                                   Desc);
}

llvm::Constant *
CGObjCMac::EmitMethodDescList(Twine Name, const char *Section,
                              ArrayRef<llvm::Constant*> Methods) {
  // Return null for empty list.
  if (Methods.empty())
    return llvm::Constant::getNullValue(ObjCTypes.MethodDescriptionListPtrTy);

  llvm::Constant *Values[2];
  Values[0] = llvm::ConstantInt::get(ObjCTypes.IntTy, Methods.size());
  llvm::ArrayType *AT = llvm::ArrayType::get(ObjCTypes.MethodDescriptionTy,
                                             Methods.size());
  Values[1] = llvm::ConstantArray::get(AT, Methods);
  llvm::Constant *Init = llvm::ConstantStruct::getAnon(Values);

  llvm::GlobalVariable *GV =
    CreateMetadataVar(Name, Init, Section, CGM.getPointerAlign(), true);
  return llvm::ConstantExpr::getBitCast(GV,
                                        ObjCTypes.MethodDescriptionListPtrTy);
}

/*
  struct _objc_category {
  char *category_name;
  char *class_name;
  struct _objc_method_list *instance_methods;
  struct _objc_method_list *class_methods;
  struct _objc_protocol_list *protocols;
  uint32_t size; // <rdar://4585769>
  struct _objc_property_list *instance_properties;
  struct _objc_property_list *class_properties;
  };
*/
void CGObjCMac::GenerateCategory(const ObjCCategoryImplDecl *OCD) {
  unsigned Size = CGM.getDataLayout().getTypeAllocSize(ObjCTypes.CategoryTy);

  // FIXME: This is poor design, the OCD should have a pointer to the category
  // decl. Additionally, note that Category can be null for the @implementation
  // w/o an @interface case. Sema should just create one for us as it does for
  // @implementation so everyone else can live life under a clear blue sky.
  const ObjCInterfaceDecl *Interface = OCD->getClassInterface();
  const ObjCCategoryDecl *Category =
    Interface->FindCategoryDeclaration(OCD->getIdentifier());

  SmallString<256> ExtName;
  llvm::raw_svector_ostream(ExtName) << Interface->getName() << '_'
                                     << OCD->getName();

  SmallVector<llvm::Constant *, 16> InstanceMethods, ClassMethods;
  for (const auto *I : OCD->instance_methods())
    // Instance methods should always be defined.
    InstanceMethods.push_back(GetMethodConstant(I));

  for (const auto *I : OCD->class_methods())
    // Class methods should always be defined.
    ClassMethods.push_back(GetMethodConstant(I));

  llvm::Constant *Values[8];
  Values[0] = GetClassName(OCD->getName());
  Values[1] = GetClassName(Interface->getObjCRuntimeNameAsString());
  LazySymbols.insert(Interface->getIdentifier());
  Values[2] = EmitMethodList("OBJC_CATEGORY_INSTANCE_METHODS_" + ExtName.str(),
                             "__OBJC,__cat_inst_meth,regular,no_dead_strip",
                             InstanceMethods);
  Values[3] = EmitMethodList("OBJC_CATEGORY_CLASS_METHODS_" + ExtName.str(),
                             "__OBJC,__cat_cls_meth,regular,no_dead_strip",
                             ClassMethods);
  if (Category) {
    Values[4] =
        EmitProtocolList("OBJC_CATEGORY_PROTOCOLS_" + ExtName.str(),
                         Category->protocol_begin(), Category->protocol_end());
  } else {
    Values[4] = llvm::Constant::getNullValue(ObjCTypes.ProtocolListPtrTy);
  }
  Values[5] = llvm::ConstantInt::get(ObjCTypes.IntTy, Size);

  // If there is no category @interface then there can be no properties.
  if (Category) {
    Values[6] = EmitPropertyList("\01l_OBJC_$_PROP_LIST_" + ExtName.str(),
                                 OCD, Category, ObjCTypes, false);
    Values[7] = EmitPropertyList("\01l_OBJC_$_CLASS_PROP_LIST_" + ExtName.str(),
                                 OCD, Category, ObjCTypes, true);
  } else {
    Values[6] = llvm::Constant::getNullValue(ObjCTypes.PropertyListPtrTy);
    Values[7] = llvm::Constant::getNullValue(ObjCTypes.PropertyListPtrTy);
  }

  llvm::Constant *Init = llvm::ConstantStruct::get(ObjCTypes.CategoryTy,
                                                   Values);

  llvm::GlobalVariable *GV =
      CreateMetadataVar("OBJC_CATEGORY_" + ExtName.str(), Init,
                        "__OBJC,__category,regular,no_dead_strip",
                        CGM.getPointerAlign(), true);
  DefinedCategories.push_back(GV);
  DefinedCategoryNames.insert(ExtName.str());
  // method definition entries must be clear for next implementation.
  MethodDefinitions.clear();
}

enum FragileClassFlags {
  /// Apparently: is not a meta-class.
  FragileABI_Class_Factory                 = 0x00001,

  /// Is a meta-class.
  FragileABI_Class_Meta                    = 0x00002,

  /// Has a non-trivial constructor or destructor.
  FragileABI_Class_HasCXXStructors         = 0x02000,

  /// Has hidden visibility.
  FragileABI_Class_Hidden                  = 0x20000,

  /// Class implementation was compiled under ARC.
  FragileABI_Class_CompiledByARC           = 0x04000000,

  /// Class implementation was compiled under MRC and has MRC weak ivars.
  /// Exclusive with CompiledByARC.
  FragileABI_Class_HasMRCWeakIvars         = 0x08000000,
};

enum NonFragileClassFlags {
  /// Is a meta-class.
  NonFragileABI_Class_Meta                 = 0x00001,

  /// Is a root class.
  NonFragileABI_Class_Root                 = 0x00002,

  /// Has a non-trivial constructor or destructor.
  NonFragileABI_Class_HasCXXStructors      = 0x00004,

  /// Has hidden visibility.
  NonFragileABI_Class_Hidden               = 0x00010,

  /// Has the exception attribute.
  NonFragileABI_Class_Exception            = 0x00020,

  /// (Obsolete) ARC-specific: this class has a .release_ivars method
  NonFragileABI_Class_HasIvarReleaser      = 0x00040,

  /// Class implementation was compiled under ARC.
  NonFragileABI_Class_CompiledByARC        = 0x00080,

  /// Class has non-trivial destructors, but zero-initialization is okay.
  NonFragileABI_Class_HasCXXDestructorOnly = 0x00100,

  /// Class implementation was compiled under MRC and has MRC weak ivars.
  /// Exclusive with CompiledByARC.
  NonFragileABI_Class_HasMRCWeakIvars      = 0x00200,
};

static bool hasWeakMember(QualType type) {
  if (type.getObjCLifetime() == Qualifiers::OCL_Weak) {
    return true;
  }

  if (auto recType = type->getAs<RecordType>()) {
    for (auto field : recType->getDecl()->fields()) {
      if (hasWeakMember(field->getType()))
        return true;
    }
  }

  return false;
}

/// For compatibility, we only want to set the "HasMRCWeakIvars" flag
/// (and actually fill in a layout string) if we really do have any
/// __weak ivars.
static bool hasMRCWeakIvars(CodeGenModule &CGM,
                            const ObjCImplementationDecl *ID) {
  if (!CGM.getLangOpts().ObjCWeak) return false;
  assert(CGM.getLangOpts().getGC() == LangOptions::NonGC);

  for (const ObjCIvarDecl *ivar =
         ID->getClassInterface()->all_declared_ivar_begin();
       ivar; ivar = ivar->getNextIvar()) {
    if (hasWeakMember(ivar->getType()))
      return true;
  }

  return false;
}

/*
  struct _objc_class {
  Class isa;
  Class super_class;
  const char *name;
  long version;
  long info;
  long instance_size;
  struct _objc_ivar_list *ivars;
  struct _objc_method_list *methods;
  struct _objc_cache *cache;
  struct _objc_protocol_list *protocols;
  // Objective-C 1.0 extensions (<rdr://4585769>)
  const char *ivar_layout;
  struct _objc_class_ext *ext;
  };

  See EmitClassExtension();
*/
void CGObjCMac::GenerateClass(const ObjCImplementationDecl *ID) {
  DefinedSymbols.insert(ID->getIdentifier());

  std::string ClassName = ID->getNameAsString();
  // FIXME: Gross
  ObjCInterfaceDecl *Interface =
    const_cast<ObjCInterfaceDecl*>(ID->getClassInterface());
  llvm::Constant *Protocols =
      EmitProtocolList("OBJC_CLASS_PROTOCOLS_" + ID->getName(),
                       Interface->all_referenced_protocol_begin(),
                       Interface->all_referenced_protocol_end());
  unsigned Flags = FragileABI_Class_Factory;
  if (ID->hasNonZeroConstructors() || ID->hasDestructors())
    Flags |= FragileABI_Class_HasCXXStructors;

  bool hasMRCWeak = false;

  if (CGM.getLangOpts().ObjCAutoRefCount)
    Flags |= FragileABI_Class_CompiledByARC;
  else if ((hasMRCWeak = hasMRCWeakIvars(CGM, ID)))
    Flags |= FragileABI_Class_HasMRCWeakIvars;

  CharUnits Size =
    CGM.getContext().getASTObjCImplementationLayout(ID).getSize();

  // FIXME: Set CXX-structors flag.
  if (ID->getClassInterface()->getVisibility() == HiddenVisibility)
    Flags |= FragileABI_Class_Hidden;

  SmallVector<llvm::Constant *, 16> InstanceMethods, ClassMethods;
  for (const auto *I : ID->instance_methods())
    // Instance methods should always be defined.
    InstanceMethods.push_back(GetMethodConstant(I));

  for (const auto *I : ID->class_methods())
    // Class methods should always be defined.
    ClassMethods.push_back(GetMethodConstant(I));

  for (const auto *PID : ID->property_impls()) {
    if (PID->getPropertyImplementation() == ObjCPropertyImplDecl::Synthesize) {
      ObjCPropertyDecl *PD = PID->getPropertyDecl();

      if (ObjCMethodDecl *MD = PD->getGetterMethodDecl())
        if (llvm::Constant *C = GetMethodConstant(MD))
          InstanceMethods.push_back(C);
      if (ObjCMethodDecl *MD = PD->getSetterMethodDecl())
        if (llvm::Constant *C = GetMethodConstant(MD))
          InstanceMethods.push_back(C);
    }
  }

  llvm::Constant *Values[12];
  Values[ 0] = EmitMetaClass(ID, Protocols, ClassMethods);
  if (ObjCInterfaceDecl *Super = Interface->getSuperClass()) {
    // Record a reference to the super class.
    LazySymbols.insert(Super->getIdentifier());

    Values[ 1] =
      llvm::ConstantExpr::getBitCast(GetClassName(Super->getObjCRuntimeNameAsString()),
                                     ObjCTypes.ClassPtrTy);
  } else {
    Values[ 1] = llvm::Constant::getNullValue(ObjCTypes.ClassPtrTy);
  }
  Values[ 2] = GetClassName(ID->getObjCRuntimeNameAsString());
  // Version is always 0.
  Values[ 3] = llvm::ConstantInt::get(ObjCTypes.LongTy, 0);
  Values[ 4] = llvm::ConstantInt::get(ObjCTypes.LongTy, Flags);
  Values[ 5] = llvm::ConstantInt::get(ObjCTypes.LongTy, Size.getQuantity());
  Values[ 6] = EmitIvarList(ID, false);
  Values[7] = EmitMethodList("OBJC_INSTANCE_METHODS_" + ID->getName(),
                             "__OBJC,__inst_meth,regular,no_dead_strip",
                             InstanceMethods);
  // cache is always NULL.
  Values[ 8] = llvm::Constant::getNullValue(ObjCTypes.CachePtrTy);
  Values[ 9] = Protocols;
  Values[10] = BuildStrongIvarLayout(ID, CharUnits::Zero(), Size);
  Values[11] = EmitClassExtension(ID, Size, hasMRCWeak,
                                  false/*isClassProperty*/);
  llvm::Constant *Init = llvm::ConstantStruct::get(ObjCTypes.ClassTy,
                                                   Values);
  std::string Name("OBJC_CLASS_");
  Name += ClassName;
  const char *Section = "__OBJC,__class,regular,no_dead_strip";
  // Check for a forward reference.
  llvm::GlobalVariable *GV = CGM.getModule().getGlobalVariable(Name, true);
  if (GV) {
    assert(GV->getType()->getElementType() == ObjCTypes.ClassTy &&
           "Forward metaclass reference has incorrect type.");
    GV->setInitializer(Init);
    GV->setSection(Section);
    GV->setAlignment(CGM.getPointerAlign().getQuantity());
    CGM.addCompilerUsedGlobal(GV);
  } else
    GV = CreateMetadataVar(Name, Init, Section, CGM.getPointerAlign(), true);
  DefinedClasses.push_back(GV);
  ImplementedClasses.push_back(Interface);
  // method definition entries must be clear for next implementation.
  MethodDefinitions.clear();
}

llvm::Constant *CGObjCMac::EmitMetaClass(const ObjCImplementationDecl *ID,
                                         llvm::Constant *Protocols,
                                         ArrayRef<llvm::Constant*> Methods) {
  unsigned Flags = FragileABI_Class_Meta;
  unsigned Size = CGM.getDataLayout().getTypeAllocSize(ObjCTypes.ClassTy);

  if (ID->getClassInterface()->getVisibility() == HiddenVisibility)
    Flags |= FragileABI_Class_Hidden;

  llvm::Constant *Values[12];
  // The isa for the metaclass is the root of the hierarchy.
  const ObjCInterfaceDecl *Root = ID->getClassInterface();
  while (const ObjCInterfaceDecl *Super = Root->getSuperClass())
    Root = Super;
  Values[ 0] =
    llvm::ConstantExpr::getBitCast(GetClassName(Root->getObjCRuntimeNameAsString()),
                                   ObjCTypes.ClassPtrTy);
  // The super class for the metaclass is emitted as the name of the
  // super class. The runtime fixes this up to point to the
  // *metaclass* for the super class.
  if (ObjCInterfaceDecl *Super = ID->getClassInterface()->getSuperClass()) {
    Values[ 1] =
      llvm::ConstantExpr::getBitCast(GetClassName(Super->getObjCRuntimeNameAsString()),
                                     ObjCTypes.ClassPtrTy);
  } else {
    Values[ 1] = llvm::Constant::getNullValue(ObjCTypes.ClassPtrTy);
  }
  Values[ 2] = GetClassName(ID->getObjCRuntimeNameAsString());
  // Version is always 0.
  Values[ 3] = llvm::ConstantInt::get(ObjCTypes.LongTy, 0);
  Values[ 4] = llvm::ConstantInt::get(ObjCTypes.LongTy, Flags);
  Values[ 5] = llvm::ConstantInt::get(ObjCTypes.LongTy, Size);
  Values[ 6] = EmitIvarList(ID, true);
  Values[7] =
      EmitMethodList("OBJC_CLASS_METHODS_" + ID->getNameAsString(),
                     "__OBJC,__cls_meth,regular,no_dead_strip", Methods);
  // cache is always NULL.
  Values[ 8] = llvm::Constant::getNullValue(ObjCTypes.CachePtrTy);
  Values[ 9] = Protocols;
  // ivar_layout for metaclass is always NULL.
  Values[10] = llvm::Constant::getNullValue(ObjCTypes.Int8PtrTy);
  // The class extension is used to store class properties for metaclasses.
  Values[11] = EmitClassExtension(ID, CharUnits::Zero(), false/*hasMRCWeak*/,
                                  true/*isClassProperty*/);
  llvm::Constant *Init = llvm::ConstantStruct::get(ObjCTypes.ClassTy,
                                                   Values);

  std::string Name("OBJC_METACLASS_");
  Name += ID->getName();

  // Check for a forward reference.
  llvm::GlobalVariable *GV = CGM.getModule().getGlobalVariable(Name, true);
  if (GV) {
    assert(GV->getType()->getElementType() == ObjCTypes.ClassTy &&
           "Forward metaclass reference has incorrect type.");
    GV->setInitializer(Init);
  } else {
    GV = new llvm::GlobalVariable(CGM.getModule(), ObjCTypes.ClassTy, false,
                                  llvm::GlobalValue::PrivateLinkage,
                                  Init, Name);
  }
  GV->setSection("__OBJC,__meta_class,regular,no_dead_strip");
  GV->setAlignment(4);
  CGM.addCompilerUsedGlobal(GV);

  return GV;
}

llvm::Constant *CGObjCMac::EmitMetaClassRef(const ObjCInterfaceDecl *ID) {
  std::string Name = "OBJC_METACLASS_" + ID->getNameAsString();

  // FIXME: Should we look these up somewhere other than the module. Its a bit
  // silly since we only generate these while processing an implementation, so
  // exactly one pointer would work if know when we entered/exitted an
  // implementation block.

  // Check for an existing forward reference.
  // Previously, metaclass with internal linkage may have been defined.
  // pass 'true' as 2nd argument so it is returned.
  llvm::GlobalVariable *GV = CGM.getModule().getGlobalVariable(Name, true);
  if (!GV)
    GV = new llvm::GlobalVariable(CGM.getModule(), ObjCTypes.ClassTy, false,
                                  llvm::GlobalValue::PrivateLinkage, nullptr,
                                  Name);

  assert(GV->getType()->getElementType() == ObjCTypes.ClassTy &&
         "Forward metaclass reference has incorrect type.");
  return GV;
}

llvm::Value *CGObjCMac::EmitSuperClassRef(const ObjCInterfaceDecl *ID) {
  std::string Name = "OBJC_CLASS_" + ID->getNameAsString();
  llvm::GlobalVariable *GV = CGM.getModule().getGlobalVariable(Name, true);

  if (!GV)
    GV = new llvm::GlobalVariable(CGM.getModule(), ObjCTypes.ClassTy, false,
                                  llvm::GlobalValue::PrivateLinkage, nullptr,
                                  Name);

  assert(GV->getType()->getElementType() == ObjCTypes.ClassTy &&
         "Forward class metadata reference has incorrect type.");
  return GV;
}

/*
  Emit a "class extension", which in this specific context means extra
  data that doesn't fit in the normal fragile-ABI class structure, and
  has nothing to do with the language concept of a class extension.

  struct objc_class_ext {
  uint32_t size;
  const char *weak_ivar_layout;
  struct _objc_property_list *properties;
  };
*/
llvm::Constant *
CGObjCMac::EmitClassExtension(const ObjCImplementationDecl *ID,
                              CharUnits InstanceSize, bool hasMRCWeakIvars,
                              bool isClassProperty) {
  uint64_t Size =
    CGM.getDataLayout().getTypeAllocSize(ObjCTypes.ClassExtensionTy);

  llvm::Constant *Values[3];
  Values[0] = llvm::ConstantInt::get(ObjCTypes.IntTy, Size);
  Values[1] = nullptr;
  if (!isClassProperty)
    Values[1] = BuildWeakIvarLayout(ID, CharUnits::Zero(), InstanceSize,
                                    hasMRCWeakIvars);
  if (isClassProperty)
    Values[2] = EmitPropertyList("\01l_OBJC_$_CLASS_PROP_LIST_" + ID->getName(),
                                 ID, ID->getClassInterface(), ObjCTypes, true);
  else
    Values[2] = EmitPropertyList("\01l_OBJC_$_PROP_LIST_" + ID->getName(),
                                 ID, ID->getClassInterface(), ObjCTypes, false);

  // Return null if no extension bits are used.
  if ((!Values[1] || Values[1]->isNullValue()) && Values[2]->isNullValue())
    return llvm::Constant::getNullValue(ObjCTypes.ClassExtensionPtrTy);

  llvm::Constant *Init =
    llvm::ConstantStruct::get(ObjCTypes.ClassExtensionTy, Values);
  return CreateMetadataVar("OBJC_CLASSEXT_" + ID->getName(), Init,
                           "__OBJC,__class_ext,regular,no_dead_strip",
                           CGM.getPointerAlign(), true);
}

/*
  struct objc_ivar {
    char *ivar_name;
    char *ivar_type;
    int ivar_offset;
  };

  struct objc_ivar_list {
    int ivar_count;
    struct objc_ivar list[count];
  };
*/
llvm::Constant *CGObjCMac::EmitIvarList(const ObjCImplementationDecl *ID,
                                        bool ForClass) {
  std::vector<llvm::Constant*> Ivars;

  // When emitting the root class GCC emits ivar entries for the
  // actual class structure. It is not clear if we need to follow this
  // behavior; for now lets try and get away with not doing it. If so,
  // the cleanest solution would be to make up an ObjCInterfaceDecl
  // for the class.
  if (ForClass)
    return llvm::Constant::getNullValue(ObjCTypes.IvarListPtrTy);

  const ObjCInterfaceDecl *OID = ID->getClassInterface();

  for (const ObjCIvarDecl *IVD = OID->all_declared_ivar_begin(); 
       IVD; IVD = IVD->getNextIvar()) {
    // Ignore unnamed bit-fields.
    if (!IVD->getDeclName())
      continue;
    llvm::Constant *Ivar[] = {
      GetMethodVarName(IVD->getIdentifier()),
      GetMethodVarType(IVD),
      llvm::ConstantInt::get(ObjCTypes.IntTy,
                             ComputeIvarBaseOffset(CGM, OID, IVD))
    };
    Ivars.push_back(llvm::ConstantStruct::get(ObjCTypes.IvarTy, Ivar));
  }

  // Return null for empty list.
  if (Ivars.empty())
    return llvm::Constant::getNullValue(ObjCTypes.IvarListPtrTy);

  llvm::Constant *Values[2];
  Values[0] = llvm::ConstantInt::get(ObjCTypes.IntTy, Ivars.size());
  llvm::ArrayType *AT = llvm::ArrayType::get(ObjCTypes.IvarTy,
                                             Ivars.size());
  Values[1] = llvm::ConstantArray::get(AT, Ivars);
  llvm::Constant *Init = llvm::ConstantStruct::getAnon(Values);

  llvm::GlobalVariable *GV;
  if (ForClass)
    GV =
        CreateMetadataVar("OBJC_CLASS_VARIABLES_" + ID->getName(), Init,
                          "__OBJC,__class_vars,regular,no_dead_strip",
                          CGM.getPointerAlign(), true);
  else
    GV = CreateMetadataVar("OBJC_INSTANCE_VARIABLES_" + ID->getName(), Init,
                           "__OBJC,__instance_vars,regular,no_dead_strip",
                           CGM.getPointerAlign(), true);
  return llvm::ConstantExpr::getBitCast(GV, ObjCTypes.IvarListPtrTy);
}

/*
  struct objc_method {
  SEL method_name;
  char *method_types;
  void *method;
  };

  struct objc_method_list {
  struct objc_method_list *obsolete;
  int count;
  struct objc_method methods_list[count];
  };
*/

/// GetMethodConstant - Return a struct objc_method constant for the
/// given method if it has been defined. The result is null if the
/// method has not been defined. The return value has type MethodPtrTy.
llvm::Constant *CGObjCMac::GetMethodConstant(const ObjCMethodDecl *MD) {
  llvm::Function *Fn = GetMethodDefinition(MD);
  if (!Fn)
    return nullptr;

  llvm::Constant *Method[] = {
    llvm::ConstantExpr::getBitCast(GetMethodVarName(MD->getSelector()),
                                   ObjCTypes.SelectorPtrTy),
    GetMethodVarType(MD),
    llvm::ConstantExpr::getBitCast(Fn, ObjCTypes.Int8PtrTy)
  };
  return llvm::ConstantStruct::get(ObjCTypes.MethodTy, Method);
}

llvm::Constant *CGObjCMac::EmitMethodList(Twine Name,
                                          const char *Section,
                                          ArrayRef<llvm::Constant*> Methods) {
  // Return null for empty list.
  if (Methods.empty())
    return llvm::Constant::getNullValue(ObjCTypes.MethodListPtrTy);

  llvm::Constant *Values[3];
  Values[0] = llvm::Constant::getNullValue(ObjCTypes.Int8PtrTy);
  Values[1] = llvm::ConstantInt::get(ObjCTypes.IntTy, Methods.size());
  llvm::ArrayType *AT = llvm::ArrayType::get(ObjCTypes.MethodTy,
                                             Methods.size());
  Values[2] = llvm::ConstantArray::get(AT, Methods);
  llvm::Constant *Init = llvm::ConstantStruct::getAnon(Values);

  llvm::GlobalVariable *GV =
    CreateMetadataVar(Name, Init, Section, CGM.getPointerAlign(), true);
  return llvm::ConstantExpr::getBitCast(GV, ObjCTypes.MethodListPtrTy);
}

llvm::Function *CGObjCCommonMac::GenerateMethod(const ObjCMethodDecl *OMD,
                                                const ObjCContainerDecl *CD) {
  SmallString<256> Name;
  GetNameForMethod(OMD, CD, Name);

  CodeGenTypes &Types = CGM.getTypes();
  llvm::FunctionType *MethodTy =
    Types.GetFunctionType(Types.arrangeObjCMethodDeclaration(OMD));
  llvm::Function *Method =
    llvm::Function::Create(MethodTy,
                           llvm::GlobalValue::InternalLinkage,
                           Name.str(),
                           &CGM.getModule());
  MethodDefinitions.insert(std::make_pair(OMD, Method));

  return Method;
}

llvm::GlobalVariable *CGObjCCommonMac::CreateMetadataVar(Twine Name,
                                                         llvm::Constant *Init,
                                                         StringRef Section,
                                                         CharUnits Align,
                                                         bool AddToUsed) {
  llvm::Type *Ty = Init->getType();
  llvm::GlobalVariable *GV =
    new llvm::GlobalVariable(CGM.getModule(), Ty, false,
                             llvm::GlobalValue::PrivateLinkage, Init, Name);
  if (!Section.empty())
    GV->setSection(Section);
  GV->setAlignment(Align.getQuantity());
  if (AddToUsed)
    CGM.addCompilerUsedGlobal(GV);
  return GV;
}

llvm::Function *CGObjCMac::ModuleInitFunction() {
  // Abuse this interface function as a place to finalize.
  FinishModule();
  return nullptr;
}

llvm::Constant *CGObjCMac::GetPropertyGetFunction() {
  return ObjCTypes.getGetPropertyFn();
}

llvm::Constant *CGObjCMac::GetPropertySetFunction() {
  return ObjCTypes.getSetPropertyFn();
}

llvm::Constant *CGObjCMac::GetOptimizedPropertySetFunction(bool atomic, 
                                                           bool copy) {
  return ObjCTypes.getOptimizedSetPropertyFn(atomic, copy);
}

llvm::Constant *CGObjCMac::GetGetStructFunction() {
  return ObjCTypes.getCopyStructFn();
}

llvm::Constant *CGObjCMac::GetSetStructFunction() {
  return ObjCTypes.getCopyStructFn();
}

llvm::Constant *CGObjCMac::GetCppAtomicObjectGetFunction() {
  return ObjCTypes.getCppAtomicObjectFunction();
}

llvm::Constant *CGObjCMac::GetCppAtomicObjectSetFunction() {
  return ObjCTypes.getCppAtomicObjectFunction();
}

llvm::Constant *CGObjCMac::EnumerationMutationFunction() {
  return ObjCTypes.getEnumerationMutationFn();
}

void CGObjCMac::EmitTryStmt(CodeGenFunction &CGF, const ObjCAtTryStmt &S) {
  return EmitTryOrSynchronizedStmt(CGF, S);
}

void CGObjCMac::EmitSynchronizedStmt(CodeGenFunction &CGF,
                                     const ObjCAtSynchronizedStmt &S) {
  return EmitTryOrSynchronizedStmt(CGF, S);
}

namespace {
  struct PerformFragileFinally final : EHScopeStack::Cleanup {
    const Stmt &S;
    Address SyncArgSlot;
    Address CallTryExitVar;
    Address ExceptionData;
    ObjCTypesHelper &ObjCTypes;
    PerformFragileFinally(const Stmt *S,
                          Address SyncArgSlot,
                          Address CallTryExitVar,
                          Address ExceptionData,
                          ObjCTypesHelper *ObjCTypes)
      : S(*S), SyncArgSlot(SyncArgSlot), CallTryExitVar(CallTryExitVar),
        ExceptionData(ExceptionData), ObjCTypes(*ObjCTypes) {}

    void Emit(CodeGenFunction &CGF, Flags flags) override {
      // Check whether we need to call objc_exception_try_exit.
      // In optimized code, this branch will always be folded.
      llvm::BasicBlock *FinallyCallExit =
        CGF.createBasicBlock("finally.call_exit");
      llvm::BasicBlock *FinallyNoCallExit =
        CGF.createBasicBlock("finally.no_call_exit");
      CGF.Builder.CreateCondBr(CGF.Builder.CreateLoad(CallTryExitVar),
                               FinallyCallExit, FinallyNoCallExit);

      CGF.EmitBlock(FinallyCallExit);
      CGF.EmitNounwindRuntimeCall(ObjCTypes.getExceptionTryExitFn(),
                                  ExceptionData.getPointer());

      CGF.EmitBlock(FinallyNoCallExit);

      if (isa<ObjCAtTryStmt>(S)) {
        if (const ObjCAtFinallyStmt* FinallyStmt =
              cast<ObjCAtTryStmt>(S).getFinallyStmt()) {
          // Don't try to do the @finally if this is an EH cleanup.
          if (flags.isForEHCleanup()) return;

          // Save the current cleanup destination in case there's
          // control flow inside the finally statement.
          llvm::Value *CurCleanupDest =
            CGF.Builder.CreateLoad(CGF.getNormalCleanupDestSlot());

          CGF.EmitStmt(FinallyStmt->getFinallyBody());

          if (CGF.HaveInsertPoint()) {
            CGF.Builder.CreateStore(CurCleanupDest,
                                    CGF.getNormalCleanupDestSlot());
          } else {
            // Currently, the end of the cleanup must always exist.
            CGF.EnsureInsertPoint();
          }
        }
      } else {
        // Emit objc_sync_exit(expr); as finally's sole statement for
        // @synchronized.
        llvm::Value *SyncArg = CGF.Builder.CreateLoad(SyncArgSlot);
        CGF.EmitNounwindRuntimeCall(ObjCTypes.getSyncExitFn(), SyncArg);
      }
    }
  };

  class FragileHazards {
    CodeGenFunction &CGF;
    SmallVector<llvm::Value*, 20> Locals;
    llvm::DenseSet<llvm::BasicBlock*> BlocksBeforeTry;

    llvm::InlineAsm *ReadHazard;
    llvm::InlineAsm *WriteHazard;

    llvm::FunctionType *GetAsmFnType();

    void collectLocals();
    void emitReadHazard(CGBuilderTy &Builder);

  public:
    FragileHazards(CodeGenFunction &CGF);

    void emitWriteHazard();
    void emitHazardsInNewBlocks();
  };
} // end anonymous namespace

/// Create the fragile-ABI read and write hazards based on the current
/// state of the function, which is presumed to be immediately prior
/// to a @try block.  These hazards are used to maintain correct
/// semantics in the face of optimization and the fragile ABI's
/// cavalier use of setjmp/longjmp.
FragileHazards::FragileHazards(CodeGenFunction &CGF) : CGF(CGF) {
  collectLocals();

  if (Locals.empty()) return;

  // Collect all the blocks in the function.
  for (llvm::Function::iterator
         I = CGF.CurFn->begin(), E = CGF.CurFn->end(); I != E; ++I)
    BlocksBeforeTry.insert(&*I);

  llvm::FunctionType *AsmFnTy = GetAsmFnType();

  // Create a read hazard for the allocas.  This inhibits dead-store
  // optimizations and forces the values to memory.  This hazard is
  // inserted before any 'throwing' calls in the protected scope to
  // reflect the possibility that the variables might be read from the
  // catch block if the call throws.
  {
    std::string Constraint;
    for (unsigned I = 0, E = Locals.size(); I != E; ++I) {
      if (I) Constraint += ',';
      Constraint += "*m";
    }

    ReadHazard = llvm::InlineAsm::get(AsmFnTy, "", Constraint, true, false);
  }

  // Create a write hazard for the allocas.  This inhibits folding
  // loads across the hazard.  This hazard is inserted at the
  // beginning of the catch path to reflect the possibility that the
  // variables might have been written within the protected scope.
  {
    std::string Constraint;
    for (unsigned I = 0, E = Locals.size(); I != E; ++I) {
      if (I) Constraint += ',';
      Constraint += "=*m";
    }

    WriteHazard = llvm::InlineAsm::get(AsmFnTy, "", Constraint, true, false);
  }
}

/// Emit a write hazard at the current location.
void FragileHazards::emitWriteHazard() {
  if (Locals.empty()) return;

  CGF.EmitNounwindRuntimeCall(WriteHazard, Locals);
}

void FragileHazards::emitReadHazard(CGBuilderTy &Builder) {
  assert(!Locals.empty());
  llvm::CallInst *call = Builder.CreateCall(ReadHazard, Locals);
  call->setDoesNotThrow();
  call->setCallingConv(CGF.getRuntimeCC());
}

/// Emit read hazards in all the protected blocks, i.e. all the blocks
/// which have been inserted since the beginning of the try.
void FragileHazards::emitHazardsInNewBlocks() {
  if (Locals.empty()) return;

  CGBuilderTy Builder(CGF, CGF.getLLVMContext());

  // Iterate through all blocks, skipping those prior to the try.
  for (llvm::Function::iterator
         FI = CGF.CurFn->begin(), FE = CGF.CurFn->end(); FI != FE; ++FI) {
    llvm::BasicBlock &BB = *FI;
    if (BlocksBeforeTry.count(&BB)) continue;

    // Walk through all the calls in the block.
    for (llvm::BasicBlock::iterator
           BI = BB.begin(), BE = BB.end(); BI != BE; ++BI) {
      llvm::Instruction &I = *BI;

      // Ignore instructions that aren't non-intrinsic calls.
      // These are the only calls that can possibly call longjmp.
      if (!isa<llvm::CallInst>(I) && !isa<llvm::InvokeInst>(I)) continue;
      if (isa<llvm::IntrinsicInst>(I))
        continue;

      // Ignore call sites marked nounwind.  This may be questionable,
      // since 'nounwind' doesn't necessarily mean 'does not call longjmp'.
      llvm::CallSite CS(&I);
      if (CS.doesNotThrow()) continue;

      // Insert a read hazard before the call.  This will ensure that
      // any writes to the locals are performed before making the
      // call.  If the call throws, then this is sufficient to
      // guarantee correctness as long as it doesn't also write to any
      // locals.
      Builder.SetInsertPoint(&BB, BI);
      emitReadHazard(Builder);
    }
  }
}

static void addIfPresent(llvm::DenseSet<llvm::Value*> &S, llvm::Value *V) {
  if (V) S.insert(V);
}

static void addIfPresent(llvm::DenseSet<llvm::Value*> &S, Address V) {
  if (V.isValid()) S.insert(V.getPointer());
}

void FragileHazards::collectLocals() {
  // Compute a set of allocas to ignore.
  llvm::DenseSet<llvm::Value*> AllocasToIgnore;
  addIfPresent(AllocasToIgnore, CGF.ReturnValue);
  addIfPresent(AllocasToIgnore, CGF.NormalCleanupDest);

  // Collect all the allocas currently in the function.  This is
  // probably way too aggressive.
  llvm::BasicBlock &Entry = CGF.CurFn->getEntryBlock();
  for (llvm::BasicBlock::iterator
         I = Entry.begin(), E = Entry.end(); I != E; ++I)
    if (isa<llvm::AllocaInst>(*I) && !AllocasToIgnore.count(&*I))
      Locals.push_back(&*I);
}

llvm::FunctionType *FragileHazards::GetAsmFnType() {
  SmallVector<llvm::Type *, 16> tys(Locals.size());
  for (unsigned i = 0, e = Locals.size(); i != e; ++i)
    tys[i] = Locals[i]->getType();
  return llvm::FunctionType::get(CGF.VoidTy, tys, false);
}

/*

  Objective-C setjmp-longjmp (sjlj) Exception Handling
  --

  A catch buffer is a setjmp buffer plus:
    - a pointer to the exception that was caught
    - a pointer to the previous exception data buffer
    - two pointers of reserved storage
  Therefore catch buffers form a stack, with a pointer to the top
  of the stack kept in thread-local storage.

  objc_exception_try_enter pushes a catch buffer onto the EH stack.
  objc_exception_try_exit pops the given catch buffer, which is
    required to be the top of the EH stack.
  objc_exception_throw pops the top of the EH stack, writes the
    thrown exception into the appropriate field, and longjmps
    to the setjmp buffer.  It crashes the process (with a printf
    and an abort()) if there are no catch buffers on the stack.
  objc_exception_extract just reads the exception pointer out of the
    catch buffer.

  There's no reason an implementation couldn't use a light-weight
  setjmp here --- something like __builtin_setjmp, but API-compatible
  with the heavyweight setjmp.  This will be more important if we ever
  want to implement correct ObjC/C++ exception interactions for the
  fragile ABI.

  Note that for this use of setjmp/longjmp to be correct, we may need
  to mark some local variables volatile: if a non-volatile local
  variable is modified between the setjmp and the longjmp, it has
  indeterminate value.  For the purposes of LLVM IR, it may be
  sufficient to make loads and stores within the @try (to variables
  declared outside the @try) volatile.  This is necessary for
  optimized correctness, but is not currently being done; this is
  being tracked as rdar://problem/8160285

  The basic framework for a @try-catch-finally is as follows:
  {
  objc_exception_data d;
  id _rethrow = null;
  bool _call_try_exit = true;

  objc_exception_try_enter(&d);
  if (!setjmp(d.jmp_buf)) {
  ... try body ...
  } else {
  // exception path
  id _caught = objc_exception_extract(&d);

  // enter new try scope for handlers
  if (!setjmp(d.jmp_buf)) {
  ... match exception and execute catch blocks ...

  // fell off end, rethrow.
  _rethrow = _caught;
  ... jump-through-finally to finally_rethrow ...
  } else {
  // exception in catch block
  _rethrow = objc_exception_extract(&d);
  _call_try_exit = false;
  ... jump-through-finally to finally_rethrow ...
  }
  }
  ... jump-through-finally to finally_end ...

  finally:
  if (_call_try_exit)
  objc_exception_try_exit(&d);

  ... finally block ....
  ... dispatch to finally destination ...

  finally_rethrow:
  objc_exception_throw(_rethrow);

  finally_end:
  }

  This framework differs slightly from the one gcc uses, in that gcc
  uses _rethrow to determine if objc_exception_try_exit should be called
  and if the object should be rethrown. This breaks in the face of
  throwing nil and introduces unnecessary branches.

  We specialize this framework for a few particular circumstances:

  - If there are no catch blocks, then we avoid emitting the second
  exception handling context.

  - If there is a catch-all catch block (i.e. @catch(...) or @catch(id
  e)) we avoid emitting the code to rethrow an uncaught exception.

  - FIXME: If there is no @finally block we can do a few more
  simplifications.

  Rethrows and Jumps-Through-Finally
  --

  '@throw;' is supported by pushing the currently-caught exception
  onto ObjCEHStack while the @catch blocks are emitted.

  Branches through the @finally block are handled with an ordinary
  normal cleanup.  We do not register an EH cleanup; fragile-ABI ObjC
  exceptions are not compatible with C++ exceptions, and this is
  hardly the only place where this will go wrong.

  @synchronized(expr) { stmt; } is emitted as if it were:
    id synch_value = expr;
    objc_sync_enter(synch_value);
    @try { stmt; } @finally { objc_sync_exit(synch_value); }
*/

void CGObjCMac::EmitTryOrSynchronizedStmt(CodeGen::CodeGenFunction &CGF,
                                          const Stmt &S) {
  bool isTry = isa<ObjCAtTryStmt>(S);

  // A destination for the fall-through edges of the catch handlers to
  // jump to.
  CodeGenFunction::JumpDest FinallyEnd =
    CGF.getJumpDestInCurrentScope("finally.end");

  // A destination for the rethrow edge of the catch handlers to jump
  // to.
  CodeGenFunction::JumpDest FinallyRethrow =
    CGF.getJumpDestInCurrentScope("finally.rethrow");

  // For @synchronized, call objc_sync_enter(sync.expr). The
  // evaluation of the expression must occur before we enter the
  // @synchronized.  We can't avoid a temp here because we need the
  // value to be preserved.  If the backend ever does liveness
  // correctly after setjmp, this will be unnecessary.
  Address SyncArgSlot = Address::invalid();
  if (!isTry) {
    llvm::Value *SyncArg =
      CGF.EmitScalarExpr(cast<ObjCAtSynchronizedStmt>(S).getSynchExpr());
    SyncArg = CGF.Builder.CreateBitCast(SyncArg, ObjCTypes.ObjectPtrTy);
    CGF.EmitNounwindRuntimeCall(ObjCTypes.getSyncEnterFn(), SyncArg);

    SyncArgSlot = CGF.CreateTempAlloca(SyncArg->getType(),
                                       CGF.getPointerAlign(), "sync.arg");
    CGF.Builder.CreateStore(SyncArg, SyncArgSlot);
  }

  // Allocate memory for the setjmp buffer.  This needs to be kept
  // live throughout the try and catch blocks.
  Address ExceptionData = CGF.CreateTempAlloca(ObjCTypes.ExceptionDataTy,
                                               CGF.getPointerAlign(),
                                               "exceptiondata.ptr");

  // Create the fragile hazards.  Note that this will not capture any
  // of the allocas required for exception processing, but will
  // capture the current basic block (which extends all the way to the
  // setjmp call) as "before the @try".
  FragileHazards Hazards(CGF);

  // Create a flag indicating whether the cleanup needs to call
  // objc_exception_try_exit.  This is true except when
  //   - no catches match and we're branching through the cleanup
  //     just to rethrow the exception, or
  //   - a catch matched and we're falling out of the catch handler.
  // The setjmp-safety rule here is that we should always store to this
  // variable in a place that dominates the branch through the cleanup
  // without passing through any setjmps.
  Address CallTryExitVar = CGF.CreateTempAlloca(CGF.Builder.getInt1Ty(),
                                                CharUnits::One(),
                                                "_call_try_exit");

  // A slot containing the exception to rethrow.  Only needed when we
  // have both a @catch and a @finally.
  Address PropagatingExnVar = Address::invalid();

  // Push a normal cleanup to leave the try scope.
  CGF.EHStack.pushCleanup<PerformFragileFinally>(NormalAndEHCleanup, &S,
                                                 SyncArgSlot,
                                                 CallTryExitVar,
                                                 ExceptionData,
                                                 &ObjCTypes);

  // Enter a try block:
  //  - Call objc_exception_try_enter to push ExceptionData on top of
  //    the EH stack.
  CGF.EmitNounwindRuntimeCall(ObjCTypes.getExceptionTryEnterFn(),
                              ExceptionData.getPointer());

  //  - Call setjmp on the exception data buffer.
  llvm::Constant *Zero = llvm::ConstantInt::get(CGF.Builder.getInt32Ty(), 0);
  llvm::Value *GEPIndexes[] = { Zero, Zero, Zero };
  llvm::Value *SetJmpBuffer = CGF.Builder.CreateGEP(
      ObjCTypes.ExceptionDataTy, ExceptionData.getPointer(), GEPIndexes,
      "setjmp_buffer");
  llvm::CallInst *SetJmpResult = CGF.EmitNounwindRuntimeCall(
      ObjCTypes.getSetJmpFn(), SetJmpBuffer, "setjmp_result");
  SetJmpResult->setCanReturnTwice();

  // If setjmp returned 0, enter the protected block; otherwise,
  // branch to the handler.
  llvm::BasicBlock *TryBlock = CGF.createBasicBlock("try");
  llvm::BasicBlock *TryHandler = CGF.createBasicBlock("try.handler");
  llvm::Value *DidCatch =
    CGF.Builder.CreateIsNotNull(SetJmpResult, "did_catch_exception");
  CGF.Builder.CreateCondBr(DidCatch, TryHandler, TryBlock);

  // Emit the protected block.
  CGF.EmitBlock(TryBlock);
  CGF.Builder.CreateStore(CGF.Builder.getTrue(), CallTryExitVar);
  CGF.EmitStmt(isTry ? cast<ObjCAtTryStmt>(S).getTryBody()
                     : cast<ObjCAtSynchronizedStmt>(S).getSynchBody());

  CGBuilderTy::InsertPoint TryFallthroughIP = CGF.Builder.saveAndClearIP();

  // Emit the exception handler block.
  CGF.EmitBlock(TryHandler);

  // Don't optimize loads of the in-scope locals across this point.
  Hazards.emitWriteHazard();

  // For a @synchronized (or a @try with no catches), just branch
  // through the cleanup to the rethrow block.
  if (!isTry || !cast<ObjCAtTryStmt>(S).getNumCatchStmts()) {
    // Tell the cleanup not to re-pop the exit.
    CGF.Builder.CreateStore(CGF.Builder.getFalse(), CallTryExitVar);
    CGF.EmitBranchThroughCleanup(FinallyRethrow);

  // Otherwise, we have to match against the caught exceptions.
  } else {
    // Retrieve the exception object.  We may emit multiple blocks but
    // nothing can cross this so the value is already in SSA form.
    llvm::CallInst *Caught =
      CGF.EmitNounwindRuntimeCall(ObjCTypes.getExceptionExtractFn(),
                                  ExceptionData.getPointer(), "caught");

    // Push the exception to rethrow onto the EH value stack for the
    // benefit of any @throws in the handlers.
    CGF.ObjCEHValueStack.push_back(Caught);

    const ObjCAtTryStmt* AtTryStmt = cast<ObjCAtTryStmt>(&S);

    bool HasFinally = (AtTryStmt->getFinallyStmt() != nullptr);

    llvm::BasicBlock *CatchBlock = nullptr;
    llvm::BasicBlock *CatchHandler = nullptr;
    if (HasFinally) {
      // Save the currently-propagating exception before
      // objc_exception_try_enter clears the exception slot.
      PropagatingExnVar = CGF.CreateTempAlloca(Caught->getType(),
                                               CGF.getPointerAlign(),
                                               "propagating_exception");
      CGF.Builder.CreateStore(Caught, PropagatingExnVar);

      // Enter a new exception try block (in case a @catch block
      // throws an exception).
      CGF.EmitNounwindRuntimeCall(ObjCTypes.getExceptionTryEnterFn(),
                                  ExceptionData.getPointer());

      llvm::CallInst *SetJmpResult =
        CGF.EmitNounwindRuntimeCall(ObjCTypes.getSetJmpFn(),
                                    SetJmpBuffer, "setjmp.result");
      SetJmpResult->setCanReturnTwice();

      llvm::Value *Threw =
        CGF.Builder.CreateIsNotNull(SetJmpResult, "did_catch_exception");

      CatchBlock = CGF.createBasicBlock("catch");
      CatchHandler = CGF.createBasicBlock("catch_for_catch");
      CGF.Builder.CreateCondBr(Threw, CatchHandler, CatchBlock);

      CGF.EmitBlock(CatchBlock);
    }

    CGF.Builder.CreateStore(CGF.Builder.getInt1(HasFinally), CallTryExitVar);

    // Handle catch list. As a special case we check if everything is
    // matched and avoid generating code for falling off the end if
    // so.
    bool AllMatched = false;
    for (unsigned I = 0, N = AtTryStmt->getNumCatchStmts(); I != N; ++I) {
      const ObjCAtCatchStmt *CatchStmt = AtTryStmt->getCatchStmt(I);

      const VarDecl *CatchParam = CatchStmt->getCatchParamDecl();
      const ObjCObjectPointerType *OPT = nullptr;

      // catch(...) always matches.
      if (!CatchParam) {
        AllMatched = true;
      } else {
        OPT = CatchParam->getType()->getAs<ObjCObjectPointerType>();

        // catch(id e) always matches under this ABI, since only
        // ObjC exceptions end up here in the first place.
        // FIXME: For the time being we also match id<X>; this should
        // be rejected by Sema instead.
        if (OPT && (OPT->isObjCIdType() || OPT->isObjCQualifiedIdType()))
          AllMatched = true;
      }

      // If this is a catch-all, we don't need to test anything.
      if (AllMatched) {
        CodeGenFunction::RunCleanupsScope CatchVarCleanups(CGF);

        if (CatchParam) {
          CGF.EmitAutoVarDecl(*CatchParam);
          assert(CGF.HaveInsertPoint() && "DeclStmt destroyed insert point?");

          // These types work out because ConvertType(id) == i8*.
          EmitInitOfCatchParam(CGF, Caught, CatchParam);
        }

        CGF.EmitStmt(CatchStmt->getCatchBody());

        // The scope of the catch variable ends right here.
        CatchVarCleanups.ForceCleanup();

        CGF.EmitBranchThroughCleanup(FinallyEnd);
        break;
      }

      assert(OPT && "Unexpected non-object pointer type in @catch");
      const ObjCObjectType *ObjTy = OPT->getObjectType();

      // FIXME: @catch (Class c) ?
      ObjCInterfaceDecl *IDecl = ObjTy->getInterface();
      assert(IDecl && "Catch parameter must have Objective-C type!");

      // Check if the @catch block matches the exception object.
      llvm::Value *Class = EmitClassRef(CGF, IDecl);

      llvm::Value *matchArgs[] = { Class, Caught };
      llvm::CallInst *Match =
        CGF.EmitNounwindRuntimeCall(ObjCTypes.getExceptionMatchFn(),
                                    matchArgs, "match");

      llvm::BasicBlock *MatchedBlock = CGF.createBasicBlock("match");
      llvm::BasicBlock *NextCatchBlock = CGF.createBasicBlock("catch.next");

      CGF.Builder.CreateCondBr(CGF.Builder.CreateIsNotNull(Match, "matched"),
                               MatchedBlock, NextCatchBlock);

      // Emit the @catch block.
      CGF.EmitBlock(MatchedBlock);

      // Collect any cleanups for the catch variable.  The scope lasts until
      // the end of the catch body.
      CodeGenFunction::RunCleanupsScope CatchVarCleanups(CGF);

      CGF.EmitAutoVarDecl(*CatchParam);
      assert(CGF.HaveInsertPoint() && "DeclStmt destroyed insert point?");

      // Initialize the catch variable.
      llvm::Value *Tmp =
        CGF.Builder.CreateBitCast(Caught,
                                  CGF.ConvertType(CatchParam->getType()));
      EmitInitOfCatchParam(CGF, Tmp, CatchParam);

      CGF.EmitStmt(CatchStmt->getCatchBody());

      // We're done with the catch variable.
      CatchVarCleanups.ForceCleanup();

      CGF.EmitBranchThroughCleanup(FinallyEnd);

      CGF.EmitBlock(NextCatchBlock);
    }

    CGF.ObjCEHValueStack.pop_back();

    // If nothing wanted anything to do with the caught exception,
    // kill the extract call.
    if (Caught->use_empty())
      Caught->eraseFromParent();

    if (!AllMatched)
      CGF.EmitBranchThroughCleanup(FinallyRethrow);

    if (HasFinally) {
      // Emit the exception handler for the @catch blocks.
      CGF.EmitBlock(CatchHandler);

      // In theory we might now need a write hazard, but actually it's
      // unnecessary because there's no local-accessing code between
      // the try's write hazard and here.
      //Hazards.emitWriteHazard();

      // Extract the new exception and save it to the
      // propagating-exception slot.
      assert(PropagatingExnVar.isValid());
      llvm::CallInst *NewCaught =
        CGF.EmitNounwindRuntimeCall(ObjCTypes.getExceptionExtractFn(),
                                    ExceptionData.getPointer(), "caught");
      CGF.Builder.CreateStore(NewCaught, PropagatingExnVar);

      // Don't pop the catch handler; the throw already did.
      CGF.Builder.CreateStore(CGF.Builder.getFalse(), CallTryExitVar);
      CGF.EmitBranchThroughCleanup(FinallyRethrow);
    }
  }

  // Insert read hazards as required in the new blocks.
  Hazards.emitHazardsInNewBlocks();

  // Pop the cleanup.
  CGF.Builder.restoreIP(TryFallthroughIP);
  if (CGF.HaveInsertPoint())
    CGF.Builder.CreateStore(CGF.Builder.getTrue(), CallTryExitVar);
  CGF.PopCleanupBlock();
  CGF.EmitBlock(FinallyEnd.getBlock(), true);

  // Emit the rethrow block.
  CGBuilderTy::InsertPoint SavedIP = CGF.Builder.saveAndClearIP();
  CGF.EmitBlock(FinallyRethrow.getBlock(), true);
  if (CGF.HaveInsertPoint()) {
    // If we have a propagating-exception variable, check it.
    llvm::Value *PropagatingExn;
    if (PropagatingExnVar.isValid()) {
      PropagatingExn = CGF.Builder.CreateLoad(PropagatingExnVar);

    // Otherwise, just look in the buffer for the exception to throw.
    } else {
      llvm::CallInst *Caught =
        CGF.EmitNounwindRuntimeCall(ObjCTypes.getExceptionExtractFn(),
                                    ExceptionData.getPointer());
      PropagatingExn = Caught;
    }

    CGF.EmitNounwindRuntimeCall(ObjCTypes.getExceptionThrowFn(),
                                PropagatingExn);
    CGF.Builder.CreateUnreachable();
  }

  CGF.Builder.restoreIP(SavedIP);
}

void CGObjCMac::EmitThrowStmt(CodeGen::CodeGenFunction &CGF,
                              const ObjCAtThrowStmt &S,
                              bool ClearInsertionPoint) {
  llvm::Value *ExceptionAsObject;

  if (const Expr *ThrowExpr = S.getThrowExpr()) {
    llvm::Value *Exception = CGF.EmitObjCThrowOperand(ThrowExpr);
    ExceptionAsObject =
      CGF.Builder.CreateBitCast(Exception, ObjCTypes.ObjectPtrTy);
  } else {
    assert((!CGF.ObjCEHValueStack.empty() && CGF.ObjCEHValueStack.back()) &&
           "Unexpected rethrow outside @catch block.");
    ExceptionAsObject = CGF.ObjCEHValueStack.back();
  }

  CGF.EmitRuntimeCall(ObjCTypes.getExceptionThrowFn(), ExceptionAsObject)
    ->setDoesNotReturn();
  CGF.Builder.CreateUnreachable();

  // Clear the insertion point to indicate we are in unreachable code.
  if (ClearInsertionPoint)
    CGF.Builder.ClearInsertionPoint();
}

/// EmitObjCWeakRead - Code gen for loading value of a __weak
/// object: objc_read_weak (id *src)
///
llvm::Value * CGObjCMac::EmitObjCWeakRead(CodeGen::CodeGenFunction &CGF,
                                          Address AddrWeakObj) {
  llvm::Type* DestTy = AddrWeakObj.getElementType();
  AddrWeakObj = CGF.Builder.CreateBitCast(AddrWeakObj,
                                          ObjCTypes.PtrObjectPtrTy);
  llvm::Value *read_weak =
    CGF.EmitNounwindRuntimeCall(ObjCTypes.getGcReadWeakFn(),
                                AddrWeakObj.getPointer(), "weakread");
  read_weak = CGF.Builder.CreateBitCast(read_weak, DestTy);
  return read_weak;
}

/// EmitObjCWeakAssign - Code gen for assigning to a __weak object.
/// objc_assign_weak (id src, id *dst)
///
void CGObjCMac::EmitObjCWeakAssign(CodeGen::CodeGenFunction &CGF,
                                   llvm::Value *src, Address dst) {
  llvm::Type * SrcTy = src->getType();
  if (!isa<llvm::PointerType>(SrcTy)) {
    unsigned Size = CGM.getDataLayout().getTypeAllocSize(SrcTy);
    assert(Size <= 8 && "does not support size > 8");
    src = (Size == 4) ? CGF.Builder.CreateBitCast(src, ObjCTypes.IntTy)
      : CGF.Builder.CreateBitCast(src, ObjCTypes.LongLongTy);
    src = CGF.Builder.CreateIntToPtr(src, ObjCTypes.Int8PtrTy);
  }
  src = CGF.Builder.CreateBitCast(src, ObjCTypes.ObjectPtrTy);
  dst = CGF.Builder.CreateBitCast(dst, ObjCTypes.PtrObjectPtrTy);
  llvm::Value *args[] = { src, dst.getPointer() };
  CGF.EmitNounwindRuntimeCall(ObjCTypes.getGcAssignWeakFn(),
                              args, "weakassign");
}

/// EmitObjCGlobalAssign - Code gen for assigning to a __strong object.
/// objc_assign_global (id src, id *dst)
///
void CGObjCMac::EmitObjCGlobalAssign(CodeGen::CodeGenFunction &CGF,
                                     llvm::Value *src, Address dst,
                                     bool threadlocal) {
  llvm::Type * SrcTy = src->getType();
  if (!isa<llvm::PointerType>(SrcTy)) {
    unsigned Size = CGM.getDataLayout().getTypeAllocSize(SrcTy);
    assert(Size <= 8 && "does not support size > 8");
    src = (Size == 4) ? CGF.Builder.CreateBitCast(src, ObjCTypes.IntTy)
      : CGF.Builder.CreateBitCast(src, ObjCTypes.LongLongTy);
    src = CGF.Builder.CreateIntToPtr(src, ObjCTypes.Int8PtrTy);
  }
  src = CGF.Builder.CreateBitCast(src, ObjCTypes.ObjectPtrTy);
  dst = CGF.Builder.CreateBitCast(dst, ObjCTypes.PtrObjectPtrTy);
  llvm::Value *args[] = { src, dst.getPointer() };
  if (!threadlocal)
    CGF.EmitNounwindRuntimeCall(ObjCTypes.getGcAssignGlobalFn(),
                                args, "globalassign");
  else
    CGF.EmitNounwindRuntimeCall(ObjCTypes.getGcAssignThreadLocalFn(),
                                args, "threadlocalassign");
}

/// EmitObjCIvarAssign - Code gen for assigning to a __strong object.
/// objc_assign_ivar (id src, id *dst, ptrdiff_t ivaroffset)
///
void CGObjCMac::EmitObjCIvarAssign(CodeGen::CodeGenFunction &CGF,
                                   llvm::Value *src, Address dst,
                                   llvm::Value *ivarOffset) {
  assert(ivarOffset && "EmitObjCIvarAssign - ivarOffset is NULL");
  llvm::Type * SrcTy = src->getType();
  if (!isa<llvm::PointerType>(SrcTy)) {
    unsigned Size = CGM.getDataLayout().getTypeAllocSize(SrcTy);
    assert(Size <= 8 && "does not support size > 8");
    src = (Size == 4) ? CGF.Builder.CreateBitCast(src, ObjCTypes.IntTy)
      : CGF.Builder.CreateBitCast(src, ObjCTypes.LongLongTy);
    src = CGF.Builder.CreateIntToPtr(src, ObjCTypes.Int8PtrTy);
  }
  src = CGF.Builder.CreateBitCast(src, ObjCTypes.ObjectPtrTy);
  dst = CGF.Builder.CreateBitCast(dst, ObjCTypes.PtrObjectPtrTy);
  llvm::Value *args[] = { src, dst.getPointer(), ivarOffset };
  CGF.EmitNounwindRuntimeCall(ObjCTypes.getGcAssignIvarFn(), args);
}

/// EmitObjCStrongCastAssign - Code gen for assigning to a __strong cast object.
/// objc_assign_strongCast (id src, id *dst)
///
void CGObjCMac::EmitObjCStrongCastAssign(CodeGen::CodeGenFunction &CGF,
                                         llvm::Value *src, Address dst) {
  llvm::Type * SrcTy = src->getType();
  if (!isa<llvm::PointerType>(SrcTy)) {
    unsigned Size = CGM.getDataLayout().getTypeAllocSize(SrcTy);
    assert(Size <= 8 && "does not support size > 8");
    src = (Size == 4) ? CGF.Builder.CreateBitCast(src, ObjCTypes.IntTy)
      : CGF.Builder.CreateBitCast(src, ObjCTypes.LongLongTy);
    src = CGF.Builder.CreateIntToPtr(src, ObjCTypes.Int8PtrTy);
  }
  src = CGF.Builder.CreateBitCast(src, ObjCTypes.ObjectPtrTy);
  dst = CGF.Builder.CreateBitCast(dst, ObjCTypes.PtrObjectPtrTy);
  llvm::Value *args[] = { src, dst.getPointer() };
  CGF.EmitNounwindRuntimeCall(ObjCTypes.getGcAssignStrongCastFn(),
                              args, "strongassign");
}

void CGObjCMac::EmitGCMemmoveCollectable(CodeGen::CodeGenFunction &CGF,
                                         Address DestPtr,
                                         Address SrcPtr,
                                         llvm::Value *size) {
  SrcPtr = CGF.Builder.CreateBitCast(SrcPtr, ObjCTypes.Int8PtrTy);
  DestPtr = CGF.Builder.CreateBitCast(DestPtr, ObjCTypes.Int8PtrTy);
  llvm::Value *args[] = { DestPtr.getPointer(), SrcPtr.getPointer(), size };
  CGF.EmitNounwindRuntimeCall(ObjCTypes.GcMemmoveCollectableFn(), args);
}

/// EmitObjCValueForIvar - Code Gen for ivar reference.
///
LValue CGObjCMac::EmitObjCValueForIvar(CodeGen::CodeGenFunction &CGF,
                                       QualType ObjectTy,
                                       llvm::Value *BaseValue,
                                       const ObjCIvarDecl *Ivar,
                                       unsigned CVRQualifiers) {
  const ObjCInterfaceDecl *ID =
    ObjectTy->getAs<ObjCObjectType>()->getInterface();
  return EmitValueForIvarAtOffset(CGF, ID, BaseValue, Ivar, CVRQualifiers,
                                  EmitIvarOffset(CGF, ID, Ivar));
}

llvm::Value *CGObjCMac::EmitIvarOffset(CodeGen::CodeGenFunction &CGF,
                                       const ObjCInterfaceDecl *Interface,
                                       const ObjCIvarDecl *Ivar) {
  uint64_t Offset = ComputeIvarBaseOffset(CGM, Interface, Ivar);
  return llvm::ConstantInt::get(
    CGM.getTypes().ConvertType(CGM.getContext().LongTy),
    Offset);
}

/* *** Private Interface *** */

/// EmitImageInfo - Emit the image info marker used to encode some module
/// level information.
///
/// See: <rdr://4810609&4810587&4810587>
/// struct IMAGE_INFO {
///   unsigned version;
///   unsigned flags;
/// };
enum ImageInfoFlags {
  eImageInfo_FixAndContinue      = (1 << 0), // This flag is no longer set by clang.
  eImageInfo_GarbageCollected    = (1 << 1),
  eImageInfo_GCOnly              = (1 << 2),
  eImageInfo_OptimizedByDyld     = (1 << 3), // This flag is set by the dyld shared cache.

  // A flag indicating that the module has no instances of a @synthesize of a
  // superclass variable. <rdar://problem/6803242>
  eImageInfo_CorrectedSynthesize = (1 << 4), // This flag is no longer set by clang.
  eImageInfo_ImageIsSimulated    = (1 << 5),
  eImageInfo_ClassProperties     = (1 << 6)
};

void CGObjCCommonMac::EmitImageInfo() {
  unsigned version = 0; // Version is unused?
  const char *Section = (ObjCABI == 1) ?
    "__OBJC, __image_info,regular" :
    "__DATA, __objc_imageinfo, regular, no_dead_strip";

  // Generate module-level named metadata to convey this information to the
  // linker and code-gen.
  llvm::Module &Mod = CGM.getModule();

  // Add the ObjC ABI version to the module flags.
  Mod.addModuleFlag(llvm::Module::Error, "Objective-C Version", ObjCABI);
  Mod.addModuleFlag(llvm::Module::Error, "Objective-C Image Info Version",
                    version);
  Mod.addModuleFlag(llvm::Module::Error, "Objective-C Image Info Section",
                    llvm::MDString::get(VMContext,Section));

  if (CGM.getLangOpts().getGC() == LangOptions::NonGC) {
    // Non-GC overrides those files which specify GC.
    Mod.addModuleFlag(llvm::Module::Override,
                      "Objective-C Garbage Collection", (uint32_t)0);
  } else {
    // Add the ObjC garbage collection value.
    Mod.addModuleFlag(llvm::Module::Error,
                      "Objective-C Garbage Collection",
                      eImageInfo_GarbageCollected);

    if (CGM.getLangOpts().getGC() == LangOptions::GCOnly) {
      // Add the ObjC GC Only value.
      Mod.addModuleFlag(llvm::Module::Error, "Objective-C GC Only",
                        eImageInfo_GCOnly);

      // Require that GC be specified and set to eImageInfo_GarbageCollected.
      llvm::Metadata *Ops[2] = {
          llvm::MDString::get(VMContext, "Objective-C Garbage Collection"),
          llvm::ConstantAsMetadata::get(llvm::ConstantInt::get(
              llvm::Type::getInt32Ty(VMContext), eImageInfo_GarbageCollected))};
      Mod.addModuleFlag(llvm::Module::Require, "Objective-C GC Only",
                        llvm::MDNode::get(VMContext, Ops));
    }
  }

  // Indicate whether we're compiling this to run on a simulator.
  const llvm::Triple &Triple = CGM.getTarget().getTriple();
  if ((Triple.isiOS() || Triple.isWatchOS()) &&
      (Triple.getArch() == llvm::Triple::x86 ||
       Triple.getArch() == llvm::Triple::x86_64))
    Mod.addModuleFlag(llvm::Module::Error, "Objective-C Is Simulated",
                      eImageInfo_ImageIsSimulated);

  // Indicate whether we are generating class properties.
  Mod.addModuleFlag(llvm::Module::Error, "Objective-C Class Properties",
                    eImageInfo_ClassProperties);
}

// struct objc_module {
//   unsigned long version;
//   unsigned long size;
//   const char *name;
//   Symtab symtab;
// };

// FIXME: Get from somewhere
static const int ModuleVersion = 7;

void CGObjCMac::EmitModuleInfo() {
  uint64_t Size = CGM.getDataLayout().getTypeAllocSize(ObjCTypes.ModuleTy);

  llvm::Constant *Values[] = {
    llvm::ConstantInt::get(ObjCTypes.LongTy, ModuleVersion),
    llvm::ConstantInt::get(ObjCTypes.LongTy, Size),
    // This used to be the filename, now it is unused. <rdr://4327263>
    GetClassName(StringRef("")),
    EmitModuleSymbols()
  };
  CreateMetadataVar("OBJC_MODULES",
                    llvm::ConstantStruct::get(ObjCTypes.ModuleTy, Values),
                    "__OBJC,__module_info,regular,no_dead_strip",
                    CGM.getPointerAlign(), true);
}

llvm::Constant *CGObjCMac::EmitModuleSymbols() {
  unsigned NumClasses = DefinedClasses.size();
  unsigned NumCategories = DefinedCategories.size();

  // Return null if no symbols were defined.
  if (!NumClasses && !NumCategories)
    return llvm::Constant::getNullValue(ObjCTypes.SymtabPtrTy);

  llvm::Constant *Values[5];
  Values[0] = llvm::ConstantInt::get(ObjCTypes.LongTy, 0);
  Values[1] = llvm::Constant::getNullValue(ObjCTypes.SelectorPtrTy);
  Values[2] = llvm::ConstantInt::get(ObjCTypes.ShortTy, NumClasses);
  Values[3] = llvm::ConstantInt::get(ObjCTypes.ShortTy, NumCategories);

  // The runtime expects exactly the list of defined classes followed
  // by the list of defined categories, in a single array.
  SmallVector<llvm::Constant*, 8> Symbols(NumClasses + NumCategories);
  for (unsigned i=0; i<NumClasses; i++) {
    const ObjCInterfaceDecl *ID = ImplementedClasses[i];
    assert(ID);
    if (ObjCImplementationDecl *IMP = ID->getImplementation())
      // We are implementing a weak imported interface. Give it external linkage
      if (ID->isWeakImported() && !IMP->isWeakImported())
        DefinedClasses[i]->setLinkage(llvm::GlobalVariable::ExternalLinkage);
    
    Symbols[i] = llvm::ConstantExpr::getBitCast(DefinedClasses[i],
                                                ObjCTypes.Int8PtrTy);
  }
  for (unsigned i=0; i<NumCategories; i++)
    Symbols[NumClasses + i] =
      llvm::ConstantExpr::getBitCast(DefinedCategories[i],
                                     ObjCTypes.Int8PtrTy);

  Values[4] =
    llvm::ConstantArray::get(llvm::ArrayType::get(ObjCTypes.Int8PtrTy,
                                                  Symbols.size()),
                             Symbols);

  llvm::Constant *Init = llvm::ConstantStruct::getAnon(Values);

  llvm::GlobalVariable *GV = CreateMetadataVar(
      "OBJC_SYMBOLS", Init, "__OBJC,__symbols,regular,no_dead_strip",
      CGM.getPointerAlign(), true);
  return llvm::ConstantExpr::getBitCast(GV, ObjCTypes.SymtabPtrTy);
}

llvm::Value *CGObjCMac::EmitClassRefFromId(CodeGenFunction &CGF,
                                           IdentifierInfo *II) {
  LazySymbols.insert(II);
  
  llvm::GlobalVariable *&Entry = ClassReferences[II];
  
  if (!Entry) {
    llvm::Constant *Casted =
    llvm::ConstantExpr::getBitCast(GetClassName(II->getName()),
                                   ObjCTypes.ClassPtrTy);
    Entry = CreateMetadataVar(
        "OBJC_CLASS_REFERENCES_", Casted,
        "__OBJC,__cls_refs,literal_pointers,no_dead_strip",
        CGM.getPointerAlign(), true);
  }
  
  return CGF.Builder.CreateAlignedLoad(Entry, CGF.getPointerAlign());
}

llvm::Value *CGObjCMac::EmitClassRef(CodeGenFunction &CGF,
                                     const ObjCInterfaceDecl *ID) {
  return EmitClassRefFromId(CGF, ID->getIdentifier());
}

llvm::Value *CGObjCMac::EmitNSAutoreleasePoolClassRef(CodeGenFunction &CGF) {
  IdentifierInfo *II = &CGM.getContext().Idents.get("NSAutoreleasePool");
  return EmitClassRefFromId(CGF, II);
}

llvm::Value *CGObjCMac::EmitSelector(CodeGenFunction &CGF, Selector Sel) {
  return CGF.Builder.CreateLoad(EmitSelectorAddr(CGF, Sel));
}

Address CGObjCMac::EmitSelectorAddr(CodeGenFunction &CGF, Selector Sel) {
  CharUnits Align = CGF.getPointerAlign();

  llvm::GlobalVariable *&Entry = SelectorReferences[Sel];
  if (!Entry) {
    llvm::Constant *Casted =
      llvm::ConstantExpr::getBitCast(GetMethodVarName(Sel),
                                     ObjCTypes.SelectorPtrTy);
    Entry = CreateMetadataVar(
        "OBJC_SELECTOR_REFERENCES_", Casted,
        "__OBJC,__message_refs,literal_pointers,no_dead_strip", Align, true);
    Entry->setExternallyInitialized(true);
  }

  return Address(Entry, Align);
}

llvm::Constant *CGObjCCommonMac::GetClassName(StringRef RuntimeName) {
    llvm::GlobalVariable *&Entry = ClassNames[RuntimeName];
    if (!Entry)
      Entry = CreateMetadataVar(
          "OBJC_CLASS_NAME_",
          llvm::ConstantDataArray::getString(VMContext, RuntimeName),
          ((ObjCABI == 2) ? "__TEXT,__objc_classname,cstring_literals"
                          : "__TEXT,__cstring,cstring_literals"),
          CharUnits::One(), true);
    return getConstantGEP(VMContext, Entry, 0, 0);
}

llvm::Function *CGObjCCommonMac::GetMethodDefinition(const ObjCMethodDecl *MD) {
  llvm::DenseMap<const ObjCMethodDecl*, llvm::Function*>::iterator
      I = MethodDefinitions.find(MD);
  if (I != MethodDefinitions.end())
    return I->second;

  return nullptr;
}

/// GetIvarLayoutName - Returns a unique constant for the given
/// ivar layout bitmap.
llvm::Constant *CGObjCCommonMac::GetIvarLayoutName(IdentifierInfo *Ident,
                                       const ObjCCommonTypesHelper &ObjCTypes) {
  return llvm::Constant::getNullValue(ObjCTypes.Int8PtrTy);
}

void IvarLayoutBuilder::visitRecord(const RecordType *RT,
                                    CharUnits offset) {
  const RecordDecl *RD = RT->getDecl();

  // If this is a union, remember that we had one, because it might mess
  // up the ordering of layout entries.
  if (RD->isUnion())
    IsDisordered = true;

  const ASTRecordLayout *recLayout = nullptr;
  visitAggregate(RD->field_begin(), RD->field_end(), offset,
                 [&](const FieldDecl *field) -> CharUnits {
    if (!recLayout)
      recLayout = &CGM.getContext().getASTRecordLayout(RD);
    auto offsetInBits = recLayout->getFieldOffset(field->getFieldIndex());
    return CGM.getContext().toCharUnitsFromBits(offsetInBits);
  });
}

template <class Iterator, class GetOffsetFn>
void IvarLayoutBuilder::visitAggregate(Iterator begin, Iterator end, 
                                       CharUnits aggregateOffset,
                                       const GetOffsetFn &getOffset) {
  for (; begin != end; ++begin) {
    auto field = *begin;

    // Skip over bitfields.
    if (field->isBitField()) {
      continue;
    }

    // Compute the offset of the field within the aggregate.
    CharUnits fieldOffset = aggregateOffset + getOffset(field);

    visitField(field, fieldOffset);
  }
}

/// Collect layout information for the given fields into IvarsInfo.
void IvarLayoutBuilder::visitField(const FieldDecl *field,
                                   CharUnits fieldOffset) {
  QualType fieldType = field->getType();

  // Drill down into arrays.
  uint64_t numElts = 1;
  while (auto arrayType = CGM.getContext().getAsConstantArrayType(fieldType)) {
    numElts *= arrayType->getSize().getZExtValue();
    fieldType = arrayType->getElementType();
  }

  assert(!fieldType->isArrayType() && "ivar of non-constant array type?");

  // If we ended up with a zero-sized array, we've done what we can do within
  // the limits of this layout encoding.
  if (numElts == 0) return;

  // Recurse if the base element type is a record type.
  if (auto recType = fieldType->getAs<RecordType>()) {
    size_t oldEnd = IvarsInfo.size();

    visitRecord(recType, fieldOffset);

    // If we have an array, replicate the first entry's layout information.
    auto numEltEntries = IvarsInfo.size() - oldEnd;
    if (numElts != 1 && numEltEntries != 0) {
      CharUnits eltSize = CGM.getContext().getTypeSizeInChars(recType);
      for (uint64_t eltIndex = 1; eltIndex != numElts; ++eltIndex) {
        // Copy the last numEltEntries onto the end of the array, adjusting
        // each for the element size.
        for (size_t i = 0; i != numEltEntries; ++i) {
          auto firstEntry = IvarsInfo[oldEnd + i];
          IvarsInfo.push_back(IvarInfo(firstEntry.Offset + eltIndex * eltSize,
                                       firstEntry.SizeInWords));
        }
      }
    }

    return;
  }

  // Classify the element type.
  Qualifiers::GC GCAttr = GetGCAttrTypeForType(CGM.getContext(), fieldType);

  // If it matches what we're looking for, add an entry.
  if ((ForStrongLayout && GCAttr == Qualifiers::Strong)
      || (!ForStrongLayout && GCAttr == Qualifiers::Weak)) {
    assert(CGM.getContext().getTypeSizeInChars(fieldType)
             == CGM.getPointerSize());
    IvarsInfo.push_back(IvarInfo(fieldOffset, numElts));
  }
}

/// buildBitmap - This routine does the horsework of taking the offsets of
/// strong/weak references and creating a bitmap.  The bitmap is also
/// returned in the given buffer, suitable for being passed to \c dump().
llvm::Constant *IvarLayoutBuilder::buildBitmap(CGObjCCommonMac &CGObjC,
                                llvm::SmallVectorImpl<unsigned char> &buffer) {
  // The bitmap is a series of skip/scan instructions, aligned to word
  // boundaries.  The skip is performed first.
  const unsigned char MaxNibble = 0xF;
  const unsigned char SkipMask = 0xF0, SkipShift = 4;
  const unsigned char ScanMask = 0x0F, ScanShift = 0;

  assert(!IvarsInfo.empty() && "generating bitmap for no data");

  // Sort the ivar info on byte position in case we encounterred a
  // union nested in the ivar list.
  if (IsDisordered) {
    // This isn't a stable sort, but our algorithm should handle it fine.
    llvm::array_pod_sort(IvarsInfo.begin(), IvarsInfo.end());
  } else {
    assert(std::is_sorted(IvarsInfo.begin(), IvarsInfo.end()));
  }
  assert(IvarsInfo.back().Offset < InstanceEnd);

  assert(buffer.empty());

  // Skip the next N words.
  auto skip = [&](unsigned numWords) {
    assert(numWords > 0);

    // Try to merge into the previous byte.  Since scans happen second, we
    // can't do this if it includes a scan.
    if (!buffer.empty() && !(buffer.back() & ScanMask)) {
      unsigned lastSkip = buffer.back() >> SkipShift;
      if (lastSkip < MaxNibble) {
        unsigned claimed = std::min(MaxNibble - lastSkip, numWords);
        numWords -= claimed;
        lastSkip += claimed;
        buffer.back() = (lastSkip << SkipShift);
      }
    }

    while (numWords >= MaxNibble) {
      buffer.push_back(MaxNibble << SkipShift);
      numWords -= MaxNibble;
    }
    if (numWords) {
      buffer.push_back(numWords << SkipShift);
    }
  };

  // Scan the next N words.
  auto scan = [&](unsigned numWords) {
    assert(numWords > 0);

    // Try to merge into the previous byte.  Since scans happen second, we can
    // do this even if it includes a skip.
    if (!buffer.empty()) {
      unsigned lastScan = (buffer.back() & ScanMask) >> ScanShift;
      if (lastScan < MaxNibble) {
        unsigned claimed = std::min(MaxNibble - lastScan, numWords);
        numWords -= claimed;
        lastScan += claimed;
        buffer.back() = (buffer.back() & SkipMask) | (lastScan << ScanShift);
      }
    }

    while (numWords >= MaxNibble) {
      buffer.push_back(MaxNibble << ScanShift);
      numWords -= MaxNibble;
    }
    if (numWords) {
      buffer.push_back(numWords << ScanShift);
    }
  };

  // One past the end of the last scan.
  unsigned endOfLastScanInWords = 0;
  const CharUnits WordSize = CGM.getPointerSize();

  // Consider all the scan requests.
  for (auto &request : IvarsInfo) {
    CharUnits beginOfScan = request.Offset - InstanceBegin;

    // Ignore scan requests that don't start at an even multiple of the
    // word size.  We can't encode them.
    if ((beginOfScan % WordSize) != 0) continue;

    // Ignore scan requests that start before the instance start.
    // This assumes that scans never span that boundary.  The boundary
    // isn't the true start of the ivars, because in the fragile-ARC case
    // it's rounded up to word alignment, but the test above should leave
    // us ignoring that possibility.
    if (beginOfScan.isNegative()) {
      assert(request.Offset + request.SizeInWords * WordSize <= InstanceBegin);
      continue;
    }

    unsigned beginOfScanInWords = beginOfScan / WordSize;
    unsigned endOfScanInWords = beginOfScanInWords + request.SizeInWords;

    // If the scan starts some number of words after the last one ended,
    // skip forward.
    if (beginOfScanInWords > endOfLastScanInWords) {
      skip(beginOfScanInWords - endOfLastScanInWords);

    // Otherwise, start scanning where the last left off.
    } else {
      beginOfScanInWords = endOfLastScanInWords;

      // If that leaves us with nothing to scan, ignore this request.
      if (beginOfScanInWords >= endOfScanInWords) continue;
    }

    // Scan to the end of the request.
    assert(beginOfScanInWords < endOfScanInWords);
    scan(endOfScanInWords - beginOfScanInWords);
    endOfLastScanInWords = endOfScanInWords;
  }

  if (buffer.empty())
    return llvm::ConstantPointerNull::get(CGM.Int8PtrTy);

  // For GC layouts, emit a skip to the end of the allocation so that we
  // have precise information about the entire thing.  This isn't useful
  // or necessary for the ARC-style layout strings.
  if (CGM.getLangOpts().getGC() != LangOptions::NonGC) {
    unsigned lastOffsetInWords =
      (InstanceEnd - InstanceBegin + WordSize - CharUnits::One()) / WordSize;
    if (lastOffsetInWords > endOfLastScanInWords) {
      skip(lastOffsetInWords - endOfLastScanInWords);
    }
  }

  // Null terminate the string.
  buffer.push_back(0);

  bool isNonFragileABI = CGObjC.isNonFragileABI();

  llvm::GlobalVariable *Entry = CGObjC.CreateMetadataVar(
      "OBJC_CLASS_NAME_",
      llvm::ConstantDataArray::get(CGM.getLLVMContext(), buffer),
      (isNonFragileABI ? "__TEXT,__objc_classname,cstring_literals"
                       : "__TEXT,__cstring,cstring_literals"),
      CharUnits::One(), true);
  return getConstantGEP(CGM.getLLVMContext(), Entry, 0, 0);
}

/// BuildIvarLayout - Builds ivar layout bitmap for the class
/// implementation for the __strong or __weak case.
/// The layout map displays which words in ivar list must be skipped
/// and which must be scanned by GC (see below). String is built of bytes.
/// Each byte is divided up in two nibbles (4-bit each). Left nibble is count
/// of words to skip and right nibble is count of words to scan. So, each
/// nibble represents up to 15 workds to skip or scan. Skipping the rest is
/// represented by a 0x00 byte which also ends the string.
/// 1. when ForStrongLayout is true, following ivars are scanned:
/// - id, Class
/// - object *
/// - __strong anything
///
/// 2. When ForStrongLayout is false, following ivars are scanned:
/// - __weak anything
///
llvm::Constant *
CGObjCCommonMac::BuildIvarLayout(const ObjCImplementationDecl *OMD,
                                 CharUnits beginOffset, CharUnits endOffset,
                                 bool ForStrongLayout, bool HasMRCWeakIvars) {
  // If this is MRC, and we're either building a strong layout or there
  // are no weak ivars, bail out early.
  llvm::Type *PtrTy = CGM.Int8PtrTy;
  if (CGM.getLangOpts().getGC() == LangOptions::NonGC &&
      !CGM.getLangOpts().ObjCAutoRefCount &&
      (ForStrongLayout || !HasMRCWeakIvars))
    return llvm::Constant::getNullValue(PtrTy);

  const ObjCInterfaceDecl *OI = OMD->getClassInterface();
  SmallVector<const ObjCIvarDecl*, 32> ivars;

  // GC layout strings include the complete object layout, possibly
  // inaccurately in the non-fragile ABI; the runtime knows how to fix this
  // up.
  //
  // ARC layout strings only include the class's ivars.  In non-fragile
  // runtimes, that means starting at InstanceStart, rounded up to word
  // alignment.  In fragile runtimes, there's no InstanceStart, so it means
  // starting at the offset of the first ivar, rounded up to word alignment.
  //
  // MRC weak layout strings follow the ARC style.
  CharUnits baseOffset;
  if (CGM.getLangOpts().getGC() == LangOptions::NonGC) {
    for (const ObjCIvarDecl *IVD = OI->all_declared_ivar_begin(); 
         IVD; IVD = IVD->getNextIvar())
      ivars.push_back(IVD);

    if (isNonFragileABI()) {
      baseOffset = beginOffset; // InstanceStart
    } else if (!ivars.empty()) {
      baseOffset =
        CharUnits::fromQuantity(ComputeIvarBaseOffset(CGM, OMD, ivars[0]));
    } else {
      baseOffset = CharUnits::Zero();
    }

    baseOffset = baseOffset.alignTo(CGM.getPointerAlign());
  }
  else {
    CGM.getContext().DeepCollectObjCIvars(OI, true, ivars);

    baseOffset = CharUnits::Zero();
  }

  if (ivars.empty())
    return llvm::Constant::getNullValue(PtrTy);

  IvarLayoutBuilder builder(CGM, baseOffset, endOffset, ForStrongLayout);

  builder.visitAggregate(ivars.begin(), ivars.end(), CharUnits::Zero(),
                         [&](const ObjCIvarDecl *ivar) -> CharUnits {
      return CharUnits::fromQuantity(ComputeIvarBaseOffset(CGM, OMD, ivar));
  });

  if (!builder.hasBitmapData())
    return llvm::Constant::getNullValue(PtrTy);

  llvm::SmallVector<unsigned char, 4> buffer;
  llvm::Constant *C = builder.buildBitmap(*this, buffer);
  
   if (CGM.getLangOpts().ObjCGCBitmapPrint && !buffer.empty()) {
    printf("\n%s ivar layout for class '%s': ",
           ForStrongLayout ? "strong" : "weak",
           OMD->getClassInterface()->getName().str().c_str());
    builder.dump(buffer);
  }
  return C;
}

llvm::Constant *CGObjCCommonMac::GetMethodVarName(Selector Sel) {
  llvm::GlobalVariable *&Entry = MethodVarNames[Sel];

  // FIXME: Avoid std::string in "Sel.getAsString()"
  if (!Entry)
    Entry = CreateMetadataVar(
        "OBJC_METH_VAR_NAME_",
        llvm::ConstantDataArray::getString(VMContext, Sel.getAsString()),
        ((ObjCABI == 2) ? "__TEXT,__objc_methname,cstring_literals"
                        : "__TEXT,__cstring,cstring_literals"),
        CharUnits::One(), true);

  return getConstantGEP(VMContext, Entry, 0, 0);
}

// FIXME: Merge into a single cstring creation function.
llvm::Constant *CGObjCCommonMac::GetMethodVarName(IdentifierInfo *ID) {
  return GetMethodVarName(CGM.getContext().Selectors.getNullarySelector(ID));
}

llvm::Constant *CGObjCCommonMac::GetMethodVarType(const FieldDecl *Field) {
  std::string TypeStr;
  CGM.getContext().getObjCEncodingForType(Field->getType(), TypeStr, Field);

  llvm::GlobalVariable *&Entry = MethodVarTypes[TypeStr];

  if (!Entry)
    Entry = CreateMetadataVar(
        "OBJC_METH_VAR_TYPE_",
        llvm::ConstantDataArray::getString(VMContext, TypeStr),
        ((ObjCABI == 2) ? "__TEXT,__objc_methtype,cstring_literals"
                        : "__TEXT,__cstring,cstring_literals"),
        CharUnits::One(), true);

  return getConstantGEP(VMContext, Entry, 0, 0);
}

llvm::Constant *CGObjCCommonMac::GetMethodVarType(const ObjCMethodDecl *D,
                                                  bool Extended) {
  std::string TypeStr;
  if (CGM.getContext().getObjCEncodingForMethodDecl(D, TypeStr, Extended))
    return nullptr;

  llvm::GlobalVariable *&Entry = MethodVarTypes[TypeStr];

  if (!Entry)
    Entry = CreateMetadataVar(
        "OBJC_METH_VAR_TYPE_",
        llvm::ConstantDataArray::getString(VMContext, TypeStr),
        ((ObjCABI == 2) ? "__TEXT,__objc_methtype,cstring_literals"
                        : "__TEXT,__cstring,cstring_literals"),
        CharUnits::One(), true);

  return getConstantGEP(VMContext, Entry, 0, 0);
}

// FIXME: Merge into a single cstring creation function.
llvm::Constant *CGObjCCommonMac::GetPropertyName(IdentifierInfo *Ident) {
  llvm::GlobalVariable *&Entry = PropertyNames[Ident];

  if (!Entry)
    Entry = CreateMetadataVar(
        "OBJC_PROP_NAME_ATTR_",
        llvm::ConstantDataArray::getString(VMContext, Ident->getName()),
        "__TEXT,__cstring,cstring_literals", CharUnits::One(), true);

  return getConstantGEP(VMContext, Entry, 0, 0);
}

// FIXME: Merge into a single cstring creation function.
// FIXME: This Decl should be more precise.
llvm::Constant *
CGObjCCommonMac::GetPropertyTypeString(const ObjCPropertyDecl *PD,
                                       const Decl *Container) {
  std::string TypeStr;
  CGM.getContext().getObjCEncodingForPropertyDecl(PD, Container, TypeStr);
  return GetPropertyName(&CGM.getContext().Idents.get(TypeStr));
}

void CGObjCCommonMac::GetNameForMethod(const ObjCMethodDecl *D,
                                       const ObjCContainerDecl *CD,
                                       SmallVectorImpl<char> &Name) {
  llvm::raw_svector_ostream OS(Name);
  assert (CD && "Missing container decl in GetNameForMethod");
  OS << '\01' << (D->isInstanceMethod() ? '-' : '+')
     << '[' << CD->getName();
  if (const ObjCCategoryImplDecl *CID =
      dyn_cast<ObjCCategoryImplDecl>(D->getDeclContext()))
    OS << '(' << *CID << ')';
  OS << ' ' << D->getSelector().getAsString() << ']';
}

void CGObjCMac::FinishModule() {
  EmitModuleInfo();

  // Emit the dummy bodies for any protocols which were referenced but
  // never defined.
  for (llvm::DenseMap<IdentifierInfo*, llvm::GlobalVariable*>::iterator
         I = Protocols.begin(), e = Protocols.end(); I != e; ++I) {
    if (I->second->hasInitializer())
      continue;

    llvm::Constant *Values[5];
    Values[0] = llvm::Constant::getNullValue(ObjCTypes.ProtocolExtensionPtrTy);
    Values[1] = GetClassName(I->first->getName());
    Values[2] = llvm::Constant::getNullValue(ObjCTypes.ProtocolListPtrTy);
    Values[3] = Values[4] =
      llvm::Constant::getNullValue(ObjCTypes.MethodDescriptionListPtrTy);
    I->second->setInitializer(llvm::ConstantStruct::get(ObjCTypes.ProtocolTy,
                                                        Values));
    CGM.addCompilerUsedGlobal(I->second);
  }

  // Add assembler directives to add lazy undefined symbol references
  // for classes which are referenced but not defined. This is
  // important for correct linker interaction.
  //
  // FIXME: It would be nice if we had an LLVM construct for this.
  if (!LazySymbols.empty() || !DefinedSymbols.empty()) {
    SmallString<256> Asm;
    Asm += CGM.getModule().getModuleInlineAsm();
    if (!Asm.empty() && Asm.back() != '\n')
      Asm += '\n';

    llvm::raw_svector_ostream OS(Asm);
    for (llvm::SetVector<IdentifierInfo*>::iterator I = DefinedSymbols.begin(),
           e = DefinedSymbols.end(); I != e; ++I)
      OS << "\t.objc_class_name_" << (*I)->getName() << "=0\n"
         << "\t.globl .objc_class_name_" << (*I)->getName() << "\n";
    for (llvm::SetVector<IdentifierInfo*>::iterator I = LazySymbols.begin(),
         e = LazySymbols.end(); I != e; ++I) {
      OS << "\t.lazy_reference .objc_class_name_" << (*I)->getName() << "\n";
    }

    for (size_t i = 0, e = DefinedCategoryNames.size(); i < e; ++i) {
      OS << "\t.objc_category_name_" << DefinedCategoryNames[i] << "=0\n"
         << "\t.globl .objc_category_name_" << DefinedCategoryNames[i] << "\n";
    }
    
    CGM.getModule().setModuleInlineAsm(OS.str());
  }
}

CGObjCNonFragileABIMac::CGObjCNonFragileABIMac(CodeGen::CodeGenModule &cgm)
  : CGObjCCommonMac(cgm),
    ObjCTypes(cgm) {
  ObjCEmptyCacheVar = ObjCEmptyVtableVar = nullptr;
  ObjCABI = 2;
}

/* *** */

ObjCCommonTypesHelper::ObjCCommonTypesHelper(CodeGen::CodeGenModule &cgm)
  : VMContext(cgm.getLLVMContext()), CGM(cgm), ExternalProtocolPtrTy(nullptr)
{
  CodeGen::CodeGenTypes &Types = CGM.getTypes();
  ASTContext &Ctx = CGM.getContext();

  ShortTy = Types.ConvertType(Ctx.ShortTy);
  IntTy = Types.ConvertType(Ctx.IntTy);
  LongTy = Types.ConvertType(Ctx.LongTy);
  LongLongTy = Types.ConvertType(Ctx.LongLongTy);
  Int8PtrTy = CGM.Int8PtrTy;
  Int8PtrPtrTy = CGM.Int8PtrPtrTy;

  // arm64 targets use "int" ivar offset variables. All others,
  // including OS X x86_64 and Windows x86_64, use "long" ivar offsets.
  if (CGM.getTarget().getTriple().getArch() == llvm::Triple::aarch64)
    IvarOffsetVarTy = IntTy;
  else
    IvarOffsetVarTy = LongTy;

  ObjectPtrTy = Types.ConvertType(Ctx.getObjCIdType());
  PtrObjectPtrTy = llvm::PointerType::getUnqual(ObjectPtrTy);
  SelectorPtrTy = Types.ConvertType(Ctx.getObjCSelType());

  // I'm not sure I like this. The implicit coordination is a bit
  // gross. We should solve this in a reasonable fashion because this
  // is a pretty common task (match some runtime data structure with
  // an LLVM data structure).

  // FIXME: This is leaked.
  // FIXME: Merge with rewriter code?

  // struct _objc_super {
  //   id self;
  //   Class cls;
  // }
  RecordDecl *RD = RecordDecl::Create(Ctx, TTK_Struct,
                                      Ctx.getTranslationUnitDecl(),
                                      SourceLocation(), SourceLocation(),
                                      &Ctx.Idents.get("_objc_super"));
  RD->addDecl(FieldDecl::Create(Ctx, RD, SourceLocation(), SourceLocation(),
                                nullptr, Ctx.getObjCIdType(), nullptr, nullptr,
                                false, ICIS_NoInit));
  RD->addDecl(FieldDecl::Create(Ctx, RD, SourceLocation(), SourceLocation(),
                                nullptr, Ctx.getObjCClassType(), nullptr,
                                nullptr, false, ICIS_NoInit));
  RD->completeDefinition();

  SuperCTy = Ctx.getTagDeclType(RD);
  SuperPtrCTy = Ctx.getPointerType(SuperCTy);

  SuperTy = cast<llvm::StructType>(Types.ConvertType(SuperCTy));
  SuperPtrTy = llvm::PointerType::getUnqual(SuperTy);

  // struct _prop_t {
  //   char *name;
  //   char *attributes;
  // }
  PropertyTy = llvm::StructType::create("struct._prop_t",
                                        Int8PtrTy, Int8PtrTy, nullptr);

  // struct _prop_list_t {
  //   uint32_t entsize;      // sizeof(struct _prop_t)
  //   uint32_t count_of_properties;
  //   struct _prop_t prop_list[count_of_properties];
  // }
  PropertyListTy =
    llvm::StructType::create("struct._prop_list_t", IntTy, IntTy,
                             llvm::ArrayType::get(PropertyTy, 0), nullptr);
  // struct _prop_list_t *
  PropertyListPtrTy = llvm::PointerType::getUnqual(PropertyListTy);

  // struct _objc_method {
  //   SEL _cmd;
  //   char *method_type;
  //   char *_imp;
  // }
  MethodTy = llvm::StructType::create("struct._objc_method",
                                      SelectorPtrTy, Int8PtrTy, Int8PtrTy,
                                      nullptr);

  // struct _objc_cache *
  CacheTy = llvm::StructType::create(VMContext, "struct._objc_cache");
  CachePtrTy = llvm::PointerType::getUnqual(CacheTy);
}

ObjCTypesHelper::ObjCTypesHelper(CodeGen::CodeGenModule &cgm)
  : ObjCCommonTypesHelper(cgm) {
  // struct _objc_method_description {
  //   SEL name;
  //   char *types;
  // }
  MethodDescriptionTy =
    llvm::StructType::create("struct._objc_method_description",
                             SelectorPtrTy, Int8PtrTy, nullptr);

  // struct _objc_method_description_list {
  //   int count;
  //   struct _objc_method_description[1];
  // }
  MethodDescriptionListTy = llvm::StructType::create(
      "struct._objc_method_description_list", IntTy,
      llvm::ArrayType::get(MethodDescriptionTy, 0), nullptr);

  // struct _objc_method_description_list *
  MethodDescriptionListPtrTy =
    llvm::PointerType::getUnqual(MethodDescriptionListTy);

  // Protocol description structures

  // struct _objc_protocol_extension {
  //   uint32_t size;  // sizeof(struct _objc_protocol_extension)
  //   struct _objc_method_description_list *optional_instance_methods;
  //   struct _objc_method_description_list *optional_class_methods;
  //   struct _objc_property_list *instance_properties;
  //   const char ** extendedMethodTypes;
  //   struct _objc_property_list *class_properties;
  // }
  ProtocolExtensionTy =
    llvm::StructType::create("struct._objc_protocol_extension",
                             IntTy, MethodDescriptionListPtrTy,
                             MethodDescriptionListPtrTy, PropertyListPtrTy,
                             Int8PtrPtrTy, PropertyListPtrTy, nullptr);

  // struct _objc_protocol_extension *
  ProtocolExtensionPtrTy = llvm::PointerType::getUnqual(ProtocolExtensionTy);

  // Handle recursive construction of Protocol and ProtocolList types

  ProtocolTy =
    llvm::StructType::create(VMContext, "struct._objc_protocol");

  ProtocolListTy =
    llvm::StructType::create(VMContext, "struct._objc_protocol_list");
  ProtocolListTy->setBody(llvm::PointerType::getUnqual(ProtocolListTy),
                          LongTy,
                          llvm::ArrayType::get(ProtocolTy, 0),
                          nullptr);

  // struct _objc_protocol {
  //   struct _objc_protocol_extension *isa;
  //   char *protocol_name;
  //   struct _objc_protocol **_objc_protocol_list;
  //   struct _objc_method_description_list *instance_methods;
  //   struct _objc_method_description_list *class_methods;
  // }
  ProtocolTy->setBody(ProtocolExtensionPtrTy, Int8PtrTy,
                      llvm::PointerType::getUnqual(ProtocolListTy),
                      MethodDescriptionListPtrTy,
                      MethodDescriptionListPtrTy,
                      nullptr);

  // struct _objc_protocol_list *
  ProtocolListPtrTy = llvm::PointerType::getUnqual(ProtocolListTy);

  ProtocolPtrTy = llvm::PointerType::getUnqual(ProtocolTy);

  // Class description structures

  // struct _objc_ivar {
  //   char *ivar_name;
  //   char *ivar_type;
  //   int  ivar_offset;
  // }
  IvarTy = llvm::StructType::create("struct._objc_ivar",
                                    Int8PtrTy, Int8PtrTy, IntTy, nullptr);

  // struct _objc_ivar_list *
  IvarListTy =
    llvm::StructType::create(VMContext, "struct._objc_ivar_list");
  IvarListPtrTy = llvm::PointerType::getUnqual(IvarListTy);

  // struct _objc_method_list *
  MethodListTy =
    llvm::StructType::create(VMContext, "struct._objc_method_list");
  MethodListPtrTy = llvm::PointerType::getUnqual(MethodListTy);

  // struct _objc_class_extension *
  ClassExtensionTy =
    llvm::StructType::create("struct._objc_class_extension",
                             IntTy, Int8PtrTy, PropertyListPtrTy, nullptr);
  ClassExtensionPtrTy = llvm::PointerType::getUnqual(ClassExtensionTy);

  ClassTy = llvm::StructType::create(VMContext, "struct._objc_class");

  // struct _objc_class {
  //   Class isa;
  //   Class super_class;
  //   char *name;
  //   long version;
  //   long info;
  //   long instance_size;
  //   struct _objc_ivar_list *ivars;
  //   struct _objc_method_list *methods;
  //   struct _objc_cache *cache;
  //   struct _objc_protocol_list *protocols;
  //   char *ivar_layout;
  //   struct _objc_class_ext *ext;
  // };
  ClassTy->setBody(llvm::PointerType::getUnqual(ClassTy),
                   llvm::PointerType::getUnqual(ClassTy),
                   Int8PtrTy,
                   LongTy,
                   LongTy,
                   LongTy,
                   IvarListPtrTy,
                   MethodListPtrTy,
                   CachePtrTy,
                   ProtocolListPtrTy,
                   Int8PtrTy,
                   ClassExtensionPtrTy,
                   nullptr);

  ClassPtrTy = llvm::PointerType::getUnqual(ClassTy);

  // struct _objc_category {
  //   char *category_name;
  //   char *class_name;
  //   struct _objc_method_list *instance_method;
  //   struct _objc_method_list *class_method;
  //   struct _objc_protocol_list *protocols;
  //   uint32_t size;  // sizeof(struct _objc_category)
  //   struct _objc_property_list *instance_properties;// category's @property
  //   struct _objc_property_list *class_properties;
  // }
  CategoryTy =
    llvm::StructType::create("struct._objc_category",
                             Int8PtrTy, Int8PtrTy, MethodListPtrTy,
                             MethodListPtrTy, ProtocolListPtrTy,
                             IntTy, PropertyListPtrTy, PropertyListPtrTy,
                             nullptr);

  // Global metadata structures

  // struct _objc_symtab {
  //   long sel_ref_cnt;
  //   SEL *refs;
  //   short cls_def_cnt;
  //   short cat_def_cnt;
  //   char *defs[cls_def_cnt + cat_def_cnt];
  // }
  SymtabTy =
    llvm::StructType::create("struct._objc_symtab",
                             LongTy, SelectorPtrTy, ShortTy, ShortTy,
                             llvm::ArrayType::get(Int8PtrTy, 0), nullptr);
  SymtabPtrTy = llvm::PointerType::getUnqual(SymtabTy);

  // struct _objc_module {
  //   long version;
  //   long size;   // sizeof(struct _objc_module)
  //   char *name;
  //   struct _objc_symtab* symtab;
  //  }
  ModuleTy =
    llvm::StructType::create("struct._objc_module",
                             LongTy, LongTy, Int8PtrTy, SymtabPtrTy, nullptr);


  // FIXME: This is the size of the setjmp buffer and should be target
  // specific. 18 is what's used on 32-bit X86.
  uint64_t SetJmpBufferSize = 18;

  // Exceptions
  llvm::Type *StackPtrTy = llvm::ArrayType::get(CGM.Int8PtrTy, 4);

  ExceptionDataTy =
    llvm::StructType::create("struct._objc_exception_data",
                             llvm::ArrayType::get(CGM.Int32Ty,SetJmpBufferSize),
                             StackPtrTy, nullptr);
}

ObjCNonFragileABITypesHelper::ObjCNonFragileABITypesHelper(CodeGen::CodeGenModule &cgm)
  : ObjCCommonTypesHelper(cgm) {
  // struct _method_list_t {
  //   uint32_t entsize;  // sizeof(struct _objc_method)
  //   uint32_t method_count;
  //   struct _objc_method method_list[method_count];
  // }
  MethodListnfABITy =
    llvm::StructType::create("struct.__method_list_t", IntTy, IntTy,
                             llvm::ArrayType::get(MethodTy, 0), nullptr);
  // struct method_list_t *
  MethodListnfABIPtrTy = llvm::PointerType::getUnqual(MethodListnfABITy);

  // struct _protocol_t {
  //   id isa;  // NULL
  //   const char * const protocol_name;
  //   const struct _protocol_list_t * protocol_list; // super protocols
  //   const struct method_list_t * const instance_methods;
  //   const struct method_list_t * const class_methods;
  //   const struct method_list_t *optionalInstanceMethods;
  //   const struct method_list_t *optionalClassMethods;
  //   const struct _prop_list_t * properties;
  //   const uint32_t size;  // sizeof(struct _protocol_t)
  //   const uint32_t flags;  // = 0
  //   const char ** extendedMethodTypes;
  //   const char *demangledName;
  //   const struct _prop_list_t * class_properties;
  // }

  // Holder for struct _protocol_list_t *
  ProtocolListnfABITy =
    llvm::StructType::create(VMContext, "struct._objc_protocol_list");

  ProtocolnfABITy =
    llvm::StructType::create("struct._protocol_t", ObjectPtrTy, Int8PtrTy,
                             llvm::PointerType::getUnqual(ProtocolListnfABITy),
                             MethodListnfABIPtrTy, MethodListnfABIPtrTy,
                             MethodListnfABIPtrTy, MethodListnfABIPtrTy,
                             PropertyListPtrTy, IntTy, IntTy, Int8PtrPtrTy,
                             Int8PtrTy, PropertyListPtrTy,
                             nullptr);

  // struct _protocol_t*
  ProtocolnfABIPtrTy = llvm::PointerType::getUnqual(ProtocolnfABITy);

  // struct _protocol_list_t {
  //   long protocol_count;   // Note, this is 32/64 bit
  //   struct _protocol_t *[protocol_count];
  // }
  ProtocolListnfABITy->setBody(LongTy,
                               llvm::ArrayType::get(ProtocolnfABIPtrTy, 0),
                               nullptr);

  // struct _objc_protocol_list*
  ProtocolListnfABIPtrTy = llvm::PointerType::getUnqual(ProtocolListnfABITy);

  // struct _ivar_t {
  //   unsigned [long] int *offset;  // pointer to ivar offset location
  //   char *name;
  //   char *type;
  //   uint32_t alignment;
  //   uint32_t size;
  // }
  IvarnfABITy = llvm::StructType::create(
      "struct._ivar_t", llvm::PointerType::getUnqual(IvarOffsetVarTy),
      Int8PtrTy, Int8PtrTy, IntTy, IntTy, nullptr);

  // struct _ivar_list_t {
  //   uint32 entsize;  // sizeof(struct _ivar_t)
  //   uint32 count;
  //   struct _iver_t list[count];
  // }
  IvarListnfABITy =
    llvm::StructType::create("struct._ivar_list_t", IntTy, IntTy,
                             llvm::ArrayType::get(IvarnfABITy, 0), nullptr);

  IvarListnfABIPtrTy = llvm::PointerType::getUnqual(IvarListnfABITy);

  // struct _class_ro_t {
  //   uint32_t const flags;
  //   uint32_t const instanceStart;
  //   uint32_t const instanceSize;
  //   uint32_t const reserved;  // only when building for 64bit targets
  //   const uint8_t * const ivarLayout;
  //   const char *const name;
  //   const struct _method_list_t * const baseMethods;
  //   const struct _objc_protocol_list *const baseProtocols;
  //   const struct _ivar_list_t *const ivars;
  //   const uint8_t * const weakIvarLayout;
  //   const struct _prop_list_t * const properties;
  // }

  // FIXME. Add 'reserved' field in 64bit abi mode!
  ClassRonfABITy = llvm::StructType::create("struct._class_ro_t",
                                            IntTy, IntTy, IntTy, Int8PtrTy,
                                            Int8PtrTy, MethodListnfABIPtrTy,
                                            ProtocolListnfABIPtrTy,
                                            IvarListnfABIPtrTy,
                                            Int8PtrTy, PropertyListPtrTy,
                                            nullptr);

  // ImpnfABITy - LLVM for id (*)(id, SEL, ...)
  llvm::Type *params[] = { ObjectPtrTy, SelectorPtrTy };
  ImpnfABITy = llvm::FunctionType::get(ObjectPtrTy, params, false)
                 ->getPointerTo();

  // struct _class_t {
  //   struct _class_t *isa;
  //   struct _class_t * const superclass;
  //   void *cache;
  //   IMP *vtable;
  //   struct class_ro_t *ro;
  // }

  ClassnfABITy = llvm::StructType::create(VMContext, "struct._class_t");
  ClassnfABITy->setBody(llvm::PointerType::getUnqual(ClassnfABITy),
                        llvm::PointerType::getUnqual(ClassnfABITy),
                        CachePtrTy,
                        llvm::PointerType::getUnqual(ImpnfABITy),
                        llvm::PointerType::getUnqual(ClassRonfABITy),
                        nullptr);

  // LLVM for struct _class_t *
  ClassnfABIPtrTy = llvm::PointerType::getUnqual(ClassnfABITy);

  // struct _category_t {
  //   const char * const name;
  //   struct _class_t *const cls;
  //   const struct _method_list_t * const instance_methods;
  //   const struct _method_list_t * const class_methods;
  //   const struct _protocol_list_t * const protocols;
  //   const struct _prop_list_t * const properties;
  //   const struct _prop_list_t * const class_properties;
  // }
  CategorynfABITy = llvm::StructType::create("struct._category_t",
                                             Int8PtrTy, ClassnfABIPtrTy,
                                             MethodListnfABIPtrTy,
                                             MethodListnfABIPtrTy,
                                             ProtocolListnfABIPtrTy,
                                             PropertyListPtrTy,
                                             PropertyListPtrTy,
                                             nullptr);

  // New types for nonfragile abi messaging.
  CodeGen::CodeGenTypes &Types = CGM.getTypes();
  ASTContext &Ctx = CGM.getContext();

  // MessageRefTy - LLVM for:
  // struct _message_ref_t {
  //   IMP messenger;
  //   SEL name;
  // };

  // First the clang type for struct _message_ref_t
  RecordDecl *RD = RecordDecl::Create(Ctx, TTK_Struct,
                                      Ctx.getTranslationUnitDecl(),
                                      SourceLocation(), SourceLocation(),
                                      &Ctx.Idents.get("_message_ref_t"));
  RD->addDecl(FieldDecl::Create(Ctx, RD, SourceLocation(), SourceLocation(),
                                nullptr, Ctx.VoidPtrTy, nullptr, nullptr, false,
                                ICIS_NoInit));
  RD->addDecl(FieldDecl::Create(Ctx, RD, SourceLocation(), SourceLocation(),
                                nullptr, Ctx.getObjCSelType(), nullptr, nullptr,
                                false, ICIS_NoInit));
  RD->completeDefinition();

  MessageRefCTy = Ctx.getTagDeclType(RD);
  MessageRefCPtrTy = Ctx.getPointerType(MessageRefCTy);
  MessageRefTy = cast<llvm::StructType>(Types.ConvertType(MessageRefCTy));

  // MessageRefPtrTy - LLVM for struct _message_ref_t*
  MessageRefPtrTy = llvm::PointerType::getUnqual(MessageRefTy);

  // SuperMessageRefTy - LLVM for:
  // struct _super_message_ref_t {
  //   SUPER_IMP messenger;
  //   SEL name;
  // };
  SuperMessageRefTy =
    llvm::StructType::create("struct._super_message_ref_t",
                             ImpnfABITy, SelectorPtrTy, nullptr);

  // SuperMessageRefPtrTy - LLVM for struct _super_message_ref_t*
  SuperMessageRefPtrTy = llvm::PointerType::getUnqual(SuperMessageRefTy);
    

  // struct objc_typeinfo {
  //   const void** vtable; // objc_ehtype_vtable + 2
  //   const char*  name;    // c++ typeinfo string
  //   Class        cls;
  // };
  EHTypeTy =
    llvm::StructType::create("struct._objc_typeinfo",
                             llvm::PointerType::getUnqual(Int8PtrTy),
                             Int8PtrTy, ClassnfABIPtrTy, nullptr);
  EHTypePtrTy = llvm::PointerType::getUnqual(EHTypeTy);
}

llvm::Function *CGObjCNonFragileABIMac::ModuleInitFunction() {
  FinishNonFragileABIModule();

  return nullptr;
}

void CGObjCNonFragileABIMac::
AddModuleClassList(ArrayRef<llvm::GlobalValue*> Container,
                   const char *SymbolName,
                   const char *SectionName) {
  unsigned NumClasses = Container.size();

  if (!NumClasses)
    return;

  SmallVector<llvm::Constant*, 8> Symbols(NumClasses);
  for (unsigned i=0; i<NumClasses; i++)
    Symbols[i] = llvm::ConstantExpr::getBitCast(Container[i],
                                                ObjCTypes.Int8PtrTy);
  llvm::Constant *Init =
    llvm::ConstantArray::get(llvm::ArrayType::get(ObjCTypes.Int8PtrTy,
                                                  Symbols.size()),
                             Symbols);

  llvm::GlobalVariable *GV =
    new llvm::GlobalVariable(CGM.getModule(), Init->getType(), false,
                             llvm::GlobalValue::PrivateLinkage,
                             Init,
                             SymbolName);
  GV->setAlignment(CGM.getDataLayout().getABITypeAlignment(Init->getType()));
  GV->setSection(SectionName);
  CGM.addCompilerUsedGlobal(GV);
}

void CGObjCNonFragileABIMac::FinishNonFragileABIModule() {
  // nonfragile abi has no module definition.

  // Build list of all implemented class addresses in array
  // L_OBJC_LABEL_CLASS_$.

  for (unsigned i=0, NumClasses=ImplementedClasses.size(); i<NumClasses; i++) {
    const ObjCInterfaceDecl *ID = ImplementedClasses[i];
    assert(ID);
    if (ObjCImplementationDecl *IMP = ID->getImplementation())
      // We are implementing a weak imported interface. Give it external linkage
      if (ID->isWeakImported() && !IMP->isWeakImported()) {
        DefinedClasses[i]->setLinkage(llvm::GlobalVariable::ExternalLinkage);
        DefinedMetaClasses[i]->setLinkage(llvm::GlobalVariable::ExternalLinkage);
      }
  }

  AddModuleClassList(DefinedClasses, "OBJC_LABEL_CLASS_$",
                     "__DATA, __objc_classlist, regular, no_dead_strip");

  AddModuleClassList(DefinedNonLazyClasses, "OBJC_LABEL_NONLAZY_CLASS_$",
                     "__DATA, __objc_nlclslist, regular, no_dead_strip");

  // Build list of all implemented category addresses in array
  // L_OBJC_LABEL_CATEGORY_$.
  AddModuleClassList(DefinedCategories, "OBJC_LABEL_CATEGORY_$",
                     "__DATA, __objc_catlist, regular, no_dead_strip");
  AddModuleClassList(DefinedNonLazyCategories, "OBJC_LABEL_NONLAZY_CATEGORY_$",
                     "__DATA, __objc_nlcatlist, regular, no_dead_strip");

  EmitImageInfo();
}

/// isVTableDispatchedSelector - Returns true if SEL is not in the list of
/// VTableDispatchMethods; false otherwise. What this means is that
/// except for the 19 selectors in the list, we generate 32bit-style
/// message dispatch call for all the rest.
bool CGObjCNonFragileABIMac::isVTableDispatchedSelector(Selector Sel) {
  // At various points we've experimented with using vtable-based
  // dispatch for all methods.
  switch (CGM.getCodeGenOpts().getObjCDispatchMethod()) {
  case CodeGenOptions::Legacy:
    return false;
  case CodeGenOptions::NonLegacy:
    return true;
  case CodeGenOptions::Mixed:
    break;
  }

  // If so, see whether this selector is in the white-list of things which must
  // use the new dispatch convention. We lazily build a dense set for this.
  if (VTableDispatchMethods.empty()) {
    VTableDispatchMethods.insert(GetNullarySelector("alloc"));
    VTableDispatchMethods.insert(GetNullarySelector("class"));
    VTableDispatchMethods.insert(GetNullarySelector("self"));
    VTableDispatchMethods.insert(GetNullarySelector("isFlipped"));
    VTableDispatchMethods.insert(GetNullarySelector("length"));
    VTableDispatchMethods.insert(GetNullarySelector("count"));

    // These are vtable-based if GC is disabled.
    // Optimistically use vtable dispatch for hybrid compiles.
    if (CGM.getLangOpts().getGC() != LangOptions::GCOnly) {
      VTableDispatchMethods.insert(GetNullarySelector("retain"));
      VTableDispatchMethods.insert(GetNullarySelector("release"));
      VTableDispatchMethods.insert(GetNullarySelector("autorelease"));
    }

    VTableDispatchMethods.insert(GetUnarySelector("allocWithZone"));
    VTableDispatchMethods.insert(GetUnarySelector("isKindOfClass"));
    VTableDispatchMethods.insert(GetUnarySelector("respondsToSelector"));
    VTableDispatchMethods.insert(GetUnarySelector("objectForKey"));
    VTableDispatchMethods.insert(GetUnarySelector("objectAtIndex"));
    VTableDispatchMethods.insert(GetUnarySelector("isEqualToString"));
    VTableDispatchMethods.insert(GetUnarySelector("isEqual"));

    // These are vtable-based if GC is enabled.
    // Optimistically use vtable dispatch for hybrid compiles.
    if (CGM.getLangOpts().getGC() != LangOptions::NonGC) {
      VTableDispatchMethods.insert(GetNullarySelector("hash"));
      VTableDispatchMethods.insert(GetUnarySelector("addObject"));
    
      // "countByEnumeratingWithState:objects:count"
      IdentifierInfo *KeyIdents[] = {
        &CGM.getContext().Idents.get("countByEnumeratingWithState"),
        &CGM.getContext().Idents.get("objects"),
        &CGM.getContext().Idents.get("count")
      };
      VTableDispatchMethods.insert(
        CGM.getContext().Selectors.getSelector(3, KeyIdents));
    }
  }

  return VTableDispatchMethods.count(Sel);
}

/// BuildClassRoTInitializer - generate meta-data for:
/// struct _class_ro_t {
///   uint32_t const flags;
///   uint32_t const instanceStart;
///   uint32_t const instanceSize;
///   uint32_t const reserved;  // only when building for 64bit targets
///   const uint8_t * const ivarLayout;
///   const char *const name;
///   const struct _method_list_t * const baseMethods;
///   const struct _protocol_list_t *const baseProtocols;
///   const struct _ivar_list_t *const ivars;
///   const uint8_t * const weakIvarLayout;
///   const struct _prop_list_t * const properties;
/// }
///
llvm::GlobalVariable * CGObjCNonFragileABIMac::BuildClassRoTInitializer(
  unsigned flags,
  unsigned InstanceStart,
  unsigned InstanceSize,
  const ObjCImplementationDecl *ID) {
  std::string ClassName = ID->getObjCRuntimeNameAsString();
  llvm::Constant *Values[10]; // 11 for 64bit targets!

  CharUnits beginInstance = CharUnits::fromQuantity(InstanceStart);
  CharUnits endInstance = CharUnits::fromQuantity(InstanceSize);

  bool hasMRCWeak = false;
  if (CGM.getLangOpts().ObjCAutoRefCount)
    flags |= NonFragileABI_Class_CompiledByARC;
  else if ((hasMRCWeak = hasMRCWeakIvars(CGM, ID)))
    flags |= NonFragileABI_Class_HasMRCWeakIvars;

  Values[ 0] = llvm::ConstantInt::get(ObjCTypes.IntTy, flags);
  Values[ 1] = llvm::ConstantInt::get(ObjCTypes.IntTy, InstanceStart);
  Values[ 2] = llvm::ConstantInt::get(ObjCTypes.IntTy, InstanceSize);
  // FIXME. For 64bit targets add 0 here.
  Values[ 3] = (flags & NonFragileABI_Class_Meta)
    ? GetIvarLayoutName(nullptr, ObjCTypes)
    : BuildStrongIvarLayout(ID, beginInstance, endInstance);
  Values[ 4] = GetClassName(ID->getObjCRuntimeNameAsString());
  // const struct _method_list_t * const baseMethods;
  std::vector<llvm::Constant*> Methods;
  std::string MethodListName("\01l_OBJC_$_");
  if (flags & NonFragileABI_Class_Meta) {
    MethodListName += "CLASS_METHODS_";
    MethodListName += ID->getObjCRuntimeNameAsString();
    for (const auto *I : ID->class_methods())
      // Class methods should always be defined.
      Methods.push_back(GetMethodConstant(I));
  } else {
    MethodListName += "INSTANCE_METHODS_";
    MethodListName += ID->getObjCRuntimeNameAsString();
    for (const auto *I : ID->instance_methods())
      // Instance methods should always be defined.
      Methods.push_back(GetMethodConstant(I));

    for (const auto *PID : ID->property_impls()) {
      if (PID->getPropertyImplementation() == ObjCPropertyImplDecl::Synthesize){
        ObjCPropertyDecl *PD = PID->getPropertyDecl();

        if (ObjCMethodDecl *MD = PD->getGetterMethodDecl())
          if (llvm::Constant *C = GetMethodConstant(MD))
            Methods.push_back(C);
        if (ObjCMethodDecl *MD = PD->getSetterMethodDecl())
          if (llvm::Constant *C = GetMethodConstant(MD))
            Methods.push_back(C);
      }
    }
  }
  Values[ 5] = EmitMethodList(MethodListName,
                              "__DATA, __objc_const", Methods);

  const ObjCInterfaceDecl *OID = ID->getClassInterface();
  assert(OID && "CGObjCNonFragileABIMac::BuildClassRoTInitializer");
  Values[ 6] = EmitProtocolList("\01l_OBJC_CLASS_PROTOCOLS_$_"
                                + OID->getObjCRuntimeNameAsString(),
                                OID->all_referenced_protocol_begin(),
                                OID->all_referenced_protocol_end());

  if (flags & NonFragileABI_Class_Meta) {
    Values[ 7] = llvm::Constant::getNullValue(ObjCTypes.IvarListnfABIPtrTy);
    Values[ 8] = GetIvarLayoutName(nullptr, ObjCTypes);
    Values[ 9] = EmitPropertyList(
        "\01l_OBJC_$_CLASS_PROP_LIST_" + ID->getObjCRuntimeNameAsString(),
        ID, ID->getClassInterface(), ObjCTypes, true);
  } else {
    Values[ 7] = EmitIvarList(ID);
    Values[ 8] = BuildWeakIvarLayout(ID, beginInstance, endInstance,
                                     hasMRCWeak);
    Values[ 9] = EmitPropertyList(
        "\01l_OBJC_$_PROP_LIST_" + ID->getObjCRuntimeNameAsString(),
        ID, ID->getClassInterface(), ObjCTypes, false);
  }
  llvm::Constant *Init = llvm::ConstantStruct::get(ObjCTypes.ClassRonfABITy,
                                                   Values);
  llvm::GlobalVariable *CLASS_RO_GV =
    new llvm::GlobalVariable(CGM.getModule(), ObjCTypes.ClassRonfABITy, false,
                             llvm::GlobalValue::PrivateLinkage,
                             Init,
                             (flags & NonFragileABI_Class_Meta) ?
                             std::string("\01l_OBJC_METACLASS_RO_$_")+ClassName :
                             std::string("\01l_OBJC_CLASS_RO_$_")+ClassName);
  CLASS_RO_GV->setAlignment(
    CGM.getDataLayout().getABITypeAlignment(ObjCTypes.ClassRonfABITy));
  CLASS_RO_GV->setSection("__DATA, __objc_const");
  return CLASS_RO_GV;

}

/// BuildClassMetaData - This routine defines that to-level meta-data
/// for the given ClassName for:
/// struct _class_t {
///   struct _class_t *isa;
///   struct _class_t * const superclass;
///   void *cache;
///   IMP *vtable;
///   struct class_ro_t *ro;
/// }
///
llvm::GlobalVariable *CGObjCNonFragileABIMac::BuildClassMetaData(
    const std::string &ClassName, llvm::Constant *IsAGV, llvm::Constant *SuperClassGV,
    llvm::Constant *ClassRoGV, bool HiddenVisibility, bool Weak) {
  llvm::Constant *Values[] = {
    IsAGV,
    SuperClassGV,
    ObjCEmptyCacheVar,  // &ObjCEmptyCacheVar
    ObjCEmptyVtableVar, // &ObjCEmptyVtableVar
    ClassRoGV           // &CLASS_RO_GV
  };
  if (!Values[1])
    Values[1] = llvm::Constant::getNullValue(ObjCTypes.ClassnfABIPtrTy);
  if (!Values[3])
    Values[3] = llvm::Constant::getNullValue(
                  llvm::PointerType::getUnqual(ObjCTypes.ImpnfABITy));
  llvm::Constant *Init = llvm::ConstantStruct::get(ObjCTypes.ClassnfABITy,
                                                   Values);
  llvm::GlobalVariable *GV = cast<llvm::GlobalVariable>(
                               GetClassGlobal(ClassName,
                                              /*ForDefinition=*/true,
                                              Weak));
  if (Init->getType() != GV->getValueType())
    Init = llvm::ConstantExpr::getBitCast(Init, GV->getValueType());
  GV->setInitializer(Init);
  GV->setSection("__DATA, __objc_data");
  GV->setAlignment(
    CGM.getDataLayout().getABITypeAlignment(ObjCTypes.ClassnfABITy));
  if (HiddenVisibility)
    GV->setVisibility(llvm::GlobalValue::HiddenVisibility);
  return GV;
}

bool
CGObjCNonFragileABIMac::ImplementationIsNonLazy(const ObjCImplDecl *OD) const {
  return OD->getClassMethod(GetNullarySelector("load")) != nullptr;
}

void CGObjCNonFragileABIMac::GetClassSizeInfo(const ObjCImplementationDecl *OID,
                                              uint32_t &InstanceStart,
                                              uint32_t &InstanceSize) {
  const ASTRecordLayout &RL =
    CGM.getContext().getASTObjCImplementationLayout(OID);

  // InstanceSize is really instance end.
  InstanceSize = RL.getDataSize().getQuantity();

  // If there are no fields, the start is the same as the end.
  if (!RL.getFieldCount())
    InstanceStart = InstanceSize;
  else
    InstanceStart = RL.getFieldOffset(0) / CGM.getContext().getCharWidth();
}

void CGObjCNonFragileABIMac::GenerateClass(const ObjCImplementationDecl *ID) {
  std::string ClassName = ID->getObjCRuntimeNameAsString();
  if (!ObjCEmptyCacheVar) {
    ObjCEmptyCacheVar = new llvm::GlobalVariable(
      CGM.getModule(),
      ObjCTypes.CacheTy,
      false,
      llvm::GlobalValue::ExternalLinkage,
      nullptr,
      "_objc_empty_cache");

    // Make this entry NULL for any iOS device target, any iOS simulator target,
    // OS X with deployment target 10.9 or later.
    const llvm::Triple &Triple = CGM.getTarget().getTriple();
    if (Triple.isiOS() || Triple.isWatchOS() ||
        (Triple.isMacOSX() && !Triple.isMacOSXVersionLT(10, 9)))
      // This entry will be null.
      ObjCEmptyVtableVar = nullptr;
    else
      ObjCEmptyVtableVar = new llvm::GlobalVariable(
                                                    CGM.getModule(),
                                                    ObjCTypes.ImpnfABITy,
                                                    false,
                                                    llvm::GlobalValue::ExternalLinkage,
                                                    nullptr,
                                                    "_objc_empty_vtable");
  }
  assert(ID->getClassInterface() &&
         "CGObjCNonFragileABIMac::GenerateClass - class is 0");
  // FIXME: Is this correct (that meta class size is never computed)?
  uint32_t InstanceStart =
    CGM.getDataLayout().getTypeAllocSize(ObjCTypes.ClassnfABITy);
  uint32_t InstanceSize = InstanceStart;
  uint32_t flags = NonFragileABI_Class_Meta;
  llvm::SmallString<64> ObjCMetaClassName(getMetaclassSymbolPrefix());
  llvm::SmallString<64> ObjCClassName(getClassSymbolPrefix());
  llvm::SmallString<64> TClassName;

  llvm::Constant *SuperClassGV, *IsAGV;

  // Build the flags for the metaclass.
  bool classIsHidden =
    ID->getClassInterface()->getVisibility() == HiddenVisibility;
  if (classIsHidden)
    flags |= NonFragileABI_Class_Hidden;

  // FIXME: why is this flag set on the metaclass?
  // ObjC metaclasses have no fields and don't really get constructed.
  if (ID->hasNonZeroConstructors() || ID->hasDestructors()) {
    flags |= NonFragileABI_Class_HasCXXStructors;
    if (!ID->hasNonZeroConstructors())
      flags |= NonFragileABI_Class_HasCXXDestructorOnly;  
  }

  if (!ID->getClassInterface()->getSuperClass()) {
    // class is root
    flags |= NonFragileABI_Class_Root;
    TClassName = ObjCClassName;
    TClassName += ClassName;
    SuperClassGV = GetClassGlobal(TClassName.str(),
                                  /*ForDefinition=*/false,
                                  ID->getClassInterface()->isWeakImported());
    TClassName = ObjCMetaClassName;
    TClassName += ClassName;
    IsAGV = GetClassGlobal(TClassName.str(),
                           /*ForDefinition=*/false,
                           ID->getClassInterface()->isWeakImported());
  } else {
    // Has a root. Current class is not a root.
    const ObjCInterfaceDecl *Root = ID->getClassInterface();
    while (const ObjCInterfaceDecl *Super = Root->getSuperClass())
      Root = Super;
    TClassName = ObjCMetaClassName ;
    TClassName += Root->getObjCRuntimeNameAsString();
    IsAGV = GetClassGlobal(TClassName.str(),
                           /*ForDefinition=*/false,
                           Root->isWeakImported());

    // work on super class metadata symbol.
    TClassName = ObjCMetaClassName;
    TClassName += ID->getClassInterface()->getSuperClass()->getObjCRuntimeNameAsString();
    SuperClassGV = GetClassGlobal(
                                  TClassName.str(),
                                  /*ForDefinition=*/false,
                                  ID->getClassInterface()->getSuperClass()->isWeakImported());
  }
  llvm::GlobalVariable *CLASS_RO_GV = BuildClassRoTInitializer(flags,
                                                               InstanceStart,
                                                               InstanceSize,ID);
  TClassName = ObjCMetaClassName;
  TClassName += ClassName;
  llvm::GlobalVariable *MetaTClass = BuildClassMetaData(
      TClassName.str(), IsAGV, SuperClassGV, CLASS_RO_GV, classIsHidden,
      ID->getClassInterface()->isWeakImported());
  DefinedMetaClasses.push_back(MetaTClass);

  // Metadata for the class
  flags = 0;
  if (classIsHidden)
    flags |= NonFragileABI_Class_Hidden;

  if (ID->hasNonZeroConstructors() || ID->hasDestructors()) {
    flags |= NonFragileABI_Class_HasCXXStructors;

    // Set a flag to enable a runtime optimization when a class has
    // fields that require destruction but which don't require
    // anything except zero-initialization during construction.  This
    // is most notably true of __strong and __weak types, but you can
    // also imagine there being C++ types with non-trivial default
    // constructors that merely set all fields to null.
    if (!ID->hasNonZeroConstructors())
      flags |= NonFragileABI_Class_HasCXXDestructorOnly;
  }

  if (hasObjCExceptionAttribute(CGM.getContext(), ID->getClassInterface()))
    flags |= NonFragileABI_Class_Exception;

  if (!ID->getClassInterface()->getSuperClass()) {
    flags |= NonFragileABI_Class_Root;
    SuperClassGV = nullptr;
  } else {
    // Has a root. Current class is not a root.
    TClassName = ObjCClassName;
    TClassName += ID->getClassInterface()->getSuperClass()->getObjCRuntimeNameAsString();
    SuperClassGV = GetClassGlobal(
                                  TClassName.str(),
                                  /*ForDefinition=*/false,
                                  ID->getClassInterface()->getSuperClass()->isWeakImported());
  }
  GetClassSizeInfo(ID, InstanceStart, InstanceSize);
  CLASS_RO_GV = BuildClassRoTInitializer(flags,
                                         InstanceStart,
                                         InstanceSize,
                                         ID);

  TClassName = ObjCClassName;
  TClassName += ClassName;
  llvm::GlobalVariable *ClassMD =
    BuildClassMetaData(TClassName.str(), MetaTClass, SuperClassGV, CLASS_RO_GV,
                       classIsHidden,
                       ID->getClassInterface()->isWeakImported());
  DefinedClasses.push_back(ClassMD);
  ImplementedClasses.push_back(ID->getClassInterface());

  // Determine if this class is also "non-lazy".
  if (ImplementationIsNonLazy(ID))
    DefinedNonLazyClasses.push_back(ClassMD);

  // Force the definition of the EHType if necessary.
  if (flags & NonFragileABI_Class_Exception)
    GetInterfaceEHType(ID->getClassInterface(), true);
  // Make sure method definition entries are all clear for next implementation.
  MethodDefinitions.clear();
}

/// GenerateProtocolRef - This routine is called to generate code for
/// a protocol reference expression; as in:
/// @code
///   @protocol(Proto1);
/// @endcode
/// It generates a weak reference to l_OBJC_PROTOCOL_REFERENCE_$_Proto1
/// which will hold address of the protocol meta-data.
///
llvm::Value *CGObjCNonFragileABIMac::GenerateProtocolRef(CodeGenFunction &CGF,
                                                         const ObjCProtocolDecl *PD) {

  // This routine is called for @protocol only. So, we must build definition
  // of protocol's meta-data (not a reference to it!)
  //
  llvm::Constant *Init =
    llvm::ConstantExpr::getBitCast(GetOrEmitProtocol(PD),
                                   ObjCTypes.getExternalProtocolPtrTy());

  std::string ProtocolName("\01l_OBJC_PROTOCOL_REFERENCE_$_");
  ProtocolName += PD->getObjCRuntimeNameAsString();

  CharUnits Align = CGF.getPointerAlign();

  llvm::GlobalVariable *PTGV = CGM.getModule().getGlobalVariable(ProtocolName);
  if (PTGV)
    return CGF.Builder.CreateAlignedLoad(PTGV, Align);
  PTGV = new llvm::GlobalVariable(
    CGM.getModule(),
    Init->getType(), false,
    llvm::GlobalValue::WeakAnyLinkage,
    Init,
    ProtocolName);
  PTGV->setSection("__DATA, __objc_protorefs, coalesced, no_dead_strip");
  PTGV->setVisibility(llvm::GlobalValue::HiddenVisibility);
  PTGV->setAlignment(Align.getQuantity());
  CGM.addCompilerUsedGlobal(PTGV);
  return CGF.Builder.CreateAlignedLoad(PTGV, Align);
}

/// GenerateCategory - Build metadata for a category implementation.
/// struct _category_t {
///   const char * const name;
///   struct _class_t *const cls;
///   const struct _method_list_t * const instance_methods;
///   const struct _method_list_t * const class_methods;
///   const struct _protocol_list_t * const protocols;
///   const struct _prop_list_t * const properties;
///   const struct _prop_list_t * const class_properties;
/// }
///
void CGObjCNonFragileABIMac::GenerateCategory(const ObjCCategoryImplDecl *OCD) {
  const ObjCInterfaceDecl *Interface = OCD->getClassInterface();
  const char *Prefix = "\01l_OBJC_$_CATEGORY_";
    
  llvm::SmallString<64> ExtCatName(Prefix);
  ExtCatName += Interface->getObjCRuntimeNameAsString();
  ExtCatName += "_$_";
  ExtCatName += OCD->getNameAsString();
    
  llvm::SmallString<64> ExtClassName(getClassSymbolPrefix());
  ExtClassName += Interface->getObjCRuntimeNameAsString();

  llvm::Constant *Values[7];
  Values[0] = GetClassName(OCD->getIdentifier()->getName());
  // meta-class entry symbol
  llvm::Constant *ClassGV = GetClassGlobal(ExtClassName.str(),
                                           /*ForDefinition=*/false,
                                           Interface->isWeakImported());

  Values[1] = ClassGV;
  std::vector<llvm::Constant*> Methods;
  llvm::SmallString<64> MethodListName(Prefix);
    
  MethodListName += "INSTANCE_METHODS_";
  MethodListName += Interface->getObjCRuntimeNameAsString();
  MethodListName += "_$_";
  MethodListName += OCD->getName();

  for (const auto *I : OCD->instance_methods())
    // Instance methods should always be defined.
    Methods.push_back(GetMethodConstant(I));

  Values[2] = EmitMethodList(MethodListName.str(),
                             "__DATA, __objc_const",
                             Methods);

  MethodListName = Prefix;
  MethodListName += "CLASS_METHODS_";
  MethodListName += Interface->getObjCRuntimeNameAsString();
  MethodListName += "_$_";
  MethodListName += OCD->getNameAsString();
    
  Methods.clear();
  for (const auto *I : OCD->class_methods())
    // Class methods should always be defined.
    Methods.push_back(GetMethodConstant(I));

  Values[3] = EmitMethodList(MethodListName.str(),
                             "__DATA, __objc_const",
                             Methods);
  const ObjCCategoryDecl *Category =
    Interface->FindCategoryDeclaration(OCD->getIdentifier());
  if (Category) {
    SmallString<256> ExtName;
    llvm::raw_svector_ostream(ExtName) << Interface->getObjCRuntimeNameAsString() << "_$_"
                                       << OCD->getName();
    Values[4] = EmitProtocolList("\01l_OBJC_CATEGORY_PROTOCOLS_$_"
                                   + Interface->getObjCRuntimeNameAsString() + "_$_"
                                   + Category->getName(),
                                   Category->protocol_begin(),
                                   Category->protocol_end());
    Values[5] = EmitPropertyList("\01l_OBJC_$_PROP_LIST_" + ExtName.str(),
                                 OCD, Category, ObjCTypes, false);
    Values[6] = EmitPropertyList("\01l_OBJC_$_CLASS_PROP_LIST_" + ExtName.str(),
                                 OCD, Category, ObjCTypes, true);
  } else {
    Values[4] = llvm::Constant::getNullValue(ObjCTypes.ProtocolListnfABIPtrTy);
    Values[5] = llvm::Constant::getNullValue(ObjCTypes.PropertyListPtrTy);
    Values[6] = llvm::Constant::getNullValue(ObjCTypes.PropertyListPtrTy);
  }

  llvm::Constant *Init =
    llvm::ConstantStruct::get(ObjCTypes.CategorynfABITy,
                              Values);
  llvm::GlobalVariable *GCATV
    = new llvm::GlobalVariable(CGM.getModule(), ObjCTypes.CategorynfABITy,
                               false,
                               llvm::GlobalValue::PrivateLinkage,
                               Init,
                               ExtCatName.str());
  GCATV->setAlignment(
    CGM.getDataLayout().getABITypeAlignment(ObjCTypes.CategorynfABITy));
  GCATV->setSection("__DATA, __objc_const");
  CGM.addCompilerUsedGlobal(GCATV);
  DefinedCategories.push_back(GCATV);

  // Determine if this category is also "non-lazy".
  if (ImplementationIsNonLazy(OCD))
    DefinedNonLazyCategories.push_back(GCATV);
  // method definition entries must be clear for next implementation.
  MethodDefinitions.clear();
}

/// GetMethodConstant - Return a struct objc_method constant for the
/// given method if it has been defined. The result is null if the
/// method has not been defined. The return value has type MethodPtrTy.
llvm::Constant *CGObjCNonFragileABIMac::GetMethodConstant(
  const ObjCMethodDecl *MD) {
  llvm::Function *Fn = GetMethodDefinition(MD);
  if (!Fn)
    return nullptr;

  llvm::Constant *Method[] = {
    llvm::ConstantExpr::getBitCast(GetMethodVarName(MD->getSelector()),
                                   ObjCTypes.SelectorPtrTy),
    GetMethodVarType(MD),
    llvm::ConstantExpr::getBitCast(Fn, ObjCTypes.Int8PtrTy)
  };
  return llvm::ConstantStruct::get(ObjCTypes.MethodTy, Method);
}

/// EmitMethodList - Build meta-data for method declarations
/// struct _method_list_t {
///   uint32_t entsize;  // sizeof(struct _objc_method)
///   uint32_t method_count;
///   struct _objc_method method_list[method_count];
/// }
///
llvm::Constant *
CGObjCNonFragileABIMac::EmitMethodList(Twine Name,
                                       const char *Section,
                                       ArrayRef<llvm::Constant*> Methods) {
  // Return null for empty list.
  if (Methods.empty())
    return llvm::Constant::getNullValue(ObjCTypes.MethodListnfABIPtrTy);

  llvm::Constant *Values[3];
  // sizeof(struct _objc_method)
  unsigned Size = CGM.getDataLayout().getTypeAllocSize(ObjCTypes.MethodTy);
  Values[0] = llvm::ConstantInt::get(ObjCTypes.IntTy, Size);
  // method_count
  Values[1] = llvm::ConstantInt::get(ObjCTypes.IntTy, Methods.size());
  llvm::ArrayType *AT = llvm::ArrayType::get(ObjCTypes.MethodTy,
                                             Methods.size());
  Values[2] = llvm::ConstantArray::get(AT, Methods);
  llvm::Constant *Init = llvm::ConstantStruct::getAnon(Values);

  llvm::GlobalVariable *GV =
    new llvm::GlobalVariable(CGM.getModule(), Init->getType(), false,
                             llvm::GlobalValue::PrivateLinkage, Init, Name);
  GV->setAlignment(CGM.getDataLayout().getABITypeAlignment(Init->getType()));
  GV->setSection(Section);
  CGM.addCompilerUsedGlobal(GV);
  return llvm::ConstantExpr::getBitCast(GV, ObjCTypes.MethodListnfABIPtrTy);
}

/// ObjCIvarOffsetVariable - Returns the ivar offset variable for
/// the given ivar.
llvm::GlobalVariable *
CGObjCNonFragileABIMac::ObjCIvarOffsetVariable(const ObjCInterfaceDecl *ID,
                                               const ObjCIvarDecl *Ivar) {
    
  const ObjCInterfaceDecl *Container = Ivar->getContainingInterface();
  llvm::SmallString<64> Name("OBJC_IVAR_$_");
  Name += Container->getObjCRuntimeNameAsString();
  Name += ".";
  Name += Ivar->getName();
  llvm::GlobalVariable *IvarOffsetGV =
    CGM.getModule().getGlobalVariable(Name);
  if (!IvarOffsetGV)
    IvarOffsetGV = new llvm::GlobalVariable(
      CGM.getModule(), ObjCTypes.IvarOffsetVarTy, false,
      llvm::GlobalValue::ExternalLinkage, nullptr, Name.str());
  return IvarOffsetGV;
}

llvm::Constant *
CGObjCNonFragileABIMac::EmitIvarOffsetVar(const ObjCInterfaceDecl *ID,
                                          const ObjCIvarDecl *Ivar,
                                          unsigned long int Offset) {
  llvm::GlobalVariable *IvarOffsetGV = ObjCIvarOffsetVariable(ID, Ivar);
  IvarOffsetGV->setInitializer(
      llvm::ConstantInt::get(ObjCTypes.IvarOffsetVarTy, Offset));
  IvarOffsetGV->setAlignment(
      CGM.getDataLayout().getABITypeAlignment(ObjCTypes.IvarOffsetVarTy));

  // FIXME: This matches gcc, but shouldn't the visibility be set on the use as
  // well (i.e., in ObjCIvarOffsetVariable).
  if (Ivar->getAccessControl() == ObjCIvarDecl::Private ||
      Ivar->getAccessControl() == ObjCIvarDecl::Package ||
      ID->getVisibility() == HiddenVisibility)
    IvarOffsetGV->setVisibility(llvm::GlobalValue::HiddenVisibility);
  else
    IvarOffsetGV->setVisibility(llvm::GlobalValue::DefaultVisibility);
  IvarOffsetGV->setSection("__DATA, __objc_ivar");
  return IvarOffsetGV;
}

/// EmitIvarList - Emit the ivar list for the given
/// implementation. The return value has type
/// IvarListnfABIPtrTy.
///  struct _ivar_t {
///   unsigned [long] int *offset;  // pointer to ivar offset location
///   char *name;
///   char *type;
///   uint32_t alignment;
///   uint32_t size;
/// }
/// struct _ivar_list_t {
///   uint32 entsize;  // sizeof(struct _ivar_t)
///   uint32 count;
///   struct _iver_t list[count];
/// }
///

llvm::Constant *CGObjCNonFragileABIMac::EmitIvarList(
  const ObjCImplementationDecl *ID) {

  std::vector<llvm::Constant*> Ivars;

  const ObjCInterfaceDecl *OID = ID->getClassInterface();
  assert(OID && "CGObjCNonFragileABIMac::EmitIvarList - null interface");

  // FIXME. Consolidate this with similar code in GenerateClass.

  for (const ObjCIvarDecl *IVD = OID->all_declared_ivar_begin(); 
       IVD; IVD = IVD->getNextIvar()) {
    // Ignore unnamed bit-fields.
    if (!IVD->getDeclName())
      continue;
    llvm::Constant *Ivar[5];
    Ivar[0] = EmitIvarOffsetVar(ID->getClassInterface(), IVD,
                                ComputeIvarBaseOffset(CGM, ID, IVD));
    Ivar[1] = GetMethodVarName(IVD->getIdentifier());
    Ivar[2] = GetMethodVarType(IVD);
    llvm::Type *FieldTy =
      CGM.getTypes().ConvertTypeForMem(IVD->getType());
    unsigned Size = CGM.getDataLayout().getTypeAllocSize(FieldTy);
    unsigned Align = CGM.getContext().getPreferredTypeAlign(
      IVD->getType().getTypePtr()) >> 3;
    Align = llvm::Log2_32(Align);
    Ivar[3] = llvm::ConstantInt::get(ObjCTypes.IntTy, Align);
    // NOTE. Size of a bitfield does not match gcc's, because of the
    // way bitfields are treated special in each. But I am told that
    // 'size' for bitfield ivars is ignored by the runtime so it does
    // not matter.  If it matters, there is enough info to get the
    // bitfield right!
    Ivar[4] = llvm::ConstantInt::get(ObjCTypes.IntTy, Size);
    Ivars.push_back(llvm::ConstantStruct::get(ObjCTypes.IvarnfABITy, Ivar));
  }
  // Return null for empty list.
  if (Ivars.empty())
    return llvm::Constant::getNullValue(ObjCTypes.IvarListnfABIPtrTy);

  llvm::Constant *Values[3];
  unsigned Size = CGM.getDataLayout().getTypeAllocSize(ObjCTypes.IvarnfABITy);
  Values[0] = llvm::ConstantInt::get(ObjCTypes.IntTy, Size);
  Values[1] = llvm::ConstantInt::get(ObjCTypes.IntTy, Ivars.size());
  llvm::ArrayType *AT = llvm::ArrayType::get(ObjCTypes.IvarnfABITy,
                                             Ivars.size());
  Values[2] = llvm::ConstantArray::get(AT, Ivars);
  llvm::Constant *Init = llvm::ConstantStruct::getAnon(Values);
  const char *Prefix = "\01l_OBJC_$_INSTANCE_VARIABLES_";
  llvm::GlobalVariable *GV =
    new llvm::GlobalVariable(CGM.getModule(), Init->getType(), false,
                             llvm::GlobalValue::PrivateLinkage,
                             Init,
                             Prefix + OID->getObjCRuntimeNameAsString());
  GV->setAlignment(
    CGM.getDataLayout().getABITypeAlignment(Init->getType()));
  GV->setSection("__DATA, __objc_const");

  CGM.addCompilerUsedGlobal(GV);
  return llvm::ConstantExpr::getBitCast(GV, ObjCTypes.IvarListnfABIPtrTy);
}

llvm::Constant *CGObjCNonFragileABIMac::GetOrEmitProtocolRef(
  const ObjCProtocolDecl *PD) {
  llvm::GlobalVariable *&Entry = Protocols[PD->getIdentifier()];

  if (!Entry)
    // We use the initializer as a marker of whether this is a forward
    // reference or not. At module finalization we add the empty
    // contents for protocols which were referenced but never defined.
    Entry =
        new llvm::GlobalVariable(CGM.getModule(), ObjCTypes.ProtocolnfABITy,
                                 false, llvm::GlobalValue::ExternalLinkage,
                                 nullptr,
                                 "\01l_OBJC_PROTOCOL_$_" + PD->getObjCRuntimeNameAsString());

  return Entry;
}

/// GetOrEmitProtocol - Generate the protocol meta-data:
/// @code
/// struct _protocol_t {
///   id isa;  // NULL
///   const char * const protocol_name;
///   const struct _protocol_list_t * protocol_list; // super protocols
///   const struct method_list_t * const instance_methods;
///   const struct method_list_t * const class_methods;
///   const struct method_list_t *optionalInstanceMethods;
///   const struct method_list_t *optionalClassMethods;
///   const struct _prop_list_t * properties;
///   const uint32_t size;  // sizeof(struct _protocol_t)
///   const uint32_t flags;  // = 0
///   const char ** extendedMethodTypes;
///   const char *demangledName;
///   const struct _prop_list_t * class_properties;
/// }
/// @endcode
///

llvm::Constant *CGObjCNonFragileABIMac::GetOrEmitProtocol(
  const ObjCProtocolDecl *PD) {
  llvm::GlobalVariable *Entry = Protocols[PD->getIdentifier()];

  // Early exit if a defining object has already been generated.
  if (Entry && Entry->hasInitializer())
    return Entry;

  // Use the protocol definition, if there is one.
  if (const ObjCProtocolDecl *Def = PD->getDefinition())
    PD = Def;
  
  // Construct method lists.
  std::vector<llvm::Constant*> InstanceMethods, ClassMethods;
  std::vector<llvm::Constant*> OptInstanceMethods, OptClassMethods;
  std::vector<llvm::Constant*> MethodTypesExt, OptMethodTypesExt;
  for (const auto *MD : PD->instance_methods()) {
    llvm::Constant *C = GetMethodDescriptionConstant(MD);
    if (!C)
      return GetOrEmitProtocolRef(PD);
    
    if (MD->getImplementationControl() == ObjCMethodDecl::Optional) {
      OptInstanceMethods.push_back(C);
      OptMethodTypesExt.push_back(GetMethodVarType(MD, true));
    } else {
      InstanceMethods.push_back(C);
      MethodTypesExt.push_back(GetMethodVarType(MD, true));
    }
  }

  for (const auto *MD : PD->class_methods()) {
    llvm::Constant *C = GetMethodDescriptionConstant(MD);
    if (!C)
      return GetOrEmitProtocolRef(PD);

    if (MD->getImplementationControl() == ObjCMethodDecl::Optional) {
      OptClassMethods.push_back(C);
      OptMethodTypesExt.push_back(GetMethodVarType(MD, true));
    } else {
      ClassMethods.push_back(C);
      MethodTypesExt.push_back(GetMethodVarType(MD, true));
    }
  }

  MethodTypesExt.insert(MethodTypesExt.end(),
                        OptMethodTypesExt.begin(), OptMethodTypesExt.end());

  llvm::Constant *Values[13];
  // isa is NULL
  Values[0] = llvm::Constant::getNullValue(ObjCTypes.ObjectPtrTy);
  Values[1] = GetClassName(PD->getObjCRuntimeNameAsString());
  Values[2] = EmitProtocolList("\01l_OBJC_$_PROTOCOL_REFS_" + PD->getObjCRuntimeNameAsString(),
                               PD->protocol_begin(),
                               PD->protocol_end());

  Values[3] = EmitMethodList("\01l_OBJC_$_PROTOCOL_INSTANCE_METHODS_"
                             + PD->getObjCRuntimeNameAsString(),
                             "__DATA, __objc_const",
                             InstanceMethods);
  Values[4] = EmitMethodList("\01l_OBJC_$_PROTOCOL_CLASS_METHODS_"
                             + PD->getObjCRuntimeNameAsString(),
                             "__DATA, __objc_const",
                             ClassMethods);
  Values[5] = EmitMethodList("\01l_OBJC_$_PROTOCOL_INSTANCE_METHODS_OPT_"
                             + PD->getObjCRuntimeNameAsString(),
                             "__DATA, __objc_const",
                             OptInstanceMethods);
  Values[6] = EmitMethodList("\01l_OBJC_$_PROTOCOL_CLASS_METHODS_OPT_"
                             + PD->getObjCRuntimeNameAsString(),
                             "__DATA, __objc_const",
                             OptClassMethods);
  Values[7] = EmitPropertyList(
      "\01l_OBJC_$_PROP_LIST_" + PD->getObjCRuntimeNameAsString(),
      nullptr, PD, ObjCTypes, false);
  uint32_t Size =
    CGM.getDataLayout().getTypeAllocSize(ObjCTypes.ProtocolnfABITy);
  Values[8] = llvm::ConstantInt::get(ObjCTypes.IntTy, Size);
  Values[9] = llvm::Constant::getNullValue(ObjCTypes.IntTy);
  Values[10] = EmitProtocolMethodTypes("\01l_OBJC_$_PROTOCOL_METHOD_TYPES_"
                                       + PD->getObjCRuntimeNameAsString(),
                                       MethodTypesExt, ObjCTypes);
  // const char *demangledName;
  Values[11] = llvm::Constant::getNullValue(ObjCTypes.Int8PtrTy);

  Values[12] = EmitPropertyList(
      "\01l_OBJC_$_CLASS_PROP_LIST_" + PD->getObjCRuntimeNameAsString(),
      nullptr, PD, ObjCTypes, true);
    
  llvm::Constant *Init = llvm::ConstantStruct::get(ObjCTypes.ProtocolnfABITy,
                                                   Values);

  if (Entry) {
    // Already created, fix the linkage and update the initializer.
    Entry->setLinkage(llvm::GlobalValue::WeakAnyLinkage);
    Entry->setInitializer(Init);
  } else {
    Entry =
      new llvm::GlobalVariable(CGM.getModule(), ObjCTypes.ProtocolnfABITy,
                               false, llvm::GlobalValue::WeakAnyLinkage, Init,
                               "\01l_OBJC_PROTOCOL_$_" + PD->getObjCRuntimeNameAsString());
    Entry->setAlignment(
      CGM.getDataLayout().getABITypeAlignment(ObjCTypes.ProtocolnfABITy));

    Protocols[PD->getIdentifier()] = Entry;
  }
  Entry->setVisibility(llvm::GlobalValue::HiddenVisibility);
  CGM.addCompilerUsedGlobal(Entry);

  // Use this protocol meta-data to build protocol list table in section
  // __DATA, __objc_protolist
  llvm::GlobalVariable *PTGV =
    new llvm::GlobalVariable(CGM.getModule(), ObjCTypes.ProtocolnfABIPtrTy,
                             false, llvm::GlobalValue::WeakAnyLinkage, Entry,
                             "\01l_OBJC_LABEL_PROTOCOL_$_" + PD->getObjCRuntimeNameAsString());
  PTGV->setAlignment(
    CGM.getDataLayout().getABITypeAlignment(ObjCTypes.ProtocolnfABIPtrTy));
  PTGV->setSection("__DATA, __objc_protolist, coalesced, no_dead_strip");
  PTGV->setVisibility(llvm::GlobalValue::HiddenVisibility);
  CGM.addCompilerUsedGlobal(PTGV);
  return Entry;
}

/// EmitProtocolList - Generate protocol list meta-data:
/// @code
/// struct _protocol_list_t {
///   long protocol_count;   // Note, this is 32/64 bit
///   struct _protocol_t[protocol_count];
/// }
/// @endcode
///
llvm::Constant *
CGObjCNonFragileABIMac::EmitProtocolList(Twine Name,
                                      ObjCProtocolDecl::protocol_iterator begin,
                                      ObjCProtocolDecl::protocol_iterator end) {
  SmallVector<llvm::Constant *, 16> ProtocolRefs;

  // Just return null for empty protocol lists
  if (begin == end)
    return llvm::Constant::getNullValue(ObjCTypes.ProtocolListnfABIPtrTy);

  // FIXME: We shouldn't need to do this lookup here, should we?
  SmallString<256> TmpName;
  Name.toVector(TmpName);
  llvm::GlobalVariable *GV =
    CGM.getModule().getGlobalVariable(TmpName.str(), true);
  if (GV)
    return llvm::ConstantExpr::getBitCast(GV, ObjCTypes.ProtocolListnfABIPtrTy);

  for (; begin != end; ++begin)
    ProtocolRefs.push_back(GetProtocolRef(*begin));  // Implemented???

  // This list is null terminated.
  ProtocolRefs.push_back(llvm::Constant::getNullValue(
                           ObjCTypes.ProtocolnfABIPtrTy));

  llvm::Constant *Values[2];
  Values[0] =
    llvm::ConstantInt::get(ObjCTypes.LongTy, ProtocolRefs.size() - 1);
  Values[1] =
    llvm::ConstantArray::get(llvm::ArrayType::get(ObjCTypes.ProtocolnfABIPtrTy,
                                                  ProtocolRefs.size()),
                             ProtocolRefs);

  llvm::Constant *Init = llvm::ConstantStruct::getAnon(Values);
  GV = new llvm::GlobalVariable(CGM.getModule(), Init->getType(), false,
                                llvm::GlobalValue::PrivateLinkage,
                                Init, Name);
  GV->setSection("__DATA, __objc_const");
  GV->setAlignment(
    CGM.getDataLayout().getABITypeAlignment(Init->getType()));
  CGM.addCompilerUsedGlobal(GV);
  return llvm::ConstantExpr::getBitCast(GV,
                                        ObjCTypes.ProtocolListnfABIPtrTy);
}

/// GetMethodDescriptionConstant - This routine build following meta-data:
/// struct _objc_method {
///   SEL _cmd;
///   char *method_type;
///   char *_imp;
/// }

llvm::Constant *
CGObjCNonFragileABIMac::GetMethodDescriptionConstant(const ObjCMethodDecl *MD) {
  llvm::Constant *Desc[3];
  Desc[0] =
    llvm::ConstantExpr::getBitCast(GetMethodVarName(MD->getSelector()),
                                   ObjCTypes.SelectorPtrTy);
  Desc[1] = GetMethodVarType(MD);
  if (!Desc[1])
    return nullptr;

  // Protocol methods have no implementation. So, this entry is always NULL.
  Desc[2] = llvm::Constant::getNullValue(ObjCTypes.Int8PtrTy);
  return llvm::ConstantStruct::get(ObjCTypes.MethodTy, Desc);
}

/// EmitObjCValueForIvar - Code Gen for nonfragile ivar reference.
/// This code gen. amounts to generating code for:
/// @code
/// (type *)((char *)base + _OBJC_IVAR_$_.ivar;
/// @encode
///
LValue CGObjCNonFragileABIMac::EmitObjCValueForIvar(
                                               CodeGen::CodeGenFunction &CGF,
                                               QualType ObjectTy,
                                               llvm::Value *BaseValue,
                                               const ObjCIvarDecl *Ivar,
                                               unsigned CVRQualifiers) {
  ObjCInterfaceDecl *ID = ObjectTy->getAs<ObjCObjectType>()->getInterface();
  llvm::Value *Offset = EmitIvarOffset(CGF, ID, Ivar);
  return EmitValueForIvarAtOffset(CGF, ID, BaseValue, Ivar, CVRQualifiers,
                                  Offset);
}

llvm::Value *CGObjCNonFragileABIMac::EmitIvarOffset(
  CodeGen::CodeGenFunction &CGF,
  const ObjCInterfaceDecl *Interface,
  const ObjCIvarDecl *Ivar) {
  llvm::Value *IvarOffsetValue = ObjCIvarOffsetVariable(Interface, Ivar);
  IvarOffsetValue = CGF.Builder.CreateAlignedLoad(IvarOffsetValue,
                                                  CGF.getSizeAlign(), "ivar");
  if (IsIvarOffsetKnownIdempotent(CGF, Ivar))
    cast<llvm::LoadInst>(IvarOffsetValue)
        ->setMetadata(CGM.getModule().getMDKindID("invariant.load"),
                      llvm::MDNode::get(VMContext, None));

  // This could be 32bit int or 64bit integer depending on the architecture.
  // Cast it to 64bit integer value, if it is a 32bit integer ivar offset value
  //  as this is what caller always expectes.
  if (ObjCTypes.IvarOffsetVarTy == ObjCTypes.IntTy)
    IvarOffsetValue = CGF.Builder.CreateIntCast(
        IvarOffsetValue, ObjCTypes.LongTy, true, "ivar.conv");
  return IvarOffsetValue;
}

static void appendSelectorForMessageRefTable(std::string &buffer,
                                             Selector selector) {
  if (selector.isUnarySelector()) {
    buffer += selector.getNameForSlot(0);
    return;
  }

  for (unsigned i = 0, e = selector.getNumArgs(); i != e; ++i) {
    buffer += selector.getNameForSlot(i);
    buffer += '_';
  }
}

/// Emit a "vtable" message send.  We emit a weak hidden-visibility
/// struct, initially containing the selector pointer and a pointer to
/// a "fixup" variant of the appropriate objc_msgSend.  To call, we
/// load and call the function pointer, passing the address of the
/// struct as the second parameter.  The runtime determines whether
/// the selector is currently emitted using vtable dispatch; if so, it
/// substitutes a stub function which simply tail-calls through the
/// appropriate vtable slot, and if not, it substitues a stub function
/// which tail-calls objc_msgSend.  Both stubs adjust the selector
/// argument to correctly point to the selector.
RValue
CGObjCNonFragileABIMac::EmitVTableMessageSend(CodeGenFunction &CGF,
                                              ReturnValueSlot returnSlot,
                                              QualType resultType,
                                              Selector selector,
                                              llvm::Value *arg0,
                                              QualType arg0Type,
                                              bool isSuper,
                                              const CallArgList &formalArgs,
                                              const ObjCMethodDecl *method) {
  // Compute the actual arguments.
  CallArgList args;

  // First argument: the receiver / super-call structure.
  if (!isSuper)
    arg0 = CGF.Builder.CreateBitCast(arg0, ObjCTypes.ObjectPtrTy);
  args.add(RValue::get(arg0), arg0Type);

  // Second argument: a pointer to the message ref structure.  Leave
  // the actual argument value blank for now.
  args.add(RValue::get(nullptr), ObjCTypes.MessageRefCPtrTy);

  args.insert(args.end(), formalArgs.begin(), formalArgs.end());

  MessageSendInfo MSI = getMessageSendInfo(method, resultType, args);

  NullReturnState nullReturn;

  // Find the function to call and the mangled name for the message
  // ref structure.  Using a different mangled name wouldn't actually
  // be a problem; it would just be a waste.
  //
  // The runtime currently never uses vtable dispatch for anything
  // except normal, non-super message-sends.
  // FIXME: don't use this for that.
  llvm::Constant *fn = nullptr;
  std::string messageRefName("\01l_");
  if (CGM.ReturnSlotInterferesWithArgs(MSI.CallInfo)) {
    if (isSuper) {
      fn = ObjCTypes.getMessageSendSuper2StretFixupFn();
      messageRefName += "objc_msgSendSuper2_stret_fixup";
    } else {
      nullReturn.init(CGF, arg0);
      fn = ObjCTypes.getMessageSendStretFixupFn();
      messageRefName += "objc_msgSend_stret_fixup";
    }
  } else if (!isSuper && CGM.ReturnTypeUsesFPRet(resultType)) {
    fn = ObjCTypes.getMessageSendFpretFixupFn();
    messageRefName += "objc_msgSend_fpret_fixup";
  } else {
    if (isSuper) {
      fn = ObjCTypes.getMessageSendSuper2FixupFn();
      messageRefName += "objc_msgSendSuper2_fixup";
    } else {
      fn = ObjCTypes.getMessageSendFixupFn();
      messageRefName += "objc_msgSend_fixup";
    }
  }
  assert(fn && "CGObjCNonFragileABIMac::EmitMessageSend");
  messageRefName += '_';

  // Append the selector name, except use underscores anywhere we
  // would have used colons.
  appendSelectorForMessageRefTable(messageRefName, selector);

  llvm::GlobalVariable *messageRef
    = CGM.getModule().getGlobalVariable(messageRefName);
  if (!messageRef) {
    // Build the message ref structure.
    llvm::Constant *values[] = { fn, GetMethodVarName(selector) };
    llvm::Constant *init = llvm::ConstantStruct::getAnon(values);
    messageRef = new llvm::GlobalVariable(CGM.getModule(),
                                          init->getType(),
                                          /*constant*/ false,
                                          llvm::GlobalValue::WeakAnyLinkage,
                                          init,
                                          messageRefName);
    messageRef->setVisibility(llvm::GlobalValue::HiddenVisibility);
    messageRef->setAlignment(16);
    messageRef->setSection("__DATA, __objc_msgrefs, coalesced");
  }
  
  bool requiresnullCheck = false;
  if (CGM.getLangOpts().ObjCAutoRefCount && method)
    for (const auto *ParamDecl : method->params()) {
      if (ParamDecl->hasAttr<NSConsumedAttr>()) {
        if (!nullReturn.NullBB)
          nullReturn.init(CGF, arg0);
        requiresnullCheck = true;
        break;
      }
    }
  
  Address mref =
    Address(CGF.Builder.CreateBitCast(messageRef, ObjCTypes.MessageRefPtrTy),
            CGF.getPointerAlign());

  // Update the message ref argument.
  args[1].RV = RValue::get(mref.getPointer());

  // Load the function to call from the message ref table.
  Address calleeAddr =
      CGF.Builder.CreateStructGEP(mref, 0, CharUnits::Zero());
  llvm::Value *callee = CGF.Builder.CreateLoad(calleeAddr, "msgSend_fn");

  callee = CGF.Builder.CreateBitCast(callee, MSI.MessengerType);

  RValue result = CGF.EmitCall(MSI.CallInfo, callee, returnSlot, args);
  return nullReturn.complete(CGF, result, resultType, formalArgs,
                             requiresnullCheck ? method : nullptr);
}

/// Generate code for a message send expression in the nonfragile abi.
CodeGen::RValue
CGObjCNonFragileABIMac::GenerateMessageSend(CodeGen::CodeGenFunction &CGF,
                                            ReturnValueSlot Return,
                                            QualType ResultType,
                                            Selector Sel,
                                            llvm::Value *Receiver,
                                            const CallArgList &CallArgs,
                                            const ObjCInterfaceDecl *Class,
                                            const ObjCMethodDecl *Method) {
  return isVTableDispatchedSelector(Sel)
    ? EmitVTableMessageSend(CGF, Return, ResultType, Sel,
                            Receiver, CGF.getContext().getObjCIdType(),
                            false, CallArgs, Method)
    : EmitMessageSend(CGF, Return, ResultType,
                      EmitSelector(CGF, Sel),
                      Receiver, CGF.getContext().getObjCIdType(),
                      false, CallArgs, Method, Class, ObjCTypes);
}

<<<<<<< HEAD
llvm::Constant *
CGObjCNonFragileABIMac::GetClassGlobal(const std::string &Name,
                                       bool ForDefinition,
                                       bool Weak) {
=======
llvm::GlobalVariable *
CGObjCNonFragileABIMac::GetClassGlobal(StringRef Name, bool Weak) {
>>>>>>> c143b104
  llvm::GlobalValue::LinkageTypes L =
      Weak ? llvm::GlobalValue::ExternalWeakLinkage
           : llvm::GlobalValue::ExternalLinkage;

  llvm::GlobalVariable *GV = CGM.getModule().getGlobalVariable(Name);

  if (!GV)
    GV = new llvm::GlobalVariable(CGM.getModule(), ObjCTypes.ClassnfABITy,
                                  false, L, nullptr, Name);

  assert(GV->getLinkage() == L);

  if (ForDefinition ||
      GV->getValueType() == ObjCTypes.ClassnfABITy)
    return GV;

  return llvm::ConstantExpr::getBitCast(GV, ObjCTypes.ClassnfABIPtrTy);
}

llvm::Value *CGObjCNonFragileABIMac::EmitClassRefFromId(CodeGenFunction &CGF,
                                                        IdentifierInfo *II,
                                                        bool Weak,
                                                        const ObjCInterfaceDecl *ID) {
  CharUnits Align = CGF.getPointerAlign();
  llvm::GlobalVariable *&Entry = ClassReferences[II];
  
  if (!Entry) {
    std::string ClassName(
      getClassSymbolPrefix() +
      (ID ? ID->getObjCRuntimeNameAsString() : II->getName()).str());
    llvm::Constant *ClassGV = GetClassGlobal(ClassName,
                                             /*ForDefinition=*/false,
                                             Weak);
    Entry = new llvm::GlobalVariable(CGM.getModule(), ObjCTypes.ClassnfABIPtrTy,
                                     false, llvm::GlobalValue::PrivateLinkage,
                                     ClassGV, "OBJC_CLASSLIST_REFERENCES_$_");
    Entry->setAlignment(Align.getQuantity());
    Entry->setSection("__DATA, __objc_classrefs, regular, no_dead_strip");
    CGM.addCompilerUsedGlobal(Entry);
  }
  return CGF.Builder.CreateAlignedLoad(Entry, Align);
}

llvm::Value *CGObjCNonFragileABIMac::EmitClassRef(CodeGenFunction &CGF,
                                                  const ObjCInterfaceDecl *ID) {
  return EmitClassRefFromId(CGF, ID->getIdentifier(), ID->isWeakImported(), ID);
}

llvm::Value *CGObjCNonFragileABIMac::EmitNSAutoreleasePoolClassRef(
                                                    CodeGenFunction &CGF) {
  IdentifierInfo *II = &CGM.getContext().Idents.get("NSAutoreleasePool");
  return EmitClassRefFromId(CGF, II, false, nullptr);
}

llvm::Value *
CGObjCNonFragileABIMac::EmitSuperClassRef(CodeGenFunction &CGF,
                                          const ObjCInterfaceDecl *ID) {
  CharUnits Align = CGF.getPointerAlign();
  llvm::GlobalVariable *&Entry = SuperClassReferences[ID->getIdentifier()];

  if (!Entry) {
    llvm::SmallString<64> ClassName(getClassSymbolPrefix());
    ClassName += ID->getObjCRuntimeNameAsString();
    llvm::Constant *ClassGV = GetClassGlobal(ClassName.str(),
                                             /*ForDefinition=*/false,
                                             ID->isWeakImported());
    Entry = new llvm::GlobalVariable(CGM.getModule(), ObjCTypes.ClassnfABIPtrTy,
                                     false, llvm::GlobalValue::PrivateLinkage,
                                     ClassGV, "OBJC_CLASSLIST_SUP_REFS_$_");
    Entry->setAlignment(Align.getQuantity());
    Entry->setSection("__DATA, __objc_superrefs, regular, no_dead_strip");
    CGM.addCompilerUsedGlobal(Entry);
  }
  return CGF.Builder.CreateAlignedLoad(Entry, Align);
}

/// EmitMetaClassRef - Return a Value * of the address of _class_t
/// meta-data
///
llvm::Value *CGObjCNonFragileABIMac::EmitMetaClassRef(CodeGenFunction &CGF,
                                                      const ObjCInterfaceDecl *ID,
                                                      bool Weak) {
  CharUnits Align = CGF.getPointerAlign();
  llvm::GlobalVariable * &Entry = MetaClassReferences[ID->getIdentifier()];
  if (!Entry) {
    llvm::SmallString<64> MetaClassName(getMetaclassSymbolPrefix());
    MetaClassName += ID->getObjCRuntimeNameAsString();
    llvm::Constant *MetaClassGV = GetClassGlobal(MetaClassName.str(),
                                                 /*ForDefinition=*/false,
                                                 Weak);

    Entry = new llvm::GlobalVariable(CGM.getModule(), ObjCTypes.ClassnfABIPtrTy,
                                     false, llvm::GlobalValue::PrivateLinkage,
                                     MetaClassGV, "OBJC_CLASSLIST_SUP_REFS_$_");
    Entry->setAlignment(Align.getQuantity());

    Entry->setSection("__DATA, __objc_superrefs, regular, no_dead_strip");
    CGM.addCompilerUsedGlobal(Entry);
  }

  return CGF.Builder.CreateAlignedLoad(Entry, Align);
}

/// GetClass - Return a reference to the class for the given interface
/// decl.
llvm::Value *CGObjCNonFragileABIMac::GetClass(CodeGenFunction &CGF,
                                              const ObjCInterfaceDecl *ID) {
  if (ID->isWeakImported()) {
    llvm::SmallString<64> ClassName(getClassSymbolPrefix());
    ClassName += ID->getObjCRuntimeNameAsString();
    llvm::GlobalVariable *ClassGV = cast<llvm::GlobalVariable>(
                                      GetClassGlobal(ClassName.str(),
                                                     /*ForDefinition=*/true,
                                                     /*Weak=*/true));
    (void)ClassGV;
    assert(ClassGV->hasExternalWeakLinkage());
  }
  
  return EmitClassRef(CGF, ID);
}

/// Generates a message send where the super is the receiver.  This is
/// a message send to self with special delivery semantics indicating
/// which class's method should be called.
CodeGen::RValue
CGObjCNonFragileABIMac::GenerateMessageSendSuper(CodeGen::CodeGenFunction &CGF,
                                                 ReturnValueSlot Return,
                                                 QualType ResultType,
                                                 Selector Sel,
                                                 const ObjCInterfaceDecl *Class,
                                                 bool isCategoryImpl,
                                                 llvm::Value *Receiver,
                                                 bool IsClassMessage,
                                                 const CodeGen::CallArgList &CallArgs,
                                                 const ObjCMethodDecl *Method) {
  // ...
  // Create and init a super structure; this is a (receiver, class)
  // pair we will pass to objc_msgSendSuper.
  Address ObjCSuper =
    CGF.CreateTempAlloca(ObjCTypes.SuperTy, CGF.getPointerAlign(),
                         "objc_super");

  llvm::Value *ReceiverAsObject =
    CGF.Builder.CreateBitCast(Receiver, ObjCTypes.ObjectPtrTy);
  CGF.Builder.CreateStore(
      ReceiverAsObject,
      CGF.Builder.CreateStructGEP(ObjCSuper, 0, CharUnits::Zero()));

  // If this is a class message the metaclass is passed as the target.
  llvm::Value *Target;
  if (IsClassMessage)
      Target = EmitMetaClassRef(CGF, Class, Class->isWeakImported());
  else
    Target = EmitSuperClassRef(CGF, Class);

  // FIXME: We shouldn't need to do this cast, rectify the ASTContext and
  // ObjCTypes types.
  llvm::Type *ClassTy =
    CGM.getTypes().ConvertType(CGF.getContext().getObjCClassType());
  Target = CGF.Builder.CreateBitCast(Target, ClassTy);
  CGF.Builder.CreateStore(
      Target, CGF.Builder.CreateStructGEP(ObjCSuper, 1, CGF.getPointerSize()));

  return (isVTableDispatchedSelector(Sel))
    ? EmitVTableMessageSend(CGF, Return, ResultType, Sel,
                            ObjCSuper.getPointer(), ObjCTypes.SuperPtrCTy,
                            true, CallArgs, Method)
    : EmitMessageSend(CGF, Return, ResultType,
                      EmitSelector(CGF, Sel),
                      ObjCSuper.getPointer(), ObjCTypes.SuperPtrCTy,
                      true, CallArgs, Method, Class, ObjCTypes);
}

llvm::Value *CGObjCNonFragileABIMac::EmitSelector(CodeGenFunction &CGF,
                                                  Selector Sel) {
  Address Addr = EmitSelectorAddr(CGF, Sel);

  llvm::LoadInst* LI = CGF.Builder.CreateLoad(Addr);
  LI->setMetadata(CGM.getModule().getMDKindID("invariant.load"), 
                  llvm::MDNode::get(VMContext, None));
  return LI;
}

Address CGObjCNonFragileABIMac::EmitSelectorAddr(CodeGenFunction &CGF,
                                                 Selector Sel) {
  llvm::GlobalVariable *&Entry = SelectorReferences[Sel];

  CharUnits Align = CGF.getPointerAlign();
  if (!Entry) {
    llvm::Constant *Casted =
      llvm::ConstantExpr::getBitCast(GetMethodVarName(Sel),
                                     ObjCTypes.SelectorPtrTy);
    Entry = new llvm::GlobalVariable(CGM.getModule(), ObjCTypes.SelectorPtrTy,
                                     false, llvm::GlobalValue::PrivateLinkage,
                                     Casted, "OBJC_SELECTOR_REFERENCES_");
    Entry->setExternallyInitialized(true);
    Entry->setSection("__DATA, __objc_selrefs, literal_pointers, no_dead_strip");
    Entry->setAlignment(Align.getQuantity());
    CGM.addCompilerUsedGlobal(Entry);
  }

  return Address(Entry, Align);
}

/// EmitObjCIvarAssign - Code gen for assigning to a __strong object.
/// objc_assign_ivar (id src, id *dst, ptrdiff_t)
///
void CGObjCNonFragileABIMac::EmitObjCIvarAssign(CodeGen::CodeGenFunction &CGF,
                                                llvm::Value *src,
                                                Address dst,
                                                llvm::Value *ivarOffset) {
  llvm::Type * SrcTy = src->getType();
  if (!isa<llvm::PointerType>(SrcTy)) {
    unsigned Size = CGM.getDataLayout().getTypeAllocSize(SrcTy);
    assert(Size <= 8 && "does not support size > 8");
    src = (Size == 4 ? CGF.Builder.CreateBitCast(src, ObjCTypes.IntTy)
           : CGF.Builder.CreateBitCast(src, ObjCTypes.LongTy));
    src = CGF.Builder.CreateIntToPtr(src, ObjCTypes.Int8PtrTy);
  }
  src = CGF.Builder.CreateBitCast(src, ObjCTypes.ObjectPtrTy);
  dst = CGF.Builder.CreateBitCast(dst, ObjCTypes.PtrObjectPtrTy);
  llvm::Value *args[] = { src, dst.getPointer(), ivarOffset };
  CGF.EmitNounwindRuntimeCall(ObjCTypes.getGcAssignIvarFn(), args);
}

/// EmitObjCStrongCastAssign - Code gen for assigning to a __strong cast object.
/// objc_assign_strongCast (id src, id *dst)
///
void CGObjCNonFragileABIMac::EmitObjCStrongCastAssign(
  CodeGen::CodeGenFunction &CGF,
  llvm::Value *src, Address dst) {
  llvm::Type * SrcTy = src->getType();
  if (!isa<llvm::PointerType>(SrcTy)) {
    unsigned Size = CGM.getDataLayout().getTypeAllocSize(SrcTy);
    assert(Size <= 8 && "does not support size > 8");
    src = (Size == 4 ? CGF.Builder.CreateBitCast(src, ObjCTypes.IntTy)
           : CGF.Builder.CreateBitCast(src, ObjCTypes.LongTy));
    src = CGF.Builder.CreateIntToPtr(src, ObjCTypes.Int8PtrTy);
  }
  src = CGF.Builder.CreateBitCast(src, ObjCTypes.ObjectPtrTy);
  dst = CGF.Builder.CreateBitCast(dst, ObjCTypes.PtrObjectPtrTy);
  llvm::Value *args[] = { src, dst.getPointer() };
  CGF.EmitNounwindRuntimeCall(ObjCTypes.getGcAssignStrongCastFn(),
                              args, "weakassign");
}

void CGObjCNonFragileABIMac::EmitGCMemmoveCollectable(
  CodeGen::CodeGenFunction &CGF,
  Address DestPtr,
  Address SrcPtr,
  llvm::Value *Size) {
  SrcPtr = CGF.Builder.CreateBitCast(SrcPtr, ObjCTypes.Int8PtrTy);
  DestPtr = CGF.Builder.CreateBitCast(DestPtr, ObjCTypes.Int8PtrTy);
  llvm::Value *args[] = { DestPtr.getPointer(), SrcPtr.getPointer(), Size };
  CGF.EmitNounwindRuntimeCall(ObjCTypes.GcMemmoveCollectableFn(), args);
}

/// EmitObjCWeakRead - Code gen for loading value of a __weak
/// object: objc_read_weak (id *src)
///
llvm::Value * CGObjCNonFragileABIMac::EmitObjCWeakRead(
  CodeGen::CodeGenFunction &CGF,
  Address AddrWeakObj) {
  llvm::Type *DestTy = AddrWeakObj.getElementType();
  AddrWeakObj = CGF.Builder.CreateBitCast(AddrWeakObj, ObjCTypes.PtrObjectPtrTy);
  llvm::Value *read_weak =
    CGF.EmitNounwindRuntimeCall(ObjCTypes.getGcReadWeakFn(),
                                AddrWeakObj.getPointer(), "weakread");
  read_weak = CGF.Builder.CreateBitCast(read_weak, DestTy);
  return read_weak;
}

/// EmitObjCWeakAssign - Code gen for assigning to a __weak object.
/// objc_assign_weak (id src, id *dst)
///
void CGObjCNonFragileABIMac::EmitObjCWeakAssign(CodeGen::CodeGenFunction &CGF,
                                                llvm::Value *src, Address dst) {
  llvm::Type * SrcTy = src->getType();
  if (!isa<llvm::PointerType>(SrcTy)) {
    unsigned Size = CGM.getDataLayout().getTypeAllocSize(SrcTy);
    assert(Size <= 8 && "does not support size > 8");
    src = (Size == 4 ? CGF.Builder.CreateBitCast(src, ObjCTypes.IntTy)
           : CGF.Builder.CreateBitCast(src, ObjCTypes.LongTy));
    src = CGF.Builder.CreateIntToPtr(src, ObjCTypes.Int8PtrTy);
  }
  src = CGF.Builder.CreateBitCast(src, ObjCTypes.ObjectPtrTy);
  dst = CGF.Builder.CreateBitCast(dst, ObjCTypes.PtrObjectPtrTy);
  llvm::Value *args[] = { src, dst.getPointer() };
  CGF.EmitNounwindRuntimeCall(ObjCTypes.getGcAssignWeakFn(),
                              args, "weakassign");
}

/// EmitObjCGlobalAssign - Code gen for assigning to a __strong object.
/// objc_assign_global (id src, id *dst)
///
void CGObjCNonFragileABIMac::EmitObjCGlobalAssign(CodeGen::CodeGenFunction &CGF,
                                          llvm::Value *src, Address dst,
                                          bool threadlocal) {
  llvm::Type * SrcTy = src->getType();
  if (!isa<llvm::PointerType>(SrcTy)) {
    unsigned Size = CGM.getDataLayout().getTypeAllocSize(SrcTy);
    assert(Size <= 8 && "does not support size > 8");
    src = (Size == 4 ? CGF.Builder.CreateBitCast(src, ObjCTypes.IntTy)
           : CGF.Builder.CreateBitCast(src, ObjCTypes.LongTy));
    src = CGF.Builder.CreateIntToPtr(src, ObjCTypes.Int8PtrTy);
  }
  src = CGF.Builder.CreateBitCast(src, ObjCTypes.ObjectPtrTy);
  dst = CGF.Builder.CreateBitCast(dst, ObjCTypes.PtrObjectPtrTy);
  llvm::Value *args[] = { src, dst.getPointer() };
  if (!threadlocal)
    CGF.EmitNounwindRuntimeCall(ObjCTypes.getGcAssignGlobalFn(),
                                args, "globalassign");
  else
    CGF.EmitNounwindRuntimeCall(ObjCTypes.getGcAssignThreadLocalFn(),
                                args, "threadlocalassign");
}

void
CGObjCNonFragileABIMac::EmitSynchronizedStmt(CodeGen::CodeGenFunction &CGF,
                                             const ObjCAtSynchronizedStmt &S) {
  EmitAtSynchronizedStmt(CGF, S,
      cast<llvm::Function>(ObjCTypes.getSyncEnterFn()),
      cast<llvm::Function>(ObjCTypes.getSyncExitFn()));
}

llvm::Constant *
CGObjCNonFragileABIMac::GetEHType(QualType T) {
  // There's a particular fixed type info for 'id'.
  if (T->isObjCIdType() ||
      T->isObjCQualifiedIdType()) {
    llvm::Constant *IDEHType =
      CGM.getModule().getGlobalVariable("OBJC_EHTYPE_id");
    if (!IDEHType)
      IDEHType =
        new llvm::GlobalVariable(CGM.getModule(), ObjCTypes.EHTypeTy,
                                 false,
                                 llvm::GlobalValue::ExternalLinkage,
                                 nullptr, "OBJC_EHTYPE_id");
    return IDEHType;
  }

  // All other types should be Objective-C interface pointer types.
  const ObjCObjectPointerType *PT =
    T->getAs<ObjCObjectPointerType>();
  assert(PT && "Invalid @catch type.");
  const ObjCInterfaceType *IT = PT->getInterfaceType();
  assert(IT && "Invalid @catch type.");
  return GetInterfaceEHType(IT->getDecl(), false);
}                                                  

void CGObjCNonFragileABIMac::EmitTryStmt(CodeGen::CodeGenFunction &CGF,
                                         const ObjCAtTryStmt &S) {
  EmitTryCatchStmt(CGF, S,
      cast<llvm::Function>(ObjCTypes.getObjCBeginCatchFn()),
      cast<llvm::Function>(ObjCTypes.getObjCEndCatchFn()),
      cast<llvm::Function>(ObjCTypes.getExceptionRethrowFn()));
}

/// EmitThrowStmt - Generate code for a throw statement.
void CGObjCNonFragileABIMac::EmitThrowStmt(CodeGen::CodeGenFunction &CGF,
                                           const ObjCAtThrowStmt &S,
                                           bool ClearInsertionPoint) {
  if (const Expr *ThrowExpr = S.getThrowExpr()) {
    llvm::Value *Exception = CGF.EmitObjCThrowOperand(ThrowExpr);
    Exception = CGF.Builder.CreateBitCast(Exception, ObjCTypes.ObjectPtrTy);
    CGF.EmitRuntimeCallOrInvoke(ObjCTypes.getExceptionThrowFn(), Exception)
      .setDoesNotReturn();
  } else {
    CGF.EmitRuntimeCallOrInvoke(ObjCTypes.getExceptionRethrowFn())
      .setDoesNotReturn();
  }

  CGF.Builder.CreateUnreachable();
  if (ClearInsertionPoint)
    CGF.Builder.ClearInsertionPoint();
}

llvm::Constant *
CGObjCNonFragileABIMac::GetInterfaceEHType(const ObjCInterfaceDecl *ID,
                                           bool ForDefinition) {
  llvm::GlobalVariable * &Entry = EHTypeReferences[ID->getIdentifier()];

  // If we don't need a definition, return the entry if found or check
  // if we use an external reference.
  if (!ForDefinition) {
    if (Entry)
      return Entry;

    // If this type (or a super class) has the __objc_exception__
    // attribute, emit an external reference.
    if (hasObjCExceptionAttribute(CGM.getContext(), ID))
      return Entry =
          new llvm::GlobalVariable(CGM.getModule(), ObjCTypes.EHTypeTy, false,
                                   llvm::GlobalValue::ExternalLinkage,
                                   nullptr,
                                   ("OBJC_EHTYPE_$_" +
                                    ID->getObjCRuntimeNameAsString()));
  }

  // Otherwise we need to either make a new entry or fill in the
  // initializer.
  assert((!Entry || !Entry->hasInitializer()) && "Duplicate EHType definition");
  llvm::SmallString<64> ClassName(getClassSymbolPrefix());
  ClassName += ID->getObjCRuntimeNameAsString();
  std::string VTableName = "objc_ehtype_vtable";
  llvm::GlobalVariable *VTableGV =
    CGM.getModule().getGlobalVariable(VTableName);
  if (!VTableGV)
    VTableGV = new llvm::GlobalVariable(CGM.getModule(), ObjCTypes.Int8PtrTy,
                                        false,
                                        llvm::GlobalValue::ExternalLinkage,
                                        nullptr, VTableName);

  llvm::Value *VTableIdx = llvm::ConstantInt::get(CGM.Int32Ty, 2);

  llvm::Constant *ClassGV = GetClassGlobal(ClassName.str(),
                                           /*ForDefinition=*/false,
                                           /*Weak=*/false);

  llvm::Constant *Values[] = {
      llvm::ConstantExpr::getGetElementPtr(VTableGV->getValueType(), VTableGV,
                                           VTableIdx),
      GetClassName(ID->getObjCRuntimeNameAsString()),
      ClassGV};
  llvm::Constant *Init =
    llvm::ConstantStruct::get(ObjCTypes.EHTypeTy, Values);

  llvm::GlobalValue::LinkageTypes L = ForDefinition
                                          ? llvm::GlobalValue::ExternalLinkage
                                          : llvm::GlobalValue::WeakAnyLinkage;
  if (Entry) {
    Entry->setInitializer(Init);
  } else {
    llvm::SmallString<64> EHTYPEName("OBJC_EHTYPE_$_");
    EHTYPEName += ID->getObjCRuntimeNameAsString();
    Entry = new llvm::GlobalVariable(CGM.getModule(), ObjCTypes.EHTypeTy, false,
                                     L,
                                     Init,
                                     EHTYPEName.str());
  }
  assert(Entry->getLinkage() == L);

  if (ID->getVisibility() == HiddenVisibility)
    Entry->setVisibility(llvm::GlobalValue::HiddenVisibility);
  Entry->setAlignment(CGM.getDataLayout().getABITypeAlignment(
      ObjCTypes.EHTypeTy));

  if (ForDefinition)
    Entry->setSection("__DATA,__objc_const");

  return Entry;
}

/* *** */

CodeGen::CGObjCRuntime *
CodeGen::CreateMacObjCRuntime(CodeGen::CodeGenModule &CGM) {
  switch (CGM.getLangOpts().ObjCRuntime.getKind()) {
  case ObjCRuntime::FragileMacOSX:
  return new CGObjCMac(CGM);

  case ObjCRuntime::MacOSX:
  case ObjCRuntime::iOS:
  case ObjCRuntime::WatchOS:
    return new CGObjCNonFragileABIMac(CGM);

  case ObjCRuntime::GNUstep:
  case ObjCRuntime::GCC:
  case ObjCRuntime::ObjFW:
    llvm_unreachable("these runtimes are not Mac runtimes");
  }
  llvm_unreachable("bad runtime");
}<|MERGE_RESOLUTION|>--- conflicted
+++ resolved
@@ -1256,14 +1256,9 @@
 
   /// GetClassGlobal - Return the global variable for the Objective-C
   /// class of the given name.
-<<<<<<< HEAD
-  llvm::Constant *GetClassGlobal(const std::string &Name,
-                                 bool ForDefinition,
-                                 bool Weak) override {
-=======
-  llvm::GlobalVariable *GetClassGlobal(StringRef Name,
+  llvm::Constant *GetClassGlobal(StringRef Name,
+                                       bool ForDefinition,
                                        bool Weak = false) override {
->>>>>>> c143b104
     llvm_unreachable("CGObjCMac::GetClassGlobal");
   }
 };
@@ -1364,14 +1359,8 @@
   
   /// GetClassGlobal - Return the global variable for the Objective-C
   /// class of the given name.
-<<<<<<< HEAD
-  llvm::Constant *GetClassGlobal(const std::string &Name,
-                                 bool ForDefinition,
+  llvm::Constant *GetClassGlobal(StringRef Name, bool ForDefinition,
                                  bool Weak) override;
-=======
-  llvm::GlobalVariable *GetClassGlobal(StringRef Name,
-                                       bool Weak = false) override;
->>>>>>> c143b104
 
   /// EmitClassRef - Return a Value*, of type ObjCTypes.ClassPtrTy,
   /// for the given class reference.
@@ -6856,15 +6845,9 @@
                       false, CallArgs, Method, Class, ObjCTypes);
 }
 
-<<<<<<< HEAD
-llvm::Constant *
-CGObjCNonFragileABIMac::GetClassGlobal(const std::string &Name,
-                                       bool ForDefinition,
-                                       bool Weak) {
-=======
-llvm::GlobalVariable *
-CGObjCNonFragileABIMac::GetClassGlobal(StringRef Name, bool Weak) {
->>>>>>> c143b104
+llvm::Constant *CGObjCNonFragileABIMac::GetClassGlobal(StringRef Name,
+                                                       bool ForDefinition,
+                                                       bool Weak) {
   llvm::GlobalValue::LinkageTypes L =
       Weak ? llvm::GlobalValue::ExternalWeakLinkage
            : llvm::GlobalValue::ExternalLinkage;
