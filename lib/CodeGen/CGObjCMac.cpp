--- conflicted
+++ resolved
@@ -6918,18 +6918,11 @@
   llvm::GlobalVariable *&Entry = ClassReferences[II];
   
   if (!Entry) {
-<<<<<<< HEAD
-    std::string ClassName(
-      getClassSymbolPrefix() +
-      (ID ? ID->getObjCRuntimeNameAsString() : II->getName()).str());
+    StringRef Name = ID ? ID->getObjCRuntimeNameAsString() : II->getName();
+    std::string ClassName = (getClassSymbolPrefix() + Name).str();
     llvm::Constant *ClassGV = GetClassGlobal(ClassName,
                                              /*ForDefinition=*/false,
                                              Weak);
-=======
-    StringRef Name = ID ? ID->getObjCRuntimeNameAsString() : II->getName();
-    std::string ClassName = (getClassSymbolPrefix() + Name).str();
-    llvm::GlobalVariable *ClassGV = GetClassGlobal(ClassName, Weak);
->>>>>>> f5aae6dd
     Entry = new llvm::GlobalVariable(CGM.getModule(), ObjCTypes.ClassnfABIPtrTy,
                                      false, llvm::GlobalValue::PrivateLinkage,
                                      ClassGV, "OBJC_CLASSLIST_REFERENCES_$_");
