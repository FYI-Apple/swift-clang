//===------- CGObjCMac.cpp - Interface to Apple Objective-C Runtime -------===//
//
// Part of the LLVM Project, under the Apache License v2.0 with LLVM Exceptions.
// See https://llvm.org/LICENSE.txt for license information.
// SPDX-License-Identifier: Apache-2.0 WITH LLVM-exception
//
//===----------------------------------------------------------------------===//
//
// This provides Objective-C code generation targeting the Apple runtime.
//
//===----------------------------------------------------------------------===//

#include "CGBlocks.h"
#include "CGCleanup.h"
#include "CGObjCRuntime.h"
#include "CGRecordLayout.h"
#include "CodeGenFunction.h"
#include "CodeGenModule.h"
#include "clang/CodeGen/ConstantInitBuilder.h"
#include "clang/AST/ASTContext.h"
#include "clang/AST/Decl.h"
#include "clang/AST/DeclObjC.h"
#include "clang/AST/RecordLayout.h"
#include "clang/AST/StmtObjC.h"
#include "clang/Basic/CodeGenOptions.h"
#include "clang/Basic/LangOptions.h"
#include "clang/CodeGen/CGFunctionInfo.h"
#include "llvm/ADT/CachedHashString.h"
#include "llvm/ADT/DenseSet.h"
#include "llvm/ADT/SetVector.h"
#include "llvm/ADT/SmallPtrSet.h"
#include "llvm/ADT/SmallString.h"
#include "llvm/IR/DataLayout.h"
#include "llvm/IR/InlineAsm.h"
#include "llvm/IR/IntrinsicInst.h"
#include "llvm/IR/LLVMContext.h"
#include "llvm/IR/Module.h"
#include "llvm/Support/ScopedPrinter.h"
#include "llvm/Support/raw_ostream.h"
#include <cstdio>

using namespace clang;
using namespace CodeGen;

namespace {

// FIXME: We should find a nicer way to make the labels for metadata, string
// concatenation is lame.

class ObjCCommonTypesHelper {
protected:
  llvm::LLVMContext &VMContext;

private:
  // The types of these functions don't really matter because we
  // should always bitcast before calling them.

  /// id objc_msgSend (id, SEL, ...)
  ///
  /// The default messenger, used for sends whose ABI is unchanged from
  /// the all-integer/pointer case.
  llvm::FunctionCallee getMessageSendFn() const {
    // Add the non-lazy-bind attribute, since objc_msgSend is likely to
    // be called a lot.
    llvm::Type *params[] = { ObjectPtrTy, SelectorPtrTy };
    return CGM.CreateRuntimeFunction(
        llvm::FunctionType::get(ObjectPtrTy, params, true), "objc_msgSend",
        llvm::AttributeList::get(CGM.getLLVMContext(),
                                 llvm::AttributeList::FunctionIndex,
                                 llvm::Attribute::NonLazyBind));
  }

  /// void objc_msgSend_stret (id, SEL, ...)
  ///
  /// The messenger used when the return value is an aggregate returned
  /// by indirect reference in the first argument, and therefore the
  /// self and selector parameters are shifted over by one.
  llvm::FunctionCallee getMessageSendStretFn() const {
    llvm::Type *params[] = { ObjectPtrTy, SelectorPtrTy };
    return CGM.CreateRuntimeFunction(llvm::FunctionType::get(CGM.VoidTy,
                                                             params, true),
                                     "objc_msgSend_stret");
  }

  /// [double | long double] objc_msgSend_fpret(id self, SEL op, ...)
  ///
  /// The messenger used when the return value is returned on the x87
  /// floating-point stack; without a special entrypoint, the nil case
  /// would be unbalanced.
  llvm::FunctionCallee getMessageSendFpretFn() const {
    llvm::Type *params[] = { ObjectPtrTy, SelectorPtrTy };
    return CGM.CreateRuntimeFunction(llvm::FunctionType::get(CGM.DoubleTy,
                                                             params, true),
                                     "objc_msgSend_fpret");
  }

  /// _Complex long double objc_msgSend_fp2ret(id self, SEL op, ...)
  ///
  /// The messenger used when the return value is returned in two values on the
  /// x87 floating point stack; without a special entrypoint, the nil case
  /// would be unbalanced. Only used on 64-bit X86.
  llvm::FunctionCallee getMessageSendFp2retFn() const {
    llvm::Type *params[] = { ObjectPtrTy, SelectorPtrTy };
    llvm::Type *longDoubleType = llvm::Type::getX86_FP80Ty(VMContext);
    llvm::Type *resultType =
        llvm::StructType::get(longDoubleType, longDoubleType);

    return CGM.CreateRuntimeFunction(llvm::FunctionType::get(resultType,
                                                             params, true),
                                     "objc_msgSend_fp2ret");
  }

  /// id objc_msgSendSuper(struct objc_super *super, SEL op, ...)
  ///
  /// The messenger used for super calls, which have different dispatch
  /// semantics.  The class passed is the superclass of the current
  /// class.
  llvm::FunctionCallee getMessageSendSuperFn() const {
    llvm::Type *params[] = { SuperPtrTy, SelectorPtrTy };
    return CGM.CreateRuntimeFunction(llvm::FunctionType::get(ObjectPtrTy,
                                                             params, true),
                                     "objc_msgSendSuper");
  }

  /// id objc_msgSendSuper2(struct objc_super *super, SEL op, ...)
  ///
  /// A slightly different messenger used for super calls.  The class
  /// passed is the current class.
  llvm::FunctionCallee getMessageSendSuperFn2() const {
    llvm::Type *params[] = { SuperPtrTy, SelectorPtrTy };
    return CGM.CreateRuntimeFunction(llvm::FunctionType::get(ObjectPtrTy,
                                                             params, true),
                                     "objc_msgSendSuper2");
  }

  /// void objc_msgSendSuper_stret(void *stretAddr, struct objc_super *super,
  ///                              SEL op, ...)
  ///
  /// The messenger used for super calls which return an aggregate indirectly.
  llvm::FunctionCallee getMessageSendSuperStretFn() const {
    llvm::Type *params[] = { Int8PtrTy, SuperPtrTy, SelectorPtrTy };
    return CGM.CreateRuntimeFunction(
      llvm::FunctionType::get(CGM.VoidTy, params, true),
      "objc_msgSendSuper_stret");
  }

  /// void objc_msgSendSuper2_stret(void * stretAddr, struct objc_super *super,
  ///                               SEL op, ...)
  ///
  /// objc_msgSendSuper_stret with the super2 semantics.
  llvm::FunctionCallee getMessageSendSuperStretFn2() const {
    llvm::Type *params[] = { Int8PtrTy, SuperPtrTy, SelectorPtrTy };
    return CGM.CreateRuntimeFunction(
      llvm::FunctionType::get(CGM.VoidTy, params, true),
      "objc_msgSendSuper2_stret");
  }

  llvm::FunctionCallee getMessageSendSuperFpretFn() const {
    // There is no objc_msgSendSuper_fpret? How can that work?
    return getMessageSendSuperFn();
  }

  llvm::FunctionCallee getMessageSendSuperFpretFn2() const {
    // There is no objc_msgSendSuper_fpret? How can that work?
    return getMessageSendSuperFn2();
  }

protected:
  CodeGen::CodeGenModule &CGM;

public:
  llvm::IntegerType *ShortTy, *IntTy, *LongTy;
  llvm::PointerType *Int8PtrTy, *Int8PtrPtrTy;
  llvm::Type *IvarOffsetVarTy;

  /// ObjectPtrTy - LLVM type for object handles (typeof(id))
  llvm::PointerType *ObjectPtrTy;

  /// PtrObjectPtrTy - LLVM type for id *
  llvm::PointerType *PtrObjectPtrTy;

  /// SelectorPtrTy - LLVM type for selector handles (typeof(SEL))
  llvm::PointerType *SelectorPtrTy;

private:
  /// ProtocolPtrTy - LLVM type for external protocol handles
  /// (typeof(Protocol))
  llvm::Type *ExternalProtocolPtrTy;

public:
  llvm::Type *getExternalProtocolPtrTy() {
    if (!ExternalProtocolPtrTy) {
      // FIXME: It would be nice to unify this with the opaque type, so that the
      // IR comes out a bit cleaner.
      CodeGen::CodeGenTypes &Types = CGM.getTypes();
      ASTContext &Ctx = CGM.getContext();
      llvm::Type *T = Types.ConvertType(Ctx.getObjCProtoType());
      ExternalProtocolPtrTy = llvm::PointerType::getUnqual(T);
    }

    return ExternalProtocolPtrTy;
  }

  // SuperCTy - clang type for struct objc_super.
  QualType SuperCTy;
  // SuperPtrCTy - clang type for struct objc_super *.
  QualType SuperPtrCTy;

  /// SuperTy - LLVM type for struct objc_super.
  llvm::StructType *SuperTy;
  /// SuperPtrTy - LLVM type for struct objc_super *.
  llvm::PointerType *SuperPtrTy;

  /// PropertyTy - LLVM type for struct objc_property (struct _prop_t
  /// in GCC parlance).
  llvm::StructType *PropertyTy;

  /// PropertyListTy - LLVM type for struct objc_property_list
  /// (_prop_list_t in GCC parlance).
  llvm::StructType *PropertyListTy;
  /// PropertyListPtrTy - LLVM type for struct objc_property_list*.
  llvm::PointerType *PropertyListPtrTy;

  // MethodTy - LLVM type for struct objc_method.
  llvm::StructType *MethodTy;

  /// CacheTy - LLVM type for struct objc_cache.
  llvm::Type *CacheTy;
  /// CachePtrTy - LLVM type for struct objc_cache *.
  llvm::PointerType *CachePtrTy;

  llvm::FunctionCallee getGetPropertyFn() {
    CodeGen::CodeGenTypes &Types = CGM.getTypes();
    ASTContext &Ctx = CGM.getContext();
    // id objc_getProperty (id, SEL, ptrdiff_t, bool)
    CanQualType IdType = Ctx.getCanonicalParamType(Ctx.getObjCIdType());
    CanQualType SelType = Ctx.getCanonicalParamType(Ctx.getObjCSelType());
    CanQualType Params[] = {
        IdType, SelType,
        Ctx.getPointerDiffType()->getCanonicalTypeUnqualified(), Ctx.BoolTy};
    llvm::FunctionType *FTy =
        Types.GetFunctionType(
          Types.arrangeBuiltinFunctionDeclaration(IdType, Params));
    return CGM.CreateRuntimeFunction(FTy, "objc_getProperty");
  }

  llvm::FunctionCallee getSetPropertyFn() {
    CodeGen::CodeGenTypes &Types = CGM.getTypes();
    ASTContext &Ctx = CGM.getContext();
    // void objc_setProperty (id, SEL, ptrdiff_t, id, bool, bool)
    CanQualType IdType = Ctx.getCanonicalParamType(Ctx.getObjCIdType());
    CanQualType SelType = Ctx.getCanonicalParamType(Ctx.getObjCSelType());
    CanQualType Params[] = {
        IdType,
        SelType,
        Ctx.getPointerDiffType()->getCanonicalTypeUnqualified(),
        IdType,
        Ctx.BoolTy,
        Ctx.BoolTy};
    llvm::FunctionType *FTy =
        Types.GetFunctionType(
          Types.arrangeBuiltinFunctionDeclaration(Ctx.VoidTy, Params));
    return CGM.CreateRuntimeFunction(FTy, "objc_setProperty");
  }

  llvm::FunctionCallee getOptimizedSetPropertyFn(bool atomic, bool copy) {
    CodeGen::CodeGenTypes &Types = CGM.getTypes();
    ASTContext &Ctx = CGM.getContext();
    // void objc_setProperty_atomic(id self, SEL _cmd,
    //                              id newValue, ptrdiff_t offset);
    // void objc_setProperty_nonatomic(id self, SEL _cmd,
    //                                 id newValue, ptrdiff_t offset);
    // void objc_setProperty_atomic_copy(id self, SEL _cmd,
    //                                   id newValue, ptrdiff_t offset);
    // void objc_setProperty_nonatomic_copy(id self, SEL _cmd,
    //                                      id newValue, ptrdiff_t offset);

    SmallVector<CanQualType,4> Params;
    CanQualType IdType = Ctx.getCanonicalParamType(Ctx.getObjCIdType());
    CanQualType SelType = Ctx.getCanonicalParamType(Ctx.getObjCSelType());
    Params.push_back(IdType);
    Params.push_back(SelType);
    Params.push_back(IdType);
    Params.push_back(Ctx.getPointerDiffType()->getCanonicalTypeUnqualified());
    llvm::FunctionType *FTy =
        Types.GetFunctionType(
          Types.arrangeBuiltinFunctionDeclaration(Ctx.VoidTy, Params));
    const char *name;
    if (atomic && copy)
      name = "objc_setProperty_atomic_copy";
    else if (atomic && !copy)
      name = "objc_setProperty_atomic";
    else if (!atomic && copy)
      name = "objc_setProperty_nonatomic_copy";
    else
      name = "objc_setProperty_nonatomic";

    return CGM.CreateRuntimeFunction(FTy, name);
  }

  llvm::FunctionCallee getCopyStructFn() {
    CodeGen::CodeGenTypes &Types = CGM.getTypes();
    ASTContext &Ctx = CGM.getContext();
    // void objc_copyStruct (void *, const void *, size_t, bool, bool)
    SmallVector<CanQualType,5> Params;
    Params.push_back(Ctx.VoidPtrTy);
    Params.push_back(Ctx.VoidPtrTy);
    Params.push_back(Ctx.getSizeType());
    Params.push_back(Ctx.BoolTy);
    Params.push_back(Ctx.BoolTy);
    llvm::FunctionType *FTy =
        Types.GetFunctionType(
          Types.arrangeBuiltinFunctionDeclaration(Ctx.VoidTy, Params));
    return CGM.CreateRuntimeFunction(FTy, "objc_copyStruct");
  }

  /// This routine declares and returns address of:
  /// void objc_copyCppObjectAtomic(
  ///         void *dest, const void *src,
  ///         void (*copyHelper) (void *dest, const void *source));
  llvm::FunctionCallee getCppAtomicObjectFunction() {
    CodeGen::CodeGenTypes &Types = CGM.getTypes();
    ASTContext &Ctx = CGM.getContext();
    /// void objc_copyCppObjectAtomic(void *dest, const void *src, void *helper);
    SmallVector<CanQualType,3> Params;
    Params.push_back(Ctx.VoidPtrTy);
    Params.push_back(Ctx.VoidPtrTy);
    Params.push_back(Ctx.VoidPtrTy);
    llvm::FunctionType *FTy =
        Types.GetFunctionType(
          Types.arrangeBuiltinFunctionDeclaration(Ctx.VoidTy, Params));
    return CGM.CreateRuntimeFunction(FTy, "objc_copyCppObjectAtomic");
  }

  llvm::FunctionCallee getEnumerationMutationFn() {
    CodeGen::CodeGenTypes &Types = CGM.getTypes();
    ASTContext &Ctx = CGM.getContext();
    // void objc_enumerationMutation (id)
    SmallVector<CanQualType,1> Params;
    Params.push_back(Ctx.getCanonicalParamType(Ctx.getObjCIdType()));
    llvm::FunctionType *FTy =
        Types.GetFunctionType(
          Types.arrangeBuiltinFunctionDeclaration(Ctx.VoidTy, Params));
    return CGM.CreateRuntimeFunction(FTy, "objc_enumerationMutation");
  }

  llvm::FunctionCallee getLookUpClassFn() {
    CodeGen::CodeGenTypes &Types = CGM.getTypes();
    ASTContext &Ctx = CGM.getContext();
    // Class objc_lookUpClass (const char *)
    SmallVector<CanQualType,1> Params;
    Params.push_back(
      Ctx.getCanonicalType(Ctx.getPointerType(Ctx.CharTy.withConst())));
    llvm::FunctionType *FTy =
        Types.GetFunctionType(Types.arrangeBuiltinFunctionDeclaration(
                                Ctx.getCanonicalType(Ctx.getObjCClassType()),
                                Params));
    return CGM.CreateRuntimeFunction(FTy, "objc_lookUpClass");
  }

  /// GcReadWeakFn -- LLVM objc_read_weak (id *src) function.
  llvm::FunctionCallee getGcReadWeakFn() {
    // id objc_read_weak (id *)
    llvm::Type *args[] = { ObjectPtrTy->getPointerTo() };
    llvm::FunctionType *FTy =
      llvm::FunctionType::get(ObjectPtrTy, args, false);
    return CGM.CreateRuntimeFunction(FTy, "objc_read_weak");
  }

  /// GcAssignWeakFn -- LLVM objc_assign_weak function.
  llvm::FunctionCallee getGcAssignWeakFn() {
    // id objc_assign_weak (id, id *)
    llvm::Type *args[] = { ObjectPtrTy, ObjectPtrTy->getPointerTo() };
    llvm::FunctionType *FTy =
      llvm::FunctionType::get(ObjectPtrTy, args, false);
    return CGM.CreateRuntimeFunction(FTy, "objc_assign_weak");
  }

  /// GcAssignGlobalFn -- LLVM objc_assign_global function.
  llvm::FunctionCallee getGcAssignGlobalFn() {
    // id objc_assign_global(id, id *)
    llvm::Type *args[] = { ObjectPtrTy, ObjectPtrTy->getPointerTo() };
    llvm::FunctionType *FTy =
      llvm::FunctionType::get(ObjectPtrTy, args, false);
    return CGM.CreateRuntimeFunction(FTy, "objc_assign_global");
  }

  /// GcAssignThreadLocalFn -- LLVM objc_assign_threadlocal function.
  llvm::FunctionCallee getGcAssignThreadLocalFn() {
    // id objc_assign_threadlocal(id src, id * dest)
    llvm::Type *args[] = { ObjectPtrTy, ObjectPtrTy->getPointerTo() };
    llvm::FunctionType *FTy =
      llvm::FunctionType::get(ObjectPtrTy, args, false);
    return CGM.CreateRuntimeFunction(FTy, "objc_assign_threadlocal");
  }

  /// GcAssignIvarFn -- LLVM objc_assign_ivar function.
  llvm::FunctionCallee getGcAssignIvarFn() {
    // id objc_assign_ivar(id, id *, ptrdiff_t)
    llvm::Type *args[] = { ObjectPtrTy, ObjectPtrTy->getPointerTo(),
                           CGM.PtrDiffTy };
    llvm::FunctionType *FTy =
      llvm::FunctionType::get(ObjectPtrTy, args, false);
    return CGM.CreateRuntimeFunction(FTy, "objc_assign_ivar");
  }

  /// GcMemmoveCollectableFn -- LLVM objc_memmove_collectable function.
  llvm::FunctionCallee GcMemmoveCollectableFn() {
    // void *objc_memmove_collectable(void *dst, const void *src, size_t size)
    llvm::Type *args[] = { Int8PtrTy, Int8PtrTy, LongTy };
    llvm::FunctionType *FTy = llvm::FunctionType::get(Int8PtrTy, args, false);
    return CGM.CreateRuntimeFunction(FTy, "objc_memmove_collectable");
  }

  /// GcAssignStrongCastFn -- LLVM objc_assign_strongCast function.
  llvm::FunctionCallee getGcAssignStrongCastFn() {
    // id objc_assign_strongCast(id, id *)
    llvm::Type *args[] = { ObjectPtrTy, ObjectPtrTy->getPointerTo() };
    llvm::FunctionType *FTy =
      llvm::FunctionType::get(ObjectPtrTy, args, false);
    return CGM.CreateRuntimeFunction(FTy, "objc_assign_strongCast");
  }

  /// ExceptionThrowFn - LLVM objc_exception_throw function.
  llvm::FunctionCallee getExceptionThrowFn() {
    // void objc_exception_throw(id)
    llvm::Type *args[] = { ObjectPtrTy };
    llvm::FunctionType *FTy =
      llvm::FunctionType::get(CGM.VoidTy, args, false);
    return CGM.CreateRuntimeFunction(FTy, "objc_exception_throw");
  }

  /// ExceptionRethrowFn - LLVM objc_exception_rethrow function.
  llvm::FunctionCallee getExceptionRethrowFn() {
    // void objc_exception_rethrow(void)
    llvm::FunctionType *FTy = llvm::FunctionType::get(CGM.VoidTy, false);
    return CGM.CreateRuntimeFunction(FTy, "objc_exception_rethrow");
  }

  /// SyncEnterFn - LLVM object_sync_enter function.
  llvm::FunctionCallee getSyncEnterFn() {
    // int objc_sync_enter (id)
    llvm::Type *args[] = { ObjectPtrTy };
    llvm::FunctionType *FTy =
      llvm::FunctionType::get(CGM.IntTy, args, false);
    return CGM.CreateRuntimeFunction(FTy, "objc_sync_enter");
  }

  /// SyncExitFn - LLVM object_sync_exit function.
  llvm::FunctionCallee getSyncExitFn() {
    // int objc_sync_exit (id)
    llvm::Type *args[] = { ObjectPtrTy };
    llvm::FunctionType *FTy =
      llvm::FunctionType::get(CGM.IntTy, args, false);
    return CGM.CreateRuntimeFunction(FTy, "objc_sync_exit");
  }

  llvm::FunctionCallee getSendFn(bool IsSuper) const {
    return IsSuper ? getMessageSendSuperFn() : getMessageSendFn();
  }

  llvm::FunctionCallee getSendFn2(bool IsSuper) const {
    return IsSuper ? getMessageSendSuperFn2() : getMessageSendFn();
  }

  llvm::FunctionCallee getSendStretFn(bool IsSuper) const {
    return IsSuper ? getMessageSendSuperStretFn() : getMessageSendStretFn();
  }

  llvm::FunctionCallee getSendStretFn2(bool IsSuper) const {
    return IsSuper ? getMessageSendSuperStretFn2() : getMessageSendStretFn();
  }

  llvm::FunctionCallee getSendFpretFn(bool IsSuper) const {
    return IsSuper ? getMessageSendSuperFpretFn() : getMessageSendFpretFn();
  }

  llvm::FunctionCallee getSendFpretFn2(bool IsSuper) const {
    return IsSuper ? getMessageSendSuperFpretFn2() : getMessageSendFpretFn();
  }

  llvm::FunctionCallee getSendFp2retFn(bool IsSuper) const {
    return IsSuper ? getMessageSendSuperFn() : getMessageSendFp2retFn();
  }

  llvm::FunctionCallee getSendFp2RetFn2(bool IsSuper) const {
    return IsSuper ? getMessageSendSuperFn2() : getMessageSendFp2retFn();
  }

  ObjCCommonTypesHelper(CodeGen::CodeGenModule &cgm);
};

/// ObjCTypesHelper - Helper class that encapsulates lazy
/// construction of varies types used during ObjC generation.
class ObjCTypesHelper : public ObjCCommonTypesHelper {
public:
  /// SymtabTy - LLVM type for struct objc_symtab.
  llvm::StructType *SymtabTy;
  /// SymtabPtrTy - LLVM type for struct objc_symtab *.
  llvm::PointerType *SymtabPtrTy;
  /// ModuleTy - LLVM type for struct objc_module.
  llvm::StructType *ModuleTy;

  /// ProtocolTy - LLVM type for struct objc_protocol.
  llvm::StructType *ProtocolTy;
  /// ProtocolPtrTy - LLVM type for struct objc_protocol *.
  llvm::PointerType *ProtocolPtrTy;
  /// ProtocolExtensionTy - LLVM type for struct
  /// objc_protocol_extension.
  llvm::StructType *ProtocolExtensionTy;
  /// ProtocolExtensionTy - LLVM type for struct
  /// objc_protocol_extension *.
  llvm::PointerType *ProtocolExtensionPtrTy;
  /// MethodDescriptionTy - LLVM type for struct
  /// objc_method_description.
  llvm::StructType *MethodDescriptionTy;
  /// MethodDescriptionListTy - LLVM type for struct
  /// objc_method_description_list.
  llvm::StructType *MethodDescriptionListTy;
  /// MethodDescriptionListPtrTy - LLVM type for struct
  /// objc_method_description_list *.
  llvm::PointerType *MethodDescriptionListPtrTy;
  /// ProtocolListTy - LLVM type for struct objc_property_list.
  llvm::StructType *ProtocolListTy;
  /// ProtocolListPtrTy - LLVM type for struct objc_property_list*.
  llvm::PointerType *ProtocolListPtrTy;
  /// CategoryTy - LLVM type for struct objc_category.
  llvm::StructType *CategoryTy;
  /// ClassTy - LLVM type for struct objc_class.
  llvm::StructType *ClassTy;
  /// ClassPtrTy - LLVM type for struct objc_class *.
  llvm::PointerType *ClassPtrTy;
  /// ClassExtensionTy - LLVM type for struct objc_class_ext.
  llvm::StructType *ClassExtensionTy;
  /// ClassExtensionPtrTy - LLVM type for struct objc_class_ext *.
  llvm::PointerType *ClassExtensionPtrTy;
  // IvarTy - LLVM type for struct objc_ivar.
  llvm::StructType *IvarTy;
  /// IvarListTy - LLVM type for struct objc_ivar_list.
  llvm::StructType *IvarListTy;
  /// IvarListPtrTy - LLVM type for struct objc_ivar_list *.
  llvm::PointerType *IvarListPtrTy;
  /// MethodListTy - LLVM type for struct objc_method_list.
  llvm::StructType *MethodListTy;
  /// MethodListPtrTy - LLVM type for struct objc_method_list *.
  llvm::PointerType *MethodListPtrTy;

  /// ExceptionDataTy - LLVM type for struct _objc_exception_data.
  llvm::StructType *ExceptionDataTy;

  /// ExceptionTryEnterFn - LLVM objc_exception_try_enter function.
  llvm::FunctionCallee getExceptionTryEnterFn() {
    llvm::Type *params[] = { ExceptionDataTy->getPointerTo() };
    return CGM.CreateRuntimeFunction(
      llvm::FunctionType::get(CGM.VoidTy, params, false),
      "objc_exception_try_enter");
  }

  /// ExceptionTryExitFn - LLVM objc_exception_try_exit function.
  llvm::FunctionCallee getExceptionTryExitFn() {
    llvm::Type *params[] = { ExceptionDataTy->getPointerTo() };
    return CGM.CreateRuntimeFunction(
      llvm::FunctionType::get(CGM.VoidTy, params, false),
      "objc_exception_try_exit");
  }

  /// ExceptionExtractFn - LLVM objc_exception_extract function.
  llvm::FunctionCallee getExceptionExtractFn() {
    llvm::Type *params[] = { ExceptionDataTy->getPointerTo() };
    return CGM.CreateRuntimeFunction(llvm::FunctionType::get(ObjectPtrTy,
                                                             params, false),
                                     "objc_exception_extract");
  }

  /// ExceptionMatchFn - LLVM objc_exception_match function.
  llvm::FunctionCallee getExceptionMatchFn() {
    llvm::Type *params[] = { ClassPtrTy, ObjectPtrTy };
    return CGM.CreateRuntimeFunction(
      llvm::FunctionType::get(CGM.Int32Ty, params, false),
      "objc_exception_match");
  }

  /// SetJmpFn - LLVM _setjmp function.
  llvm::FunctionCallee getSetJmpFn() {
    // This is specifically the prototype for x86.
    llvm::Type *params[] = { CGM.Int32Ty->getPointerTo() };
    return CGM.CreateRuntimeFunction(
        llvm::FunctionType::get(CGM.Int32Ty, params, false), "_setjmp",
        llvm::AttributeList::get(CGM.getLLVMContext(),
                                 llvm::AttributeList::FunctionIndex,
                                 llvm::Attribute::NonLazyBind));
  }

public:
  ObjCTypesHelper(CodeGen::CodeGenModule &cgm);
};

/// ObjCNonFragileABITypesHelper - will have all types needed by objective-c's
/// modern abi
class ObjCNonFragileABITypesHelper : public ObjCCommonTypesHelper {
public:
  // MethodListnfABITy - LLVM for struct _method_list_t
  llvm::StructType *MethodListnfABITy;

  // MethodListnfABIPtrTy - LLVM for struct _method_list_t*
  llvm::PointerType *MethodListnfABIPtrTy;

  // ProtocolnfABITy = LLVM for struct _protocol_t
  llvm::StructType *ProtocolnfABITy;

  // ProtocolnfABIPtrTy = LLVM for struct _protocol_t*
  llvm::PointerType *ProtocolnfABIPtrTy;

  // ProtocolListnfABITy - LLVM for struct _objc_protocol_list
  llvm::StructType *ProtocolListnfABITy;

  // ProtocolListnfABIPtrTy - LLVM for struct _objc_protocol_list*
  llvm::PointerType *ProtocolListnfABIPtrTy;

  // ClassnfABITy - LLVM for struct _class_t
  llvm::StructType *ClassnfABITy;

  // ClassnfABIPtrTy - LLVM for struct _class_t*
  llvm::PointerType *ClassnfABIPtrTy;

  // IvarnfABITy - LLVM for struct _ivar_t
  llvm::StructType *IvarnfABITy;

  // IvarListnfABITy - LLVM for struct _ivar_list_t
  llvm::StructType *IvarListnfABITy;

  // IvarListnfABIPtrTy = LLVM for struct _ivar_list_t*
  llvm::PointerType *IvarListnfABIPtrTy;

  // ClassRonfABITy - LLVM for struct _class_ro_t
  llvm::StructType *ClassRonfABITy;

  // ImpnfABITy - LLVM for id (*)(id, SEL, ...)
  llvm::PointerType *ImpnfABITy;

  // CategorynfABITy - LLVM for struct _category_t
  llvm::StructType *CategorynfABITy;

  // New types for nonfragile abi messaging.

  // MessageRefTy - LLVM for:
  // struct _message_ref_t {
  //   IMP messenger;
  //   SEL name;
  // };
  llvm::StructType *MessageRefTy;
  // MessageRefCTy - clang type for struct _message_ref_t
  QualType MessageRefCTy;

  // MessageRefPtrTy - LLVM for struct _message_ref_t*
  llvm::Type *MessageRefPtrTy;
  // MessageRefCPtrTy - clang type for struct _message_ref_t*
  QualType MessageRefCPtrTy;

  // SuperMessageRefTy - LLVM for:
  // struct _super_message_ref_t {
  //   SUPER_IMP messenger;
  //   SEL name;
  // };
  llvm::StructType *SuperMessageRefTy;

  // SuperMessageRefPtrTy - LLVM for struct _super_message_ref_t*
  llvm::PointerType *SuperMessageRefPtrTy;

  llvm::FunctionCallee getMessageSendFixupFn() {
    // id objc_msgSend_fixup(id, struct message_ref_t*, ...)
    llvm::Type *params[] = { ObjectPtrTy, MessageRefPtrTy };
    return CGM.CreateRuntimeFunction(llvm::FunctionType::get(ObjectPtrTy,
                                                             params, true),
                                     "objc_msgSend_fixup");
  }

  llvm::FunctionCallee getMessageSendFpretFixupFn() {
    // id objc_msgSend_fpret_fixup(id, struct message_ref_t*, ...)
    llvm::Type *params[] = { ObjectPtrTy, MessageRefPtrTy };
    return CGM.CreateRuntimeFunction(llvm::FunctionType::get(ObjectPtrTy,
                                                             params, true),
                                     "objc_msgSend_fpret_fixup");
  }

  llvm::FunctionCallee getMessageSendStretFixupFn() {
    // id objc_msgSend_stret_fixup(id, struct message_ref_t*, ...)
    llvm::Type *params[] = { ObjectPtrTy, MessageRefPtrTy };
    return CGM.CreateRuntimeFunction(llvm::FunctionType::get(ObjectPtrTy,
                                                             params, true),
                                     "objc_msgSend_stret_fixup");
  }

  llvm::FunctionCallee getMessageSendSuper2FixupFn() {
    // id objc_msgSendSuper2_fixup (struct objc_super *,
    //                              struct _super_message_ref_t*, ...)
    llvm::Type *params[] = { SuperPtrTy, SuperMessageRefPtrTy };
    return  CGM.CreateRuntimeFunction(llvm::FunctionType::get(ObjectPtrTy,
                                                              params, true),
                                      "objc_msgSendSuper2_fixup");
  }

  llvm::FunctionCallee getMessageSendSuper2StretFixupFn() {
    // id objc_msgSendSuper2_stret_fixup(struct objc_super *,
    //                                   struct _super_message_ref_t*, ...)
    llvm::Type *params[] = { SuperPtrTy, SuperMessageRefPtrTy };
    return  CGM.CreateRuntimeFunction(llvm::FunctionType::get(ObjectPtrTy,
                                                              params, true),
                                      "objc_msgSendSuper2_stret_fixup");
  }

  llvm::FunctionCallee getObjCEndCatchFn() {
    return CGM.CreateRuntimeFunction(llvm::FunctionType::get(CGM.VoidTy, false),
                                     "objc_end_catch");
  }

  llvm::FunctionCallee getObjCBeginCatchFn() {
    llvm::Type *params[] = { Int8PtrTy };
    return CGM.CreateRuntimeFunction(llvm::FunctionType::get(Int8PtrTy,
                                                             params, false),
                                     "objc_begin_catch");
  }

  /// Class objc_loadClassref (void *)
  ///
  /// Loads from a classref. For Objective-C stub classes, this invokes the
  /// initialization callback stored inside the stub. For all other classes
  /// this simply dereferences the pointer.
  llvm::FunctionCallee getLoadClassrefFn() const {
    // Add the non-lazy-bind attribute, since objc_loadClassref is likely to
    // be called a lot.
    //
    // Also it is safe to make it readnone, since we never load or store the
    // classref except by calling this function.
    llvm::Type *params[] = { Int8PtrPtrTy };
<<<<<<< HEAD
    auto F = CGM.CreateRuntimeFunction(
=======
    llvm::FunctionCallee F = CGM.CreateRuntimeFunction(
>>>>>>> 83048f49
        llvm::FunctionType::get(ClassnfABIPtrTy, params, false),
        "objc_loadClassref",
        llvm::AttributeList::get(CGM.getLLVMContext(),
                                 llvm::AttributeList::FunctionIndex,
                                 {llvm::Attribute::NonLazyBind,
                                  llvm::Attribute::ReadNone,
                                  llvm::Attribute::NoUnwind}));
    if (!CGM.getTriple().isOSBinFormatCOFF())
      cast<llvm::Function>(F.getCallee())->setLinkage(
        llvm::Function::ExternalWeakLinkage);

    return F;
  }

  llvm::StructType *EHTypeTy;
  llvm::Type *EHTypePtrTy;

  ObjCNonFragileABITypesHelper(CodeGen::CodeGenModule &cgm);
};

enum class ObjCLabelType {
  ClassName,
  MethodVarName,
  MethodVarType,
  PropertyName,
};

class CGObjCCommonMac : public CodeGen::CGObjCRuntime {
public:
  class SKIP_SCAN {
  public:
    unsigned skip;
    unsigned scan;
    SKIP_SCAN(unsigned _skip = 0, unsigned _scan = 0)
      : skip(_skip), scan(_scan) {}
  };

  /// opcode for captured block variables layout 'instructions'.
  /// In the following descriptions, 'I' is the value of the immediate field.
  /// (field following the opcode).
  ///
  enum BLOCK_LAYOUT_OPCODE {
    /// An operator which affects how the following layout should be
    /// interpreted.
    ///   I == 0: Halt interpretation and treat everything else as
    ///           a non-pointer.  Note that this instruction is equal
    ///           to '\0'.
    ///   I != 0: Currently unused.
    BLOCK_LAYOUT_OPERATOR            = 0,

    /// The next I+1 bytes do not contain a value of object pointer type.
    /// Note that this can leave the stream unaligned, meaning that
    /// subsequent word-size instructions do not begin at a multiple of
    /// the pointer size.
    BLOCK_LAYOUT_NON_OBJECT_BYTES    = 1,

    /// The next I+1 words do not contain a value of object pointer type.
    /// This is simply an optimized version of BLOCK_LAYOUT_BYTES for
    /// when the required skip quantity is a multiple of the pointer size.
    BLOCK_LAYOUT_NON_OBJECT_WORDS    = 2,

    /// The next I+1 words are __strong pointers to Objective-C
    /// objects or blocks.
    BLOCK_LAYOUT_STRONG              = 3,

    /// The next I+1 words are pointers to __block variables.
    BLOCK_LAYOUT_BYREF               = 4,

    /// The next I+1 words are __weak pointers to Objective-C
    /// objects or blocks.
    BLOCK_LAYOUT_WEAK                = 5,

    /// The next I+1 words are __unsafe_unretained pointers to
    /// Objective-C objects or blocks.
    BLOCK_LAYOUT_UNRETAINED          = 6

    /// The next I+1 words are block or object pointers with some
    /// as-yet-unspecified ownership semantics.  If we add more
    /// flavors of ownership semantics, values will be taken from
    /// this range.
    ///
    /// This is included so that older tools can at least continue
    /// processing the layout past such things.
    //BLOCK_LAYOUT_OWNERSHIP_UNKNOWN = 7..10,

    /// All other opcodes are reserved.  Halt interpretation and
    /// treat everything else as opaque.
  };

  class RUN_SKIP {
  public:
    enum BLOCK_LAYOUT_OPCODE opcode;
    CharUnits block_var_bytepos;
    CharUnits block_var_size;
    RUN_SKIP(enum BLOCK_LAYOUT_OPCODE Opcode = BLOCK_LAYOUT_OPERATOR,
             CharUnits BytePos = CharUnits::Zero(),
             CharUnits Size = CharUnits::Zero())
    : opcode(Opcode), block_var_bytepos(BytePos),  block_var_size(Size) {}

    // Allow sorting based on byte pos.
    bool operator<(const RUN_SKIP &b) const {
      return block_var_bytepos < b.block_var_bytepos;
    }
  };

protected:
  llvm::LLVMContext &VMContext;
  // FIXME! May not be needing this after all.
  unsigned ObjCABI;

  // arc/mrr layout of captured block literal variables.
  SmallVector<RUN_SKIP, 16> RunSkipBlockVars;

  /// LazySymbols - Symbols to generate a lazy reference for. See
  /// DefinedSymbols and FinishModule().
  llvm::SetVector<IdentifierInfo*> LazySymbols;

  /// DefinedSymbols - External symbols which are defined by this
  /// module. The symbols in this list and LazySymbols are used to add
  /// special linker symbols which ensure that Objective-C modules are
  /// linked properly.
  llvm::SetVector<IdentifierInfo*> DefinedSymbols;

  /// ClassNames - uniqued class names.
  llvm::StringMap<llvm::GlobalVariable*> ClassNames;

  /// MethodVarNames - uniqued method variable names.
  llvm::DenseMap<Selector, llvm::GlobalVariable*> MethodVarNames;

  /// DefinedCategoryNames - list of category names in form Class_Category.
  llvm::SmallSetVector<llvm::CachedHashString, 16> DefinedCategoryNames;

  /// MethodVarTypes - uniqued method type signatures. We have to use
  /// a StringMap here because have no other unique reference.
  llvm::StringMap<llvm::GlobalVariable*> MethodVarTypes;

  /// MethodDefinitions - map of methods which have been defined in
  /// this translation unit.
  llvm::DenseMap<const ObjCMethodDecl*, llvm::Function*> MethodDefinitions;

  /// PropertyNames - uniqued method variable names.
  llvm::DenseMap<IdentifierInfo*, llvm::GlobalVariable*> PropertyNames;

  /// ClassReferences - uniqued class references.
  llvm::DenseMap<IdentifierInfo*, llvm::GlobalVariable*> ClassReferences;

  /// SelectorReferences - uniqued selector references.
  llvm::DenseMap<Selector, llvm::GlobalVariable*> SelectorReferences;

  /// Protocols - Protocols for which an objc_protocol structure has
  /// been emitted. Forward declarations are handled by creating an
  /// empty structure whose initializer is filled in when/if defined.
  llvm::DenseMap<IdentifierInfo*, llvm::GlobalVariable*> Protocols;

  /// DefinedProtocols - Protocols which have actually been
  /// defined. We should not need this, see FIXME in GenerateProtocol.
  llvm::DenseSet<IdentifierInfo*> DefinedProtocols;

  /// DefinedClasses - List of defined classes.
  SmallVector<llvm::GlobalValue*, 16> DefinedClasses;

  /// ImplementedClasses - List of @implemented classes.
  SmallVector<const ObjCInterfaceDecl*, 16> ImplementedClasses;

  /// DefinedNonLazyClasses - List of defined "non-lazy" classes.
  SmallVector<llvm::GlobalValue*, 16> DefinedNonLazyClasses;

  /// DefinedCategories - List of defined categories.
  SmallVector<llvm::GlobalValue*, 16> DefinedCategories;

  /// DefinedStubCategories - List of defined categories on class stubs.
  SmallVector<llvm::GlobalValue*, 16> DefinedStubCategories;

  /// DefinedNonLazyCategories - List of defined "non-lazy" categories.
  SmallVector<llvm::GlobalValue*, 16> DefinedNonLazyCategories;

  /// Cached reference to the class for constant strings. This value has type
  /// int * but is actually an Obj-C class pointer.
  llvm::WeakTrackingVH ConstantStringClassRef;

  /// The LLVM type corresponding to NSConstantString.
  llvm::StructType *NSConstantStringType = nullptr;

  llvm::StringMap<llvm::GlobalVariable *> NSConstantStringMap;

  /// GetNameForMethod - Return a name for the given method.
  /// \param[out] NameOut - The return value.
  void GetNameForMethod(const ObjCMethodDecl *OMD,
                        const ObjCContainerDecl *CD,
                        SmallVectorImpl<char> &NameOut);

  /// GetMethodVarName - Return a unique constant for the given
  /// selector's name. The return value has type char *.
  llvm::Constant *GetMethodVarName(Selector Sel);
  llvm::Constant *GetMethodVarName(IdentifierInfo *Ident);

  /// GetMethodVarType - Return a unique constant for the given
  /// method's type encoding string. The return value has type char *.

  // FIXME: This is a horrible name.
  llvm::Constant *GetMethodVarType(const ObjCMethodDecl *D,
                                   bool Extended = false);
  llvm::Constant *GetMethodVarType(const FieldDecl *D);

  /// GetPropertyName - Return a unique constant for the given
  /// name. The return value has type char *.
  llvm::Constant *GetPropertyName(IdentifierInfo *Ident);

  // FIXME: This can be dropped once string functions are unified.
  llvm::Constant *GetPropertyTypeString(const ObjCPropertyDecl *PD,
                                        const Decl *Container);

  /// GetClassName - Return a unique constant for the given selector's
  /// runtime name (which may change via use of objc_runtime_name attribute on
  /// class or protocol definition. The return value has type char *.
  llvm::Constant *GetClassName(StringRef RuntimeName);

  llvm::Function *GetMethodDefinition(const ObjCMethodDecl *MD);

  /// BuildIvarLayout - Builds ivar layout bitmap for the class
  /// implementation for the __strong or __weak case.
  ///
  /// \param hasMRCWeakIvars - Whether we are compiling in MRC and there
  ///   are any weak ivars defined directly in the class.  Meaningless unless
  ///   building a weak layout.  Does not guarantee that the layout will
  ///   actually have any entries, because the ivar might be under-aligned.
  llvm::Constant *BuildIvarLayout(const ObjCImplementationDecl *OI,
                                  CharUnits beginOffset,
                                  CharUnits endOffset,
                                  bool forStrongLayout,
                                  bool hasMRCWeakIvars);

  llvm::Constant *BuildStrongIvarLayout(const ObjCImplementationDecl *OI,
                                        CharUnits beginOffset,
                                        CharUnits endOffset) {
    return BuildIvarLayout(OI, beginOffset, endOffset, true, false);
  }

  llvm::Constant *BuildWeakIvarLayout(const ObjCImplementationDecl *OI,
                                      CharUnits beginOffset,
                                      CharUnits endOffset,
                                      bool hasMRCWeakIvars) {
    return BuildIvarLayout(OI, beginOffset, endOffset, false, hasMRCWeakIvars);
  }

  Qualifiers::ObjCLifetime getBlockCaptureLifetime(QualType QT, bool ByrefLayout);

  void UpdateRunSkipBlockVars(bool IsByref,
                              Qualifiers::ObjCLifetime LifeTime,
                              CharUnits FieldOffset,
                              CharUnits FieldSize);

  void BuildRCBlockVarRecordLayout(const RecordType *RT,
                                   CharUnits BytePos, bool &HasUnion,
                                   bool ByrefLayout=false);

  void BuildRCRecordLayout(const llvm::StructLayout *RecLayout,
                           const RecordDecl *RD,
                           ArrayRef<const FieldDecl*> RecFields,
                           CharUnits BytePos, bool &HasUnion,
                           bool ByrefLayout);

  uint64_t InlineLayoutInstruction(SmallVectorImpl<unsigned char> &Layout);

  llvm::Constant *getBitmapBlockLayout(bool ComputeByrefLayout);

  /// GetIvarLayoutName - Returns a unique constant for the given
  /// ivar layout bitmap.
  llvm::Constant *GetIvarLayoutName(IdentifierInfo *Ident,
                                    const ObjCCommonTypesHelper &ObjCTypes);

  /// EmitPropertyList - Emit the given property list. The return
  /// value has type PropertyListPtrTy.
  llvm::Constant *EmitPropertyList(Twine Name,
                                   const Decl *Container,
                                   const ObjCContainerDecl *OCD,
                                   const ObjCCommonTypesHelper &ObjCTypes,
                                   bool IsClassProperty);

  /// EmitProtocolMethodTypes - Generate the array of extended method type
  /// strings. The return value has type Int8PtrPtrTy.
  llvm::Constant *EmitProtocolMethodTypes(Twine Name,
                                          ArrayRef<llvm::Constant*> MethodTypes,
                                       const ObjCCommonTypesHelper &ObjCTypes);

  /// GetProtocolRef - Return a reference to the internal protocol
  /// description, creating an empty one if it has not been
  /// defined. The return value has type ProtocolPtrTy.
  llvm::Constant *GetProtocolRef(const ObjCProtocolDecl *PD);

  /// Return a reference to the given Class using runtime calls rather than
  /// by a symbol reference.
  llvm::Value *EmitClassRefViaRuntime(CodeGenFunction &CGF,
                                      const ObjCInterfaceDecl *ID,
                                      ObjCCommonTypesHelper &ObjCTypes);

  std::string GetSectionName(StringRef Section, StringRef MachOAttributes);

public:
  /// CreateMetadataVar - Create a global variable with internal
  /// linkage for use by the Objective-C runtime.
  ///
  /// This is a convenience wrapper which not only creates the
  /// variable, but also sets the section and alignment and adds the
  /// global to the "llvm.used" list.
  ///
  /// \param Name - The variable name.
  /// \param Init - The variable initializer; this is also used to
  ///   define the type of the variable.
  /// \param Section - The section the variable should go into, or empty.
  /// \param Align - The alignment for the variable, or 0.
  /// \param AddToUsed - Whether the variable should be added to
  ///   "llvm.used".
  llvm::GlobalVariable *CreateMetadataVar(Twine Name,
                                          ConstantStructBuilder &Init,
                                          StringRef Section, CharUnits Align,
                                          bool AddToUsed);
  llvm::GlobalVariable *CreateMetadataVar(Twine Name,
                                          llvm::Constant *Init,
                                          StringRef Section, CharUnits Align,
                                          bool AddToUsed);

  llvm::GlobalVariable *CreateCStringLiteral(StringRef Name,
                                             ObjCLabelType LabelType,
                                             bool ForceNonFragileABI = false,
                                             bool NullTerminate = true);

protected:
  CodeGen::RValue EmitMessageSend(CodeGen::CodeGenFunction &CGF,
                                  ReturnValueSlot Return,
                                  QualType ResultType,
                                  llvm::Value *Sel,
                                  llvm::Value *Arg0,
                                  QualType Arg0Ty,
                                  bool IsSuper,
                                  const CallArgList &CallArgs,
                                  const ObjCMethodDecl *OMD,
                                  const ObjCInterfaceDecl *ClassReceiver,
                                  const ObjCCommonTypesHelper &ObjCTypes);

  /// EmitImageInfo - Emit the image info marker used to encode some module
  /// level information.
  void EmitImageInfo();

public:
  CGObjCCommonMac(CodeGen::CodeGenModule &cgm) :
    CGObjCRuntime(cgm), VMContext(cgm.getLLVMContext()) { }

  bool isNonFragileABI() const {
    return ObjCABI == 2;
  }

  ConstantAddress GenerateConstantString(const StringLiteral *SL) override;
  ConstantAddress GenerateConstantNSString(const StringLiteral *SL);

  llvm::Function *GenerateMethod(const ObjCMethodDecl *OMD,
                                 const ObjCContainerDecl *CD=nullptr) override;

  void GenerateProtocol(const ObjCProtocolDecl *PD) override;

  /// GetOrEmitProtocol - Get the protocol object for the given
  /// declaration, emitting it if necessary. The return value has type
  /// ProtocolPtrTy.
  virtual llvm::Constant *GetOrEmitProtocol(const ObjCProtocolDecl *PD)=0;

  /// GetOrEmitProtocolRef - Get a forward reference to the protocol
  /// object for the given declaration, emitting it if needed. These
  /// forward references will be filled in with empty bodies if no
  /// definition is seen. The return value has type ProtocolPtrTy.
  virtual llvm::Constant *GetOrEmitProtocolRef(const ObjCProtocolDecl *PD)=0;

  virtual llvm::Constant *getNSConstantStringClassRef() = 0;

  llvm::Constant *BuildGCBlockLayout(CodeGen::CodeGenModule &CGM,
                                     const CGBlockInfo &blockInfo) override;
  llvm::Constant *BuildRCBlockLayout(CodeGen::CodeGenModule &CGM,
                                     const CGBlockInfo &blockInfo) override;
  std::string getRCBlockLayoutStr(CodeGen::CodeGenModule &CGM,
                                  const CGBlockInfo &blockInfo) override;

  llvm::Constant *BuildByrefLayout(CodeGen::CodeGenModule &CGM,
                                   QualType T) override;

private:
  void fillRunSkipBlockVars(CodeGenModule &CGM, const CGBlockInfo &blockInfo);
};

namespace {

enum class MethodListType {
  CategoryInstanceMethods,
  CategoryClassMethods,
  InstanceMethods,
  ClassMethods,
  ProtocolInstanceMethods,
  ProtocolClassMethods,
  OptionalProtocolInstanceMethods,
  OptionalProtocolClassMethods,
};

/// A convenience class for splitting the methods of a protocol into
/// the four interesting groups.
class ProtocolMethodLists {
public:
  enum Kind {
    RequiredInstanceMethods,
    RequiredClassMethods,
    OptionalInstanceMethods,
    OptionalClassMethods
  };
  enum {
    NumProtocolMethodLists = 4
  };

  static MethodListType getMethodListKind(Kind kind) {
    switch (kind) {
    case RequiredInstanceMethods:
      return MethodListType::ProtocolInstanceMethods;
    case RequiredClassMethods:
      return MethodListType::ProtocolClassMethods;
    case OptionalInstanceMethods:
      return MethodListType::OptionalProtocolInstanceMethods;
    case OptionalClassMethods:
      return MethodListType::OptionalProtocolClassMethods;
    }
    llvm_unreachable("bad kind");
  }

  SmallVector<const ObjCMethodDecl *, 4> Methods[NumProtocolMethodLists];

  static ProtocolMethodLists get(const ObjCProtocolDecl *PD) {
    ProtocolMethodLists result;

    for (auto MD : PD->methods()) {
      size_t index = (2 * size_t(MD->isOptional()))
                   + (size_t(MD->isClassMethod()));
      result.Methods[index].push_back(MD);
    }

    return result;
  }

  template <class Self>
  SmallVector<llvm::Constant*, 8> emitExtendedTypesArray(Self *self) const {
    // In both ABIs, the method types list is parallel with the
    // concatenation of the methods arrays in the following order:
    //   instance methods
    //   class methods
    //   optional instance methods
    //   optional class methods
    SmallVector<llvm::Constant*, 8> result;

    // Methods is already in the correct order for both ABIs.
    for (auto &list : Methods) {
      for (auto MD : list) {
        result.push_back(self->GetMethodVarType(MD, true));
      }
    }

    return result;
  }

  template <class Self>
  llvm::Constant *emitMethodList(Self *self, const ObjCProtocolDecl *PD,
                                 Kind kind) const {
    return self->emitMethodList(PD->getObjCRuntimeNameAsString(),
                                getMethodListKind(kind), Methods[kind]);
  }
};

} // end anonymous namespace

class CGObjCMac : public CGObjCCommonMac {
private:
  friend ProtocolMethodLists;

  ObjCTypesHelper ObjCTypes;

  /// EmitModuleInfo - Another marker encoding module level
  /// information.
  void EmitModuleInfo();

  /// EmitModuleSymols - Emit module symbols, the list of defined
  /// classes and categories. The result has type SymtabPtrTy.
  llvm::Constant *EmitModuleSymbols();

  /// FinishModule - Write out global data structures at the end of
  /// processing a translation unit.
  void FinishModule();

  /// EmitClassExtension - Generate the class extension structure used
  /// to store the weak ivar layout and properties. The return value
  /// has type ClassExtensionPtrTy.
  llvm::Constant *EmitClassExtension(const ObjCImplementationDecl *ID,
                                     CharUnits instanceSize,
                                     bool hasMRCWeakIvars,
                                     bool isMetaclass);

  /// EmitClassRef - Return a Value*, of type ObjCTypes.ClassPtrTy,
  /// for the given class.
  llvm::Value *EmitClassRef(CodeGenFunction &CGF,
                            const ObjCInterfaceDecl *ID);

  llvm::Value *EmitClassRefFromId(CodeGenFunction &CGF,
                                  IdentifierInfo *II);

  llvm::Value *EmitNSAutoreleasePoolClassRef(CodeGenFunction &CGF) override;

  /// EmitSuperClassRef - Emits reference to class's main metadata class.
  llvm::Value *EmitSuperClassRef(const ObjCInterfaceDecl *ID);

  /// EmitIvarList - Emit the ivar list for the given
  /// implementation. If ForClass is true the list of class ivars
  /// (i.e. metaclass ivars) is emitted, otherwise the list of
  /// interface ivars will be emitted. The return value has type
  /// IvarListPtrTy.
  llvm::Constant *EmitIvarList(const ObjCImplementationDecl *ID,
                               bool ForClass);

  /// EmitMetaClass - Emit a forward reference to the class structure
  /// for the metaclass of the given interface. The return value has
  /// type ClassPtrTy.
  llvm::Constant *EmitMetaClassRef(const ObjCInterfaceDecl *ID);

  /// EmitMetaClass - Emit a class structure for the metaclass of the
  /// given implementation. The return value has type ClassPtrTy.
  llvm::Constant *EmitMetaClass(const ObjCImplementationDecl *ID,
                                llvm::Constant *Protocols,
                                ArrayRef<const ObjCMethodDecl *> Methods);

  void emitMethodConstant(ConstantArrayBuilder &builder,
                          const ObjCMethodDecl *MD);

  void emitMethodDescriptionConstant(ConstantArrayBuilder &builder,
                                     const ObjCMethodDecl *MD);

  /// EmitMethodList - Emit the method list for the given
  /// implementation. The return value has type MethodListPtrTy.
  llvm::Constant *emitMethodList(Twine Name, MethodListType MLT,
                                 ArrayRef<const ObjCMethodDecl *> Methods);

  /// GetOrEmitProtocol - Get the protocol object for the given
  /// declaration, emitting it if necessary. The return value has type
  /// ProtocolPtrTy.
  llvm::Constant *GetOrEmitProtocol(const ObjCProtocolDecl *PD) override;

  /// GetOrEmitProtocolRef - Get a forward reference to the protocol
  /// object for the given declaration, emitting it if needed. These
  /// forward references will be filled in with empty bodies if no
  /// definition is seen. The return value has type ProtocolPtrTy.
  llvm::Constant *GetOrEmitProtocolRef(const ObjCProtocolDecl *PD) override;

  /// EmitProtocolExtension - Generate the protocol extension
  /// structure used to store optional instance and class methods, and
  /// protocol properties. The return value has type
  /// ProtocolExtensionPtrTy.
  llvm::Constant *
  EmitProtocolExtension(const ObjCProtocolDecl *PD,
                        const ProtocolMethodLists &methodLists);

  /// EmitProtocolList - Generate the list of referenced
  /// protocols. The return value has type ProtocolListPtrTy.
  llvm::Constant *EmitProtocolList(Twine Name,
                                   ObjCProtocolDecl::protocol_iterator begin,
                                   ObjCProtocolDecl::protocol_iterator end);

  /// EmitSelector - Return a Value*, of type ObjCTypes.SelectorPtrTy,
  /// for the given selector.
  llvm::Value *EmitSelector(CodeGenFunction &CGF, Selector Sel);
  Address EmitSelectorAddr(CodeGenFunction &CGF, Selector Sel);

public:
  CGObjCMac(CodeGen::CodeGenModule &cgm);

  llvm::Constant *getNSConstantStringClassRef() override;

  llvm::Function *ModuleInitFunction() override;

  CodeGen::RValue GenerateMessageSend(CodeGen::CodeGenFunction &CGF,
                                      ReturnValueSlot Return,
                                      QualType ResultType,
                                      Selector Sel, llvm::Value *Receiver,
                                      const CallArgList &CallArgs,
                                      const ObjCInterfaceDecl *Class,
                                      const ObjCMethodDecl *Method) override;

  CodeGen::RValue
  GenerateMessageSendSuper(CodeGen::CodeGenFunction &CGF,
                           ReturnValueSlot Return, QualType ResultType,
                           Selector Sel, const ObjCInterfaceDecl *Class,
                           bool isCategoryImpl, llvm::Value *Receiver,
                           bool IsClassMessage, const CallArgList &CallArgs,
                           const ObjCMethodDecl *Method) override;

  llvm::Value *GetClass(CodeGenFunction &CGF,
                        const ObjCInterfaceDecl *ID) override;

  llvm::Value *GetSelector(CodeGenFunction &CGF, Selector Sel) override;
  Address GetAddrOfSelector(CodeGenFunction &CGF, Selector Sel) override;

  /// The NeXT/Apple runtimes do not support typed selectors; just emit an
  /// untyped one.
  llvm::Value *GetSelector(CodeGenFunction &CGF,
                           const ObjCMethodDecl *Method) override;

  llvm::Constant *GetEHType(QualType T) override;

  void GenerateCategory(const ObjCCategoryImplDecl *CMD) override;

  void GenerateClass(const ObjCImplementationDecl *ClassDecl) override;

  void RegisterAlias(const ObjCCompatibleAliasDecl *OAD) override {}

  llvm::Value *GenerateProtocolRef(CodeGenFunction &CGF,
                                   const ObjCProtocolDecl *PD) override;

  llvm::FunctionCallee GetPropertyGetFunction() override;
  llvm::FunctionCallee GetPropertySetFunction() override;
  llvm::FunctionCallee GetOptimizedPropertySetFunction(bool atomic,
                                                       bool copy) override;
  llvm::FunctionCallee GetGetStructFunction() override;
  llvm::FunctionCallee GetSetStructFunction() override;
  llvm::FunctionCallee GetCppAtomicObjectGetFunction() override;
  llvm::FunctionCallee GetCppAtomicObjectSetFunction() override;
  llvm::FunctionCallee EnumerationMutationFunction() override;

  void EmitTryStmt(CodeGen::CodeGenFunction &CGF,
                   const ObjCAtTryStmt &S) override;
  void EmitSynchronizedStmt(CodeGen::CodeGenFunction &CGF,
                            const ObjCAtSynchronizedStmt &S) override;
  void EmitTryOrSynchronizedStmt(CodeGen::CodeGenFunction &CGF, const Stmt &S);
  void EmitThrowStmt(CodeGen::CodeGenFunction &CGF, const ObjCAtThrowStmt &S,
                     bool ClearInsertionPoint=true) override;
  llvm::Value * EmitObjCWeakRead(CodeGen::CodeGenFunction &CGF,
                                 Address AddrWeakObj) override;
  void EmitObjCWeakAssign(CodeGen::CodeGenFunction &CGF,
                          llvm::Value *src, Address dst) override;
  void EmitObjCGlobalAssign(CodeGen::CodeGenFunction &CGF,
                            llvm::Value *src, Address dest,
                            bool threadlocal = false) override;
  void EmitObjCIvarAssign(CodeGen::CodeGenFunction &CGF,
                          llvm::Value *src, Address dest,
                          llvm::Value *ivarOffset) override;
  void EmitObjCStrongCastAssign(CodeGen::CodeGenFunction &CGF,
                                llvm::Value *src, Address dest) override;
  void EmitGCMemmoveCollectable(CodeGen::CodeGenFunction &CGF,
                                Address dest, Address src,
                                llvm::Value *size) override;

  LValue EmitObjCValueForIvar(CodeGen::CodeGenFunction &CGF, QualType ObjectTy,
                              llvm::Value *BaseValue, const ObjCIvarDecl *Ivar,
                              unsigned CVRQualifiers) override;
  llvm::Value *EmitIvarOffset(CodeGen::CodeGenFunction &CGF,
                              const ObjCInterfaceDecl *Interface,
                              const ObjCIvarDecl *Ivar) override;
};

class CGObjCNonFragileABIMac : public CGObjCCommonMac {
private:
  friend ProtocolMethodLists;
  ObjCNonFragileABITypesHelper ObjCTypes;
  llvm::GlobalVariable* ObjCEmptyCacheVar;
  llvm::Constant* ObjCEmptyVtableVar;

  /// SuperClassReferences - uniqued super class references.
  llvm::DenseMap<IdentifierInfo*, llvm::GlobalVariable*> SuperClassReferences;

  /// MetaClassReferences - uniqued meta class references.
  llvm::DenseMap<IdentifierInfo*, llvm::GlobalVariable*> MetaClassReferences;

  /// EHTypeReferences - uniqued class ehtype references.
  llvm::DenseMap<IdentifierInfo*, llvm::GlobalVariable*> EHTypeReferences;

  /// VTableDispatchMethods - List of methods for which we generate
  /// vtable-based message dispatch.
  llvm::DenseSet<Selector> VTableDispatchMethods;

  /// DefinedMetaClasses - List of defined meta-classes.
  std::vector<llvm::GlobalValue*> DefinedMetaClasses;

  /// isVTableDispatchedSelector - Returns true if SEL is a
  /// vtable-based selector.
  bool isVTableDispatchedSelector(Selector Sel);

  /// FinishNonFragileABIModule - Write out global data structures at the end of
  /// processing a translation unit.
  void FinishNonFragileABIModule();

  /// AddModuleClassList - Add the given list of class pointers to the
  /// module with the provided symbol and section names.
  void AddModuleClassList(ArrayRef<llvm::GlobalValue *> Container,
                          StringRef SymbolName, StringRef SectionName);

  llvm::GlobalVariable * BuildClassRoTInitializer(unsigned flags,
                                              unsigned InstanceStart,
                                              unsigned InstanceSize,
                                              const ObjCImplementationDecl *ID);
  llvm::GlobalVariable *BuildClassObject(const ObjCInterfaceDecl *CI,
                                         bool isMetaclass,
                                         llvm::Constant *IsAGV,
                                         llvm::Constant *SuperClassGV,
                                         llvm::Constant *ClassRoGV,
                                         bool HiddenVisibility);

  void emitMethodConstant(ConstantArrayBuilder &builder,
                            const ObjCMethodDecl *MD,
                            bool forProtocol);

  /// Emit the method list for the given implementation. The return value
  /// has type MethodListnfABITy.
  llvm::Constant *emitMethodList(Twine Name, MethodListType MLT,
                                 ArrayRef<const ObjCMethodDecl *> Methods);

  /// EmitIvarList - Emit the ivar list for the given
  /// implementation. If ForClass is true the list of class ivars
  /// (i.e. metaclass ivars) is emitted, otherwise the list of
  /// interface ivars will be emitted. The return value has type
  /// IvarListnfABIPtrTy.
  llvm::Constant *EmitIvarList(const ObjCImplementationDecl *ID);

  llvm::Constant *EmitIvarOffsetVar(const ObjCInterfaceDecl *ID,
                                    const ObjCIvarDecl *Ivar,
                                    unsigned long int offset);

  /// GetOrEmitProtocol - Get the protocol object for the given
  /// declaration, emitting it if necessary. The return value has type
  /// ProtocolPtrTy.
  llvm::Constant *GetOrEmitProtocol(const ObjCProtocolDecl *PD) override;

  /// GetOrEmitProtocolRef - Get a forward reference to the protocol
  /// object for the given declaration, emitting it if needed. These
  /// forward references will be filled in with empty bodies if no
  /// definition is seen. The return value has type ProtocolPtrTy.
  llvm::Constant *GetOrEmitProtocolRef(const ObjCProtocolDecl *PD) override;

  /// EmitProtocolList - Generate the list of referenced
  /// protocols. The return value has type ProtocolListPtrTy.
  llvm::Constant *EmitProtocolList(Twine Name,
                                   ObjCProtocolDecl::protocol_iterator begin,
                                   ObjCProtocolDecl::protocol_iterator end);

  CodeGen::RValue EmitVTableMessageSend(CodeGen::CodeGenFunction &CGF,
                                        ReturnValueSlot Return,
                                        QualType ResultType,
                                        Selector Sel,
                                        llvm::Value *Receiver,
                                        QualType Arg0Ty,
                                        bool IsSuper,
                                        const CallArgList &CallArgs,
                                        const ObjCMethodDecl *Method);

  /// GetClassGlobal - Return the global variable for the Objective-C
  /// class of the given name.
  llvm::Constant *GetClassGlobal(StringRef Name,
                                 ForDefinition_t IsForDefinition,
                                 bool Weak = false, bool DLLImport = false);
  llvm::Constant *GetClassGlobal(const ObjCInterfaceDecl *ID,
                                 bool isMetaclass,
                                 ForDefinition_t isForDefinition);

  llvm::Constant *GetClassGlobalForClassRef(const ObjCInterfaceDecl *ID);

  llvm::Value *EmitLoadOfClassRef(CodeGenFunction &CGF,
                                  const ObjCInterfaceDecl *ID,
                                  llvm::GlobalVariable *Entry);

  /// EmitClassRef - Return a Value*, of type ObjCTypes.ClassPtrTy,
  /// for the given class reference.
  llvm::Value *EmitClassRef(CodeGenFunction &CGF,
                            const ObjCInterfaceDecl *ID);

  llvm::Value *EmitClassRefFromId(CodeGenFunction &CGF,
                                  IdentifierInfo *II,
                                  const ObjCInterfaceDecl *ID);

  llvm::Value *EmitNSAutoreleasePoolClassRef(CodeGenFunction &CGF) override;

  /// EmitSuperClassRef - Return a Value*, of type ObjCTypes.ClassPtrTy,
  /// for the given super class reference.
  llvm::Value *EmitSuperClassRef(CodeGenFunction &CGF,
                                 const ObjCInterfaceDecl *ID);

  /// EmitMetaClassRef - Return a Value * of the address of _class_t
  /// meta-data
  llvm::Value *EmitMetaClassRef(CodeGenFunction &CGF,
                                const ObjCInterfaceDecl *ID, bool Weak);

  /// ObjCIvarOffsetVariable - Returns the ivar offset variable for
  /// the given ivar.
  ///
  llvm::GlobalVariable * ObjCIvarOffsetVariable(
    const ObjCInterfaceDecl *ID,
    const ObjCIvarDecl *Ivar);

  /// EmitSelector - Return a Value*, of type ObjCTypes.SelectorPtrTy,
  /// for the given selector.
  llvm::Value *EmitSelector(CodeGenFunction &CGF, Selector Sel);
  Address EmitSelectorAddr(CodeGenFunction &CGF, Selector Sel);

  /// GetInterfaceEHType - Get the cached ehtype for the given Objective-C
  /// interface. The return value has type EHTypePtrTy.
  llvm::Constant *GetInterfaceEHType(const ObjCInterfaceDecl *ID,
                                     ForDefinition_t IsForDefinition);

  StringRef getMetaclassSymbolPrefix() const { return "OBJC_METACLASS_$_"; }

  StringRef getClassSymbolPrefix() const { return "OBJC_CLASS_$_"; }

  void GetClassSizeInfo(const ObjCImplementationDecl *OID,
                        uint32_t &InstanceStart,
                        uint32_t &InstanceSize);

  // Shamelessly stolen from Analysis/CFRefCount.cpp
  Selector GetNullarySelector(const char* name) const {
    IdentifierInfo* II = &CGM.getContext().Idents.get(name);
    return CGM.getContext().Selectors.getSelector(0, &II);
  }

  Selector GetUnarySelector(const char* name) const {
    IdentifierInfo* II = &CGM.getContext().Idents.get(name);
    return CGM.getContext().Selectors.getSelector(1, &II);
  }

  /// ImplementationIsNonLazy - Check whether the given category or
  /// class implementation is "non-lazy".
  bool ImplementationIsNonLazy(const ObjCImplDecl *OD) const;

  bool IsIvarOffsetKnownIdempotent(const CodeGen::CodeGenFunction &CGF,
                                   const ObjCIvarDecl *IV) {
    // Annotate the load as an invariant load iff inside an instance method
    // and ivar belongs to instance method's class and one of its super class.
    // This check is needed because the ivar offset is a lazily
    // initialised value that may depend on objc_msgSend to perform a fixup on
    // the first message dispatch.
    //
    // An additional opportunity to mark the load as invariant arises when the
    // base of the ivar access is a parameter to an Objective C method.
    // However, because the parameters are not available in the current
    // interface, we cannot perform this check.
    if (const ObjCMethodDecl *MD =
          dyn_cast_or_null<ObjCMethodDecl>(CGF.CurFuncDecl))
      if (MD->isInstanceMethod())
        if (const ObjCInterfaceDecl *ID = MD->getClassInterface())
          return IV->getContainingInterface()->isSuperClassOf(ID);
    return false;
  }

  bool isClassLayoutKnownStatically(const ObjCInterfaceDecl *ID) {
    // NSObject is a fixed size. If we can see the @implementation of a class
    // which inherits from NSObject then we know that all it's offsets also must
    // be fixed. FIXME: Can we do this if see a chain of super classes with
    // implementations leading to NSObject?
    return ID->getImplementation() && ID->getSuperClass() &&
           ID->getSuperClass()->getName() == "NSObject";
  }

public:
  CGObjCNonFragileABIMac(CodeGen::CodeGenModule &cgm);

  llvm::Constant *getNSConstantStringClassRef() override;

  llvm::Function *ModuleInitFunction() override;

  CodeGen::RValue GenerateMessageSend(CodeGen::CodeGenFunction &CGF,
                                      ReturnValueSlot Return,
                                      QualType ResultType, Selector Sel,
                                      llvm::Value *Receiver,
                                      const CallArgList &CallArgs,
                                      const ObjCInterfaceDecl *Class,
                                      const ObjCMethodDecl *Method) override;

  CodeGen::RValue
  GenerateMessageSendSuper(CodeGen::CodeGenFunction &CGF,
                           ReturnValueSlot Return, QualType ResultType,
                           Selector Sel, const ObjCInterfaceDecl *Class,
                           bool isCategoryImpl, llvm::Value *Receiver,
                           bool IsClassMessage, const CallArgList &CallArgs,
                           const ObjCMethodDecl *Method) override;

  llvm::Value *GetClass(CodeGenFunction &CGF,
                        const ObjCInterfaceDecl *ID) override;

  llvm::Value *GetSelector(CodeGenFunction &CGF, Selector Sel) override
    { return EmitSelector(CGF, Sel); }
  Address GetAddrOfSelector(CodeGenFunction &CGF, Selector Sel) override
    { return EmitSelectorAddr(CGF, Sel); }

  /// The NeXT/Apple runtimes do not support typed selectors; just emit an
  /// untyped one.
  llvm::Value *GetSelector(CodeGenFunction &CGF,
                           const ObjCMethodDecl *Method) override
    { return EmitSelector(CGF, Method->getSelector()); }

  void GenerateCategory(const ObjCCategoryImplDecl *CMD) override;

  void GenerateClass(const ObjCImplementationDecl *ClassDecl) override;

  void RegisterAlias(const ObjCCompatibleAliasDecl *OAD) override {}

  llvm::Value *GenerateProtocolRef(CodeGenFunction &CGF,
                                   const ObjCProtocolDecl *PD) override;

  llvm::Constant *GetEHType(QualType T) override;

  llvm::FunctionCallee GetPropertyGetFunction() override {
    return ObjCTypes.getGetPropertyFn();
  }
  llvm::FunctionCallee GetPropertySetFunction() override {
    return ObjCTypes.getSetPropertyFn();
  }

  llvm::FunctionCallee GetOptimizedPropertySetFunction(bool atomic,
                                                       bool copy) override {
    return ObjCTypes.getOptimizedSetPropertyFn(atomic, copy);
  }

  llvm::FunctionCallee GetSetStructFunction() override {
    return ObjCTypes.getCopyStructFn();
  }

  llvm::FunctionCallee GetGetStructFunction() override {
    return ObjCTypes.getCopyStructFn();
  }

  llvm::FunctionCallee GetCppAtomicObjectSetFunction() override {
    return ObjCTypes.getCppAtomicObjectFunction();
  }

  llvm::FunctionCallee GetCppAtomicObjectGetFunction() override {
    return ObjCTypes.getCppAtomicObjectFunction();
  }

  llvm::FunctionCallee EnumerationMutationFunction() override {
    return ObjCTypes.getEnumerationMutationFn();
  }

  void EmitTryStmt(CodeGen::CodeGenFunction &CGF,
                   const ObjCAtTryStmt &S) override;
  void EmitSynchronizedStmt(CodeGen::CodeGenFunction &CGF,
                            const ObjCAtSynchronizedStmt &S) override;
  void EmitThrowStmt(CodeGen::CodeGenFunction &CGF, const ObjCAtThrowStmt &S,
                     bool ClearInsertionPoint=true) override;
  llvm::Value * EmitObjCWeakRead(CodeGen::CodeGenFunction &CGF,
                                 Address AddrWeakObj) override;
  void EmitObjCWeakAssign(CodeGen::CodeGenFunction &CGF,
                          llvm::Value *src, Address edst) override;
  void EmitObjCGlobalAssign(CodeGen::CodeGenFunction &CGF,
                            llvm::Value *src, Address dest,
                            bool threadlocal = false) override;
  void EmitObjCIvarAssign(CodeGen::CodeGenFunction &CGF,
                          llvm::Value *src, Address dest,
                          llvm::Value *ivarOffset) override;
  void EmitObjCStrongCastAssign(CodeGen::CodeGenFunction &CGF,
                                llvm::Value *src, Address dest) override;
  void EmitGCMemmoveCollectable(CodeGen::CodeGenFunction &CGF,
                                Address dest, Address src,
                                llvm::Value *size) override;
  LValue EmitObjCValueForIvar(CodeGen::CodeGenFunction &CGF, QualType ObjectTy,
                              llvm::Value *BaseValue, const ObjCIvarDecl *Ivar,
                              unsigned CVRQualifiers) override;
  llvm::Value *EmitIvarOffset(CodeGen::CodeGenFunction &CGF,
                              const ObjCInterfaceDecl *Interface,
                              const ObjCIvarDecl *Ivar) override;
};

/// A helper class for performing the null-initialization of a return
/// value.
struct NullReturnState {
  llvm::BasicBlock *NullBB;
  NullReturnState() : NullBB(nullptr) {}

  /// Perform a null-check of the given receiver.
  void init(CodeGenFunction &CGF, llvm::Value *receiver) {
    // Make blocks for the null-receiver and call edges.
    NullBB = CGF.createBasicBlock("msgSend.null-receiver");
    llvm::BasicBlock *callBB = CGF.createBasicBlock("msgSend.call");

    // Check for a null receiver and, if there is one, jump to the
    // null-receiver block.  There's no point in trying to avoid it:
    // we're always going to put *something* there, because otherwise
    // we shouldn't have done this null-check in the first place.
    llvm::Value *isNull = CGF.Builder.CreateIsNull(receiver);
    CGF.Builder.CreateCondBr(isNull, NullBB, callBB);

    // Otherwise, start performing the call.
    CGF.EmitBlock(callBB);
  }

  /// Complete the null-return operation.  It is valid to call this
  /// regardless of whether 'init' has been called.
  RValue complete(CodeGenFunction &CGF,
                  ReturnValueSlot returnSlot,
                  RValue result,
                  QualType resultType,
                  const CallArgList &CallArgs,
                  const ObjCMethodDecl *Method) {
    // If we never had to do a null-check, just use the raw result.
    if (!NullBB) return result;

    // The continuation block.  This will be left null if we don't have an
    // IP, which can happen if the method we're calling is marked noreturn.
    llvm::BasicBlock *contBB = nullptr;

    // Finish the call path.
    llvm::BasicBlock *callBB = CGF.Builder.GetInsertBlock();
    if (callBB) {
      contBB = CGF.createBasicBlock("msgSend.cont");
      CGF.Builder.CreateBr(contBB);
    }

    // Okay, start emitting the null-receiver block.
    CGF.EmitBlock(NullBB);

    // Release any consumed arguments we've got.
    if (Method) {
      CallArgList::const_iterator I = CallArgs.begin();
      for (ObjCMethodDecl::param_const_iterator i = Method->param_begin(),
           e = Method->param_end(); i != e; ++i, ++I) {
        const ParmVarDecl *ParamDecl = (*i);
        if (ParamDecl->hasAttr<NSConsumedAttr>()) {
          RValue RV = I->getRValue(CGF);
          assert(RV.isScalar() &&
                 "NullReturnState::complete - arg not on object");
          CGF.EmitARCRelease(RV.getScalarVal(), ARCImpreciseLifetime);
        }
      }
    }

    // The phi code below assumes that we haven't needed any control flow yet.
    assert(CGF.Builder.GetInsertBlock() == NullBB);

    // If we've got a void return, just jump to the continuation block.
    if (result.isScalar() && resultType->isVoidType()) {
      // No jumps required if the message-send was noreturn.
      if (contBB) CGF.EmitBlock(contBB);
      return result;
    }

    // If we've got a scalar return, build a phi.
    if (result.isScalar()) {
      // Derive the null-initialization value.
      llvm::Constant *null = CGF.CGM.EmitNullConstant(resultType);

      // If no join is necessary, just flow out.
      if (!contBB) return RValue::get(null);

      // Otherwise, build a phi.
      CGF.EmitBlock(contBB);
      llvm::PHINode *phi = CGF.Builder.CreatePHI(null->getType(), 2);
      phi->addIncoming(result.getScalarVal(), callBB);
      phi->addIncoming(null, NullBB);
      return RValue::get(phi);
    }

    // If we've got an aggregate return, null the buffer out.
    // FIXME: maybe we should be doing things differently for all the
    // cases where the ABI has us returning (1) non-agg values in
    // memory or (2) agg values in registers.
    if (result.isAggregate()) {
      assert(result.isAggregate() && "null init of non-aggregate result?");
      if (!returnSlot.isUnused())
        CGF.EmitNullInitialization(result.getAggregateAddress(), resultType);
      if (contBB) CGF.EmitBlock(contBB);
      return result;
    }

    // Complex types.
    CGF.EmitBlock(contBB);
    CodeGenFunction::ComplexPairTy callResult = result.getComplexVal();

    // Find the scalar type and its zero value.
    llvm::Type *scalarTy = callResult.first->getType();
    llvm::Constant *scalarZero = llvm::Constant::getNullValue(scalarTy);

    // Build phis for both coordinates.
    llvm::PHINode *real = CGF.Builder.CreatePHI(scalarTy, 2);
    real->addIncoming(callResult.first, callBB);
    real->addIncoming(scalarZero, NullBB);
    llvm::PHINode *imag = CGF.Builder.CreatePHI(scalarTy, 2);
    imag->addIncoming(callResult.second, callBB);
    imag->addIncoming(scalarZero, NullBB);
    return RValue::getComplex(real, imag);
  }
};

} // end anonymous namespace

/* *** Helper Functions *** */

/// getConstantGEP() - Help routine to construct simple GEPs.
static llvm::Constant *getConstantGEP(llvm::LLVMContext &VMContext,
                                      llvm::GlobalVariable *C, unsigned idx0,
                                      unsigned idx1) {
  llvm::Value *Idxs[] = {
    llvm::ConstantInt::get(llvm::Type::getInt32Ty(VMContext), idx0),
    llvm::ConstantInt::get(llvm::Type::getInt32Ty(VMContext), idx1)
  };
  return llvm::ConstantExpr::getGetElementPtr(C->getValueType(), C, Idxs);
}

/// hasObjCExceptionAttribute - Return true if this class or any super
/// class has the __objc_exception__ attribute.
static bool hasObjCExceptionAttribute(ASTContext &Context,
                                      const ObjCInterfaceDecl *OID) {
  if (OID->hasAttr<ObjCExceptionAttr>())
    return true;
  if (const ObjCInterfaceDecl *Super = OID->getSuperClass())
    return hasObjCExceptionAttribute(Context, Super);
  return false;
}

static llvm::GlobalValue::LinkageTypes
getLinkageTypeForObjCMetadata(CodeGenModule &CGM, StringRef Section) {
  if (CGM.getTriple().isOSBinFormatMachO() &&
      (Section.empty() || Section.startswith("__DATA")))
    return llvm::GlobalValue::InternalLinkage;
  return llvm::GlobalValue::PrivateLinkage;
}

/// A helper function to create an internal or private global variable.
static llvm::GlobalVariable *
finishAndCreateGlobal(ConstantInitBuilder::StructBuilder &Builder,
                     const llvm::Twine &Name, CodeGenModule &CGM) {
  std::string SectionName;
  if (CGM.getTriple().isOSBinFormatMachO())
    SectionName = "__DATA, __objc_const";
  auto *GV = Builder.finishAndCreateGlobal(
      Name, CGM.getPointerAlign(), /*constant*/ false,
      getLinkageTypeForObjCMetadata(CGM, SectionName));
  GV->setSection(SectionName);
  return GV;
}

/* *** CGObjCMac Public Interface *** */

CGObjCMac::CGObjCMac(CodeGen::CodeGenModule &cgm) : CGObjCCommonMac(cgm),
                                                    ObjCTypes(cgm) {
  ObjCABI = 1;
  EmitImageInfo();
}

/// GetClass - Return a reference to the class for the given interface
/// decl.
llvm::Value *CGObjCMac::GetClass(CodeGenFunction &CGF,
                                 const ObjCInterfaceDecl *ID) {
  return EmitClassRef(CGF, ID);
}

/// GetSelector - Return the pointer to the unique'd string for this selector.
llvm::Value *CGObjCMac::GetSelector(CodeGenFunction &CGF, Selector Sel) {
  return EmitSelector(CGF, Sel);
}
Address CGObjCMac::GetAddrOfSelector(CodeGenFunction &CGF, Selector Sel) {
  return EmitSelectorAddr(CGF, Sel);
}
llvm::Value *CGObjCMac::GetSelector(CodeGenFunction &CGF, const ObjCMethodDecl
                                    *Method) {
  return EmitSelector(CGF, Method->getSelector());
}

llvm::Constant *CGObjCMac::GetEHType(QualType T) {
  if (T->isObjCIdType() ||
      T->isObjCQualifiedIdType()) {
    return CGM.GetAddrOfRTTIDescriptor(
              CGM.getContext().getObjCIdRedefinitionType(), /*ForEH=*/true);
  }
  if (T->isObjCClassType() ||
      T->isObjCQualifiedClassType()) {
    return CGM.GetAddrOfRTTIDescriptor(
             CGM.getContext().getObjCClassRedefinitionType(), /*ForEH=*/true);
  }
  if (T->isObjCObjectPointerType())
    return CGM.GetAddrOfRTTIDescriptor(T,  /*ForEH=*/true);

  llvm_unreachable("asking for catch type for ObjC type in fragile runtime");
}

/// Generate a constant CFString object.
/*
  struct __builtin_CFString {
  const int *isa; // point to __CFConstantStringClassReference
  int flags;
  const char *str;
  long length;
  };
*/

/// or Generate a constant NSString object.
/*
   struct __builtin_NSString {
     const int *isa; // point to __NSConstantStringClassReference
     const char *str;
     unsigned int length;
   };
*/

ConstantAddress
CGObjCCommonMac::GenerateConstantString(const StringLiteral *SL) {
  return (!CGM.getLangOpts().NoConstantCFStrings
            ? CGM.GetAddrOfConstantCFString(SL)
            : GenerateConstantNSString(SL));
}

static llvm::StringMapEntry<llvm::GlobalVariable *> &
GetConstantStringEntry(llvm::StringMap<llvm::GlobalVariable *> &Map,
                       const StringLiteral *Literal, unsigned &StringLength) {
  StringRef String = Literal->getString();
  StringLength = String.size();
  return *Map.insert(std::make_pair(String, nullptr)).first;
}

llvm::Constant *CGObjCMac::getNSConstantStringClassRef() {
  if (llvm::Value *V = ConstantStringClassRef)
    return cast<llvm::Constant>(V);

  auto &StringClass = CGM.getLangOpts().ObjCConstantStringClass;
  std::string str =
    StringClass.empty() ? "_NSConstantStringClassReference"
                        : "_" + StringClass + "ClassReference";

  llvm::Type *PTy = llvm::ArrayType::get(CGM.IntTy, 0);
  auto GV = CGM.CreateRuntimeVariable(PTy, str);
  auto V = llvm::ConstantExpr::getBitCast(GV, CGM.IntTy->getPointerTo());
  ConstantStringClassRef = V;
  return V;
}

llvm::Constant *CGObjCNonFragileABIMac::getNSConstantStringClassRef() {
  if (llvm::Value *V = ConstantStringClassRef)
    return cast<llvm::Constant>(V);

  auto &StringClass = CGM.getLangOpts().ObjCConstantStringClass;
  std::string str =
    StringClass.empty() ? "OBJC_CLASS_$_NSConstantString"
                        : "OBJC_CLASS_$_" + StringClass;
  llvm::Constant *GV = GetClassGlobal(str, NotForDefinition);

  // Make sure the result is of the correct type.
  auto V = llvm::ConstantExpr::getBitCast(GV, CGM.IntTy->getPointerTo());

  ConstantStringClassRef = V;
  return V;
}

ConstantAddress
CGObjCCommonMac::GenerateConstantNSString(const StringLiteral *Literal) {
  unsigned StringLength = 0;
  llvm::StringMapEntry<llvm::GlobalVariable *> &Entry =
    GetConstantStringEntry(NSConstantStringMap, Literal, StringLength);

  if (auto *C = Entry.second)
    return ConstantAddress(C, CharUnits::fromQuantity(C->getAlignment()));

  // If we don't already have it, get _NSConstantStringClassReference.
  llvm::Constant *Class = getNSConstantStringClassRef();

  // If we don't already have it, construct the type for a constant NSString.
  if (!NSConstantStringType) {
    NSConstantStringType =
      llvm::StructType::create({
        CGM.Int32Ty->getPointerTo(),
        CGM.Int8PtrTy,
        CGM.IntTy
      }, "struct.__builtin_NSString");
  }

  ConstantInitBuilder Builder(CGM);
  auto Fields = Builder.beginStruct(NSConstantStringType);

  // Class pointer.
  Fields.add(Class);

  // String pointer.
  llvm::Constant *C =
    llvm::ConstantDataArray::getString(VMContext, Entry.first());

  llvm::GlobalValue::LinkageTypes Linkage = llvm::GlobalValue::PrivateLinkage;
  bool isConstant = !CGM.getLangOpts().WritableStrings;

  auto *GV = new llvm::GlobalVariable(CGM.getModule(), C->getType(), isConstant,
                                      Linkage, C, ".str");
  GV->setUnnamedAddr(llvm::GlobalValue::UnnamedAddr::Global);
  // Don't enforce the target's minimum global alignment, since the only use
  // of the string is via this class initializer.
  GV->setAlignment(1);
  Fields.addBitCast(GV, CGM.Int8PtrTy);

  // String length.
  Fields.addInt(CGM.IntTy, StringLength);

  // The struct.
  CharUnits Alignment = CGM.getPointerAlign();
  GV = Fields.finishAndCreateGlobal("_unnamed_nsstring_", Alignment,
                                    /*constant*/ true,
                                    llvm::GlobalVariable::PrivateLinkage);
  const char *NSStringSection = "__OBJC,__cstring_object,regular,no_dead_strip";
  const char *NSStringNonFragileABISection =
      "__DATA,__objc_stringobj,regular,no_dead_strip";
  // FIXME. Fix section.
  GV->setSection(CGM.getLangOpts().ObjCRuntime.isNonFragile()
                     ? NSStringNonFragileABISection
                     : NSStringSection);
  Entry.second = GV;

  return ConstantAddress(GV, Alignment);
}

enum {
  kCFTaggedObjectID_Integer = (1 << 1) + 1
};

/// Generates a message send where the super is the receiver.  This is
/// a message send to self with special delivery semantics indicating
/// which class's method should be called.
CodeGen::RValue
CGObjCMac::GenerateMessageSendSuper(CodeGen::CodeGenFunction &CGF,
                                    ReturnValueSlot Return,
                                    QualType ResultType,
                                    Selector Sel,
                                    const ObjCInterfaceDecl *Class,
                                    bool isCategoryImpl,
                                    llvm::Value *Receiver,
                                    bool IsClassMessage,
                                    const CodeGen::CallArgList &CallArgs,
                                    const ObjCMethodDecl *Method) {
  // Create and init a super structure; this is a (receiver, class)
  // pair we will pass to objc_msgSendSuper.
  Address ObjCSuper =
    CGF.CreateTempAlloca(ObjCTypes.SuperTy, CGF.getPointerAlign(),
                         "objc_super");
  llvm::Value *ReceiverAsObject =
    CGF.Builder.CreateBitCast(Receiver, ObjCTypes.ObjectPtrTy);
  CGF.Builder.CreateStore(ReceiverAsObject,
                          CGF.Builder.CreateStructGEP(ObjCSuper, 0));

  // If this is a class message the metaclass is passed as the target.
  llvm::Value *Target;
  if (IsClassMessage) {
    if (isCategoryImpl) {
      // Message sent to 'super' in a class method defined in a category
      // implementation requires an odd treatment.
      // If we are in a class method, we must retrieve the
      // _metaclass_ for the current class, pointed at by
      // the class's "isa" pointer.  The following assumes that
      // isa" is the first ivar in a class (which it must be).
      Target = EmitClassRef(CGF, Class->getSuperClass());
      Target = CGF.Builder.CreateStructGEP(ObjCTypes.ClassTy, Target, 0);
      Target = CGF.Builder.CreateAlignedLoad(Target, CGF.getPointerAlign());
    } else {
      llvm::Constant *MetaClassPtr = EmitMetaClassRef(Class);
      llvm::Value *SuperPtr =
          CGF.Builder.CreateStructGEP(ObjCTypes.ClassTy, MetaClassPtr, 1);
      llvm::Value *Super =
        CGF.Builder.CreateAlignedLoad(SuperPtr, CGF.getPointerAlign());
      Target = Super;
    }
  } else if (isCategoryImpl)
    Target = EmitClassRef(CGF, Class->getSuperClass());
  else {
    llvm::Value *ClassPtr = EmitSuperClassRef(Class);
    ClassPtr = CGF.Builder.CreateStructGEP(ObjCTypes.ClassTy, ClassPtr, 1);
    Target = CGF.Builder.CreateAlignedLoad(ClassPtr, CGF.getPointerAlign());
  }
  // FIXME: We shouldn't need to do this cast, rectify the ASTContext and
  // ObjCTypes types.
  llvm::Type *ClassTy =
    CGM.getTypes().ConvertType(CGF.getContext().getObjCClassType());
  Target = CGF.Builder.CreateBitCast(Target, ClassTy);
  CGF.Builder.CreateStore(Target, CGF.Builder.CreateStructGEP(ObjCSuper, 1));
  return EmitMessageSend(CGF, Return, ResultType,
                         EmitSelector(CGF, Sel),
                         ObjCSuper.getPointer(), ObjCTypes.SuperPtrCTy,
                         true, CallArgs, Method, Class, ObjCTypes);
}

/// Generate code for a message send expression.
CodeGen::RValue CGObjCMac::GenerateMessageSend(CodeGen::CodeGenFunction &CGF,
                                               ReturnValueSlot Return,
                                               QualType ResultType,
                                               Selector Sel,
                                               llvm::Value *Receiver,
                                               const CallArgList &CallArgs,
                                               const ObjCInterfaceDecl *Class,
                                               const ObjCMethodDecl *Method) {
  return EmitMessageSend(CGF, Return, ResultType,
                         EmitSelector(CGF, Sel),
                         Receiver, CGF.getContext().getObjCIdType(),
                         false, CallArgs, Method, Class, ObjCTypes);
}

static bool isWeakLinkedClass(const ObjCInterfaceDecl *ID) {
  do {
    if (ID->isWeakImported())
      return true;
  } while ((ID = ID->getSuperClass()));

  return false;
}

CodeGen::RValue
CGObjCCommonMac::EmitMessageSend(CodeGen::CodeGenFunction &CGF,
                                 ReturnValueSlot Return,
                                 QualType ResultType,
                                 llvm::Value *Sel,
                                 llvm::Value *Arg0,
                                 QualType Arg0Ty,
                                 bool IsSuper,
                                 const CallArgList &CallArgs,
                                 const ObjCMethodDecl *Method,
                                 const ObjCInterfaceDecl *ClassReceiver,
                                 const ObjCCommonTypesHelper &ObjCTypes) {
  CallArgList ActualArgs;
  if (!IsSuper)
    Arg0 = CGF.Builder.CreateBitCast(Arg0, ObjCTypes.ObjectPtrTy);
  ActualArgs.add(RValue::get(Arg0), Arg0Ty);
  ActualArgs.add(RValue::get(Sel), CGF.getContext().getObjCSelType());
  ActualArgs.addFrom(CallArgs);

  // If we're calling a method, use the formal signature.
  MessageSendInfo MSI = getMessageSendInfo(Method, ResultType, ActualArgs);

  if (Method)
    assert(CGM.getContext().getCanonicalType(Method->getReturnType()) ==
               CGM.getContext().getCanonicalType(ResultType) &&
           "Result type mismatch!");

  bool ReceiverCanBeNull = true;

  // Super dispatch assumes that self is non-null; even the messenger
  // doesn't have a null check internally.
  if (IsSuper) {
    ReceiverCanBeNull = false;

  // If this is a direct dispatch of a class method, check whether the class,
  // or anything in its hierarchy, was weak-linked.
  } else if (ClassReceiver && Method && Method->isClassMethod()) {
    ReceiverCanBeNull = isWeakLinkedClass(ClassReceiver);

  // If we're emitting a method, and self is const (meaning just ARC, for now),
  // and the receiver is a load of self, then self is a valid object.
  } else if (auto CurMethod =
               dyn_cast_or_null<ObjCMethodDecl>(CGF.CurCodeDecl)) {
    auto Self = CurMethod->getSelfDecl();
    if (Self->getType().isConstQualified()) {
      if (auto LI = dyn_cast<llvm::LoadInst>(Arg0->stripPointerCasts())) {
        llvm::Value *SelfAddr = CGF.GetAddrOfLocalVar(Self).getPointer();
        if (SelfAddr == LI->getPointerOperand()) {
          ReceiverCanBeNull = false;
        }
      }
    }
  }

  bool RequiresNullCheck = false;

  llvm::FunctionCallee Fn = nullptr;
  if (CGM.ReturnSlotInterferesWithArgs(MSI.CallInfo)) {
    if (ReceiverCanBeNull) RequiresNullCheck = true;
    Fn = (ObjCABI == 2) ?  ObjCTypes.getSendStretFn2(IsSuper)
      : ObjCTypes.getSendStretFn(IsSuper);
  } else if (CGM.ReturnTypeUsesFPRet(ResultType)) {
    Fn = (ObjCABI == 2) ? ObjCTypes.getSendFpretFn2(IsSuper)
      : ObjCTypes.getSendFpretFn(IsSuper);
  } else if (CGM.ReturnTypeUsesFP2Ret(ResultType)) {
    Fn = (ObjCABI == 2) ? ObjCTypes.getSendFp2RetFn2(IsSuper)
      : ObjCTypes.getSendFp2retFn(IsSuper);
  } else {
    // arm64 uses objc_msgSend for stret methods and yet null receiver check
    // must be made for it.
    if (ReceiverCanBeNull && CGM.ReturnTypeUsesSRet(MSI.CallInfo))
      RequiresNullCheck = true;
    Fn = (ObjCABI == 2) ? ObjCTypes.getSendFn2(IsSuper)
      : ObjCTypes.getSendFn(IsSuper);
  }

  // Cast function to proper signature
  llvm::Constant *BitcastFn = cast<llvm::Constant>(
      CGF.Builder.CreateBitCast(Fn.getCallee(), MSI.MessengerType));

  // We don't need to emit a null check to zero out an indirect result if the
  // result is ignored.
  if (Return.isUnused())
    RequiresNullCheck = false;

  // Emit a null-check if there's a consumed argument other than the receiver.
  if (!RequiresNullCheck && CGM.getLangOpts().ObjCAutoRefCount && Method) {
    for (const auto *ParamDecl : Method->parameters()) {
      if (ParamDecl->hasAttr<NSConsumedAttr>()) {
        RequiresNullCheck = true;
        break;
      }
    }
  }

  NullReturnState nullReturn;
  if (RequiresNullCheck) {
    nullReturn.init(CGF, Arg0);
  }

  llvm::CallBase *CallSite;
  CGCallee Callee = CGCallee::forDirect(BitcastFn);
  RValue rvalue = CGF.EmitCall(MSI.CallInfo, Callee, Return, ActualArgs,
                               &CallSite);

  // Mark the call as noreturn if the method is marked noreturn and the
  // receiver cannot be null.
  if (Method && Method->hasAttr<NoReturnAttr>() && !ReceiverCanBeNull) {
    CallSite->setDoesNotReturn();
  }

  return nullReturn.complete(CGF, Return, rvalue, ResultType, CallArgs,
                             RequiresNullCheck ? Method : nullptr);
}

static Qualifiers::GC GetGCAttrTypeForType(ASTContext &Ctx, QualType FQT,
                                           bool pointee = false) {
  // Note that GC qualification applies recursively to C pointer types
  // that aren't otherwise decorated.  This is weird, but it's probably
  // an intentional workaround to the unreliable placement of GC qualifiers.
  if (FQT.isObjCGCStrong())
    return Qualifiers::Strong;

  if (FQT.isObjCGCWeak())
    return Qualifiers::Weak;

  if (auto ownership = FQT.getObjCLifetime()) {
    // Ownership does not apply recursively to C pointer types.
    if (pointee) return Qualifiers::GCNone;
    switch (ownership) {
    case Qualifiers::OCL_Weak: return Qualifiers::Weak;
    case Qualifiers::OCL_Strong: return Qualifiers::Strong;
    case Qualifiers::OCL_ExplicitNone: return Qualifiers::GCNone;
    case Qualifiers::OCL_Autoreleasing: llvm_unreachable("autoreleasing ivar?");
    case Qualifiers::OCL_None: llvm_unreachable("known nonzero");
    }
    llvm_unreachable("bad objc ownership");
  }

  // Treat unqualified retainable pointers as strong.
  if (FQT->isObjCObjectPointerType() || FQT->isBlockPointerType())
    return Qualifiers::Strong;

  // Walk into C pointer types, but only in GC.
  if (Ctx.getLangOpts().getGC() != LangOptions::NonGC) {
    if (const PointerType *PT = FQT->getAs<PointerType>())
      return GetGCAttrTypeForType(Ctx, PT->getPointeeType(), /*pointee*/ true);
  }

  return Qualifiers::GCNone;
}

namespace {
  struct IvarInfo {
    CharUnits Offset;
    uint64_t SizeInWords;
    IvarInfo(CharUnits offset, uint64_t sizeInWords)
      : Offset(offset), SizeInWords(sizeInWords) {}

    // Allow sorting based on byte pos.
    bool operator<(const IvarInfo &other) const {
      return Offset < other.Offset;
    }
  };

  /// A helper class for building GC layout strings.
  class IvarLayoutBuilder {
    CodeGenModule &CGM;

    /// The start of the layout.  Offsets will be relative to this value,
    /// and entries less than this value will be silently discarded.
    CharUnits InstanceBegin;

    /// The end of the layout.  Offsets will never exceed this value.
    CharUnits InstanceEnd;

    /// Whether we're generating the strong layout or the weak layout.
    bool ForStrongLayout;

    /// Whether the offsets in IvarsInfo might be out-of-order.
    bool IsDisordered = false;

    llvm::SmallVector<IvarInfo, 8> IvarsInfo;

  public:
    IvarLayoutBuilder(CodeGenModule &CGM, CharUnits instanceBegin,
                      CharUnits instanceEnd, bool forStrongLayout)
      : CGM(CGM), InstanceBegin(instanceBegin), InstanceEnd(instanceEnd),
        ForStrongLayout(forStrongLayout) {
    }

    void visitRecord(const RecordType *RT, CharUnits offset);

    template <class Iterator, class GetOffsetFn>
    void visitAggregate(Iterator begin, Iterator end,
                        CharUnits aggrOffset,
                        const GetOffsetFn &getOffset);

    void visitField(const FieldDecl *field, CharUnits offset);

    /// Add the layout of a block implementation.
    void visitBlock(const CGBlockInfo &blockInfo);

    /// Is there any information for an interesting bitmap?
    bool hasBitmapData() const { return !IvarsInfo.empty(); }

    llvm::Constant *buildBitmap(CGObjCCommonMac &CGObjC,
                                llvm::SmallVectorImpl<unsigned char> &buffer);

    static void dump(ArrayRef<unsigned char> buffer) {
      const unsigned char *s = buffer.data();
      for (unsigned i = 0, e = buffer.size(); i < e; i++)
        if (!(s[i] & 0xf0))
          printf("0x0%x%s", s[i], s[i] != 0 ? ", " : "");
        else
          printf("0x%x%s",  s[i], s[i] != 0 ? ", " : "");
      printf("\n");
    }
  };
} // end anonymous namespace

llvm::Constant *CGObjCCommonMac::BuildGCBlockLayout(CodeGenModule &CGM,
                                                const CGBlockInfo &blockInfo) {

  llvm::Constant *nullPtr = llvm::Constant::getNullValue(CGM.Int8PtrTy);
  if (CGM.getLangOpts().getGC() == LangOptions::NonGC)
    return nullPtr;

  IvarLayoutBuilder builder(CGM, CharUnits::Zero(), blockInfo.BlockSize,
                            /*for strong layout*/ true);

  builder.visitBlock(blockInfo);

  if (!builder.hasBitmapData())
    return nullPtr;

  llvm::SmallVector<unsigned char, 32> buffer;
  llvm::Constant *C = builder.buildBitmap(*this, buffer);
  if (CGM.getLangOpts().ObjCGCBitmapPrint && !buffer.empty()) {
    printf("\n block variable layout for block: ");
    builder.dump(buffer);
  }

  return C;
}

void IvarLayoutBuilder::visitBlock(const CGBlockInfo &blockInfo) {
  // __isa is the first field in block descriptor and must assume by runtime's
  // convention that it is GC'able.
  IvarsInfo.push_back(IvarInfo(CharUnits::Zero(), 1));

  const BlockDecl *blockDecl = blockInfo.getBlockDecl();

  // Ignore the optional 'this' capture: C++ objects are not assumed
  // to be GC'ed.

  CharUnits lastFieldOffset;

  // Walk the captured variables.
  for (const auto &CI : blockDecl->captures()) {
    const VarDecl *variable = CI.getVariable();
    QualType type = variable->getType();

    const CGBlockInfo::Capture &capture = blockInfo.getCapture(variable);

    // Ignore constant captures.
    if (capture.isConstant()) continue;

    CharUnits fieldOffset = capture.getOffset();

    // Block fields are not necessarily ordered; if we detect that we're
    // adding them out-of-order, make sure we sort later.
    if (fieldOffset < lastFieldOffset)
      IsDisordered = true;
    lastFieldOffset = fieldOffset;

    // __block variables are passed by their descriptor address.
    if (CI.isByRef()) {
      IvarsInfo.push_back(IvarInfo(fieldOffset, /*size in words*/ 1));
      continue;
    }

    assert(!type->isArrayType() && "array variable should not be caught");
    if (const RecordType *record = type->getAs<RecordType>()) {
      visitRecord(record, fieldOffset);
      continue;
    }

    Qualifiers::GC GCAttr = GetGCAttrTypeForType(CGM.getContext(), type);

    if (GCAttr == Qualifiers::Strong) {
      assert(CGM.getContext().getTypeSize(type)
                == CGM.getTarget().getPointerWidth(0));
      IvarsInfo.push_back(IvarInfo(fieldOffset, /*size in words*/ 1));
    }
  }
}

/// getBlockCaptureLifetime - This routine returns life time of the captured
/// block variable for the purpose of block layout meta-data generation. FQT is
/// the type of the variable captured in the block.
Qualifiers::ObjCLifetime CGObjCCommonMac::getBlockCaptureLifetime(QualType FQT,
                                                                  bool ByrefLayout) {
  // If it has an ownership qualifier, we're done.
  if (auto lifetime = FQT.getObjCLifetime())
    return lifetime;

  // If it doesn't, and this is ARC, it has no ownership.
  if (CGM.getLangOpts().ObjCAutoRefCount)
    return Qualifiers::OCL_None;

  // In MRC, retainable pointers are owned by non-__block variables.
  if (FQT->isObjCObjectPointerType() || FQT->isBlockPointerType())
    return ByrefLayout ? Qualifiers::OCL_ExplicitNone : Qualifiers::OCL_Strong;

  return Qualifiers::OCL_None;
}

void CGObjCCommonMac::UpdateRunSkipBlockVars(bool IsByref,
                                             Qualifiers::ObjCLifetime LifeTime,
                                             CharUnits FieldOffset,
                                             CharUnits FieldSize) {
  // __block variables are passed by their descriptor address.
  if (IsByref)
    RunSkipBlockVars.push_back(RUN_SKIP(BLOCK_LAYOUT_BYREF, FieldOffset,
                                        FieldSize));
  else if (LifeTime == Qualifiers::OCL_Strong)
    RunSkipBlockVars.push_back(RUN_SKIP(BLOCK_LAYOUT_STRONG, FieldOffset,
                                        FieldSize));
  else if (LifeTime == Qualifiers::OCL_Weak)
    RunSkipBlockVars.push_back(RUN_SKIP(BLOCK_LAYOUT_WEAK, FieldOffset,
                                        FieldSize));
  else if (LifeTime == Qualifiers::OCL_ExplicitNone)
    RunSkipBlockVars.push_back(RUN_SKIP(BLOCK_LAYOUT_UNRETAINED, FieldOffset,
                                        FieldSize));
  else
    RunSkipBlockVars.push_back(RUN_SKIP(BLOCK_LAYOUT_NON_OBJECT_BYTES,
                                        FieldOffset,
                                        FieldSize));
}

void CGObjCCommonMac::BuildRCRecordLayout(const llvm::StructLayout *RecLayout,
                                          const RecordDecl *RD,
                                          ArrayRef<const FieldDecl*> RecFields,
                                          CharUnits BytePos, bool &HasUnion,
                                          bool ByrefLayout) {
  bool IsUnion = (RD && RD->isUnion());
  CharUnits MaxUnionSize = CharUnits::Zero();
  const FieldDecl *MaxField = nullptr;
  const FieldDecl *LastFieldBitfieldOrUnnamed = nullptr;
  CharUnits MaxFieldOffset = CharUnits::Zero();
  CharUnits LastBitfieldOrUnnamedOffset = CharUnits::Zero();

  if (RecFields.empty())
    return;
  unsigned ByteSizeInBits = CGM.getTarget().getCharWidth();

  for (unsigned i = 0, e = RecFields.size(); i != e; ++i) {
    const FieldDecl *Field = RecFields[i];
    // Note that 'i' here is actually the field index inside RD of Field,
    // although this dependency is hidden.
    const ASTRecordLayout &RL = CGM.getContext().getASTRecordLayout(RD);
    CharUnits FieldOffset =
      CGM.getContext().toCharUnitsFromBits(RL.getFieldOffset(i));

    // Skip over unnamed or bitfields
    if (!Field->getIdentifier() || Field->isBitField()) {
      LastFieldBitfieldOrUnnamed = Field;
      LastBitfieldOrUnnamedOffset = FieldOffset;
      continue;
    }

    LastFieldBitfieldOrUnnamed = nullptr;
    QualType FQT = Field->getType();
    if (FQT->isRecordType() || FQT->isUnionType()) {
      if (FQT->isUnionType())
        HasUnion = true;

      BuildRCBlockVarRecordLayout(FQT->getAs<RecordType>(),
                                  BytePos + FieldOffset, HasUnion);
      continue;
    }

    if (const ArrayType *Array = CGM.getContext().getAsArrayType(FQT)) {
      const ConstantArrayType *CArray =
        dyn_cast_or_null<ConstantArrayType>(Array);
      uint64_t ElCount = CArray->getSize().getZExtValue();
      assert(CArray && "only array with known element size is supported");
      FQT = CArray->getElementType();
      while (const ArrayType *Array = CGM.getContext().getAsArrayType(FQT)) {
        const ConstantArrayType *CArray =
          dyn_cast_or_null<ConstantArrayType>(Array);
        ElCount *= CArray->getSize().getZExtValue();
        FQT = CArray->getElementType();
      }
      if (FQT->isRecordType() && ElCount) {
        int OldIndex = RunSkipBlockVars.size() - 1;
        const RecordType *RT = FQT->getAs<RecordType>();
        BuildRCBlockVarRecordLayout(RT, BytePos + FieldOffset,
                                    HasUnion);

        // Replicate layout information for each array element. Note that
        // one element is already done.
        uint64_t ElIx = 1;
        for (int FirstIndex = RunSkipBlockVars.size() - 1 ;ElIx < ElCount; ElIx++) {
          CharUnits Size = CGM.getContext().getTypeSizeInChars(RT);
          for (int i = OldIndex+1; i <= FirstIndex; ++i)
            RunSkipBlockVars.push_back(
              RUN_SKIP(RunSkipBlockVars[i].opcode,
              RunSkipBlockVars[i].block_var_bytepos + Size*ElIx,
              RunSkipBlockVars[i].block_var_size));
        }
        continue;
      }
    }
    CharUnits FieldSize = CGM.getContext().getTypeSizeInChars(Field->getType());
    if (IsUnion) {
      CharUnits UnionIvarSize = FieldSize;
      if (UnionIvarSize > MaxUnionSize) {
        MaxUnionSize = UnionIvarSize;
        MaxField = Field;
        MaxFieldOffset = FieldOffset;
      }
    } else {
      UpdateRunSkipBlockVars(false,
                             getBlockCaptureLifetime(FQT, ByrefLayout),
                             BytePos + FieldOffset,
                             FieldSize);
    }
  }

  if (LastFieldBitfieldOrUnnamed) {
    if (LastFieldBitfieldOrUnnamed->isBitField()) {
      // Last field was a bitfield. Must update the info.
      uint64_t BitFieldSize
        = LastFieldBitfieldOrUnnamed->getBitWidthValue(CGM.getContext());
      unsigned UnsSize = (BitFieldSize / ByteSizeInBits) +
                        ((BitFieldSize % ByteSizeInBits) != 0);
      CharUnits Size = CharUnits::fromQuantity(UnsSize);
      Size += LastBitfieldOrUnnamedOffset;
      UpdateRunSkipBlockVars(false,
                             getBlockCaptureLifetime(LastFieldBitfieldOrUnnamed->getType(),
                                                     ByrefLayout),
                             BytePos + LastBitfieldOrUnnamedOffset,
                             Size);
    } else {
      assert(!LastFieldBitfieldOrUnnamed->getIdentifier() &&"Expected unnamed");
      // Last field was unnamed. Must update skip info.
      CharUnits FieldSize
        = CGM.getContext().getTypeSizeInChars(LastFieldBitfieldOrUnnamed->getType());
      UpdateRunSkipBlockVars(false,
                             getBlockCaptureLifetime(LastFieldBitfieldOrUnnamed->getType(),
                                                     ByrefLayout),
                             BytePos + LastBitfieldOrUnnamedOffset,
                             FieldSize);
    }
  }

  if (MaxField)
    UpdateRunSkipBlockVars(false,
                           getBlockCaptureLifetime(MaxField->getType(), ByrefLayout),
                           BytePos + MaxFieldOffset,
                           MaxUnionSize);
}

void CGObjCCommonMac::BuildRCBlockVarRecordLayout(const RecordType *RT,
                                                  CharUnits BytePos,
                                                  bool &HasUnion,
                                                  bool ByrefLayout) {
  const RecordDecl *RD = RT->getDecl();
  SmallVector<const FieldDecl*, 16> Fields(RD->fields());
  llvm::Type *Ty = CGM.getTypes().ConvertType(QualType(RT, 0));
  const llvm::StructLayout *RecLayout =
    CGM.getDataLayout().getStructLayout(cast<llvm::StructType>(Ty));

  BuildRCRecordLayout(RecLayout, RD, Fields, BytePos, HasUnion, ByrefLayout);
}

/// InlineLayoutInstruction - This routine produce an inline instruction for the
/// block variable layout if it can. If not, it returns 0. Rules are as follow:
/// If ((uintptr_t) layout) < (1 << 12), the layout is inline. In the 64bit world,
/// an inline layout of value 0x0000000000000xyz is interpreted as follows:
/// x captured object pointers of BLOCK_LAYOUT_STRONG. Followed by
/// y captured object of BLOCK_LAYOUT_BYREF. Followed by
/// z captured object of BLOCK_LAYOUT_WEAK. If any of the above is missing, zero
/// replaces it. For example, 0x00000x00 means x BLOCK_LAYOUT_STRONG and no
/// BLOCK_LAYOUT_BYREF and no BLOCK_LAYOUT_WEAK objects are captured.
uint64_t CGObjCCommonMac::InlineLayoutInstruction(
                                    SmallVectorImpl<unsigned char> &Layout) {
  uint64_t Result = 0;
  if (Layout.size() <= 3) {
    unsigned size = Layout.size();
    unsigned strong_word_count = 0, byref_word_count=0, weak_word_count=0;
    unsigned char inst;
    enum BLOCK_LAYOUT_OPCODE opcode ;
    switch (size) {
      case 3:
        inst = Layout[0];
        opcode = (enum BLOCK_LAYOUT_OPCODE) (inst >> 4);
        if (opcode == BLOCK_LAYOUT_STRONG)
          strong_word_count = (inst & 0xF)+1;
        else
          return 0;
        inst = Layout[1];
        opcode = (enum BLOCK_LAYOUT_OPCODE) (inst >> 4);
        if (opcode == BLOCK_LAYOUT_BYREF)
          byref_word_count = (inst & 0xF)+1;
        else
          return 0;
        inst = Layout[2];
        opcode = (enum BLOCK_LAYOUT_OPCODE) (inst >> 4);
        if (opcode == BLOCK_LAYOUT_WEAK)
          weak_word_count = (inst & 0xF)+1;
        else
          return 0;
        break;

      case 2:
        inst = Layout[0];
        opcode = (enum BLOCK_LAYOUT_OPCODE) (inst >> 4);
        if (opcode == BLOCK_LAYOUT_STRONG) {
          strong_word_count = (inst & 0xF)+1;
          inst = Layout[1];
          opcode = (enum BLOCK_LAYOUT_OPCODE) (inst >> 4);
          if (opcode == BLOCK_LAYOUT_BYREF)
            byref_word_count = (inst & 0xF)+1;
          else if (opcode == BLOCK_LAYOUT_WEAK)
            weak_word_count = (inst & 0xF)+1;
          else
            return 0;
        }
        else if (opcode == BLOCK_LAYOUT_BYREF) {
          byref_word_count = (inst & 0xF)+1;
          inst = Layout[1];
          opcode = (enum BLOCK_LAYOUT_OPCODE) (inst >> 4);
          if (opcode == BLOCK_LAYOUT_WEAK)
            weak_word_count = (inst & 0xF)+1;
          else
            return 0;
        }
        else
          return 0;
        break;

      case 1:
        inst = Layout[0];
        opcode = (enum BLOCK_LAYOUT_OPCODE) (inst >> 4);
        if (opcode == BLOCK_LAYOUT_STRONG)
          strong_word_count = (inst & 0xF)+1;
        else if (opcode == BLOCK_LAYOUT_BYREF)
          byref_word_count = (inst & 0xF)+1;
        else if (opcode == BLOCK_LAYOUT_WEAK)
          weak_word_count = (inst & 0xF)+1;
        else
          return 0;
        break;

      default:
        return 0;
    }

    // Cannot inline when any of the word counts is 15. Because this is one less
    // than the actual work count (so 15 means 16 actual word counts),
    // and we can only display 0 thru 15 word counts.
    if (strong_word_count == 16 || byref_word_count == 16 || weak_word_count == 16)
      return 0;

    unsigned count =
      (strong_word_count != 0) + (byref_word_count != 0) + (weak_word_count != 0);

    if (size == count) {
      if (strong_word_count)
        Result = strong_word_count;
      Result <<= 4;
      if (byref_word_count)
        Result += byref_word_count;
      Result <<= 4;
      if (weak_word_count)
        Result += weak_word_count;
    }
  }
  return Result;
}

llvm::Constant *CGObjCCommonMac::getBitmapBlockLayout(bool ComputeByrefLayout) {
  llvm::Constant *nullPtr = llvm::Constant::getNullValue(CGM.Int8PtrTy);
  if (RunSkipBlockVars.empty())
    return nullPtr;
  unsigned WordSizeInBits = CGM.getTarget().getPointerWidth(0);
  unsigned ByteSizeInBits = CGM.getTarget().getCharWidth();
  unsigned WordSizeInBytes = WordSizeInBits/ByteSizeInBits;

  // Sort on byte position; captures might not be allocated in order,
  // and unions can do funny things.
  llvm::array_pod_sort(RunSkipBlockVars.begin(), RunSkipBlockVars.end());
  SmallVector<unsigned char, 16> Layout;

  unsigned size = RunSkipBlockVars.size();
  for (unsigned i = 0; i < size; i++) {
    enum BLOCK_LAYOUT_OPCODE opcode = RunSkipBlockVars[i].opcode;
    CharUnits start_byte_pos = RunSkipBlockVars[i].block_var_bytepos;
    CharUnits end_byte_pos = start_byte_pos;
    unsigned j = i+1;
    while (j < size) {
      if (opcode == RunSkipBlockVars[j].opcode) {
        end_byte_pos = RunSkipBlockVars[j++].block_var_bytepos;
        i++;
      }
      else
        break;
    }
    CharUnits size_in_bytes =
    end_byte_pos - start_byte_pos + RunSkipBlockVars[j-1].block_var_size;
    if (j < size) {
      CharUnits gap =
      RunSkipBlockVars[j].block_var_bytepos -
      RunSkipBlockVars[j-1].block_var_bytepos - RunSkipBlockVars[j-1].block_var_size;
      size_in_bytes += gap;
    }
    CharUnits residue_in_bytes = CharUnits::Zero();
    if (opcode == BLOCK_LAYOUT_NON_OBJECT_BYTES) {
      residue_in_bytes = size_in_bytes % WordSizeInBytes;
      size_in_bytes -= residue_in_bytes;
      opcode = BLOCK_LAYOUT_NON_OBJECT_WORDS;
    }

    unsigned size_in_words = size_in_bytes.getQuantity() / WordSizeInBytes;
    while (size_in_words >= 16) {
      // Note that value in imm. is one less that the actual
      // value. So, 0xf means 16 words follow!
      unsigned char inst = (opcode << 4) | 0xf;
      Layout.push_back(inst);
      size_in_words -= 16;
    }
    if (size_in_words > 0) {
      // Note that value in imm. is one less that the actual
      // value. So, we subtract 1 away!
      unsigned char inst = (opcode << 4) | (size_in_words-1);
      Layout.push_back(inst);
    }
    if (residue_in_bytes > CharUnits::Zero()) {
      unsigned char inst =
      (BLOCK_LAYOUT_NON_OBJECT_BYTES << 4) | (residue_in_bytes.getQuantity()-1);
      Layout.push_back(inst);
    }
  }

  while (!Layout.empty()) {
    unsigned char inst = Layout.back();
    enum BLOCK_LAYOUT_OPCODE opcode = (enum BLOCK_LAYOUT_OPCODE) (inst >> 4);
    if (opcode == BLOCK_LAYOUT_NON_OBJECT_BYTES || opcode == BLOCK_LAYOUT_NON_OBJECT_WORDS)
      Layout.pop_back();
    else
      break;
  }

  uint64_t Result = InlineLayoutInstruction(Layout);
  if (Result != 0) {
    // Block variable layout instruction has been inlined.
    if (CGM.getLangOpts().ObjCGCBitmapPrint) {
      if (ComputeByrefLayout)
        printf("\n Inline BYREF variable layout: ");
      else
        printf("\n Inline block variable layout: ");
      printf("0x0%" PRIx64 "", Result);
      if (auto numStrong = (Result & 0xF00) >> 8)
        printf(", BL_STRONG:%d", (int) numStrong);
      if (auto numByref = (Result & 0x0F0) >> 4)
        printf(", BL_BYREF:%d", (int) numByref);
      if (auto numWeak = (Result & 0x00F) >> 0)
        printf(", BL_WEAK:%d", (int) numWeak);
      printf(", BL_OPERATOR:0\n");
    }
    return llvm::ConstantInt::get(CGM.IntPtrTy, Result);
  }

  unsigned char inst = (BLOCK_LAYOUT_OPERATOR << 4) | 0;
  Layout.push_back(inst);
  std::string BitMap;
  for (unsigned i = 0, e = Layout.size(); i != e; i++)
    BitMap += Layout[i];

  if (CGM.getLangOpts().ObjCGCBitmapPrint) {
    if (ComputeByrefLayout)
      printf("\n Byref variable layout: ");
    else
      printf("\n Block variable layout: ");
    for (unsigned i = 0, e = BitMap.size(); i != e; i++) {
      unsigned char inst = BitMap[i];
      enum BLOCK_LAYOUT_OPCODE opcode = (enum BLOCK_LAYOUT_OPCODE) (inst >> 4);
      unsigned delta = 1;
      switch (opcode) {
        case BLOCK_LAYOUT_OPERATOR:
          printf("BL_OPERATOR:");
          delta = 0;
          break;
        case BLOCK_LAYOUT_NON_OBJECT_BYTES:
          printf("BL_NON_OBJECT_BYTES:");
          break;
        case BLOCK_LAYOUT_NON_OBJECT_WORDS:
          printf("BL_NON_OBJECT_WORD:");
          break;
        case BLOCK_LAYOUT_STRONG:
          printf("BL_STRONG:");
          break;
        case BLOCK_LAYOUT_BYREF:
          printf("BL_BYREF:");
          break;
        case BLOCK_LAYOUT_WEAK:
          printf("BL_WEAK:");
          break;
        case BLOCK_LAYOUT_UNRETAINED:
          printf("BL_UNRETAINED:");
          break;
      }
      // Actual value of word count is one more that what is in the imm.
      // field of the instruction
      printf("%d", (inst & 0xf) + delta);
      if (i < e-1)
        printf(", ");
      else
        printf("\n");
    }
  }

  auto *Entry = CreateCStringLiteral(BitMap, ObjCLabelType::ClassName,
                                     /*ForceNonFragileABI=*/true,
                                     /*NullTerminate=*/false);
  return getConstantGEP(VMContext, Entry, 0, 0);
}

static std::string getBlockLayoutInfoString(
    const SmallVectorImpl<CGObjCCommonMac::RUN_SKIP> &RunSkipBlockVars,
    bool HasCopyDisposeHelpers) {
  std::string Str;
  for (const CGObjCCommonMac::RUN_SKIP &R : RunSkipBlockVars) {
    if (R.opcode == CGObjCCommonMac::BLOCK_LAYOUT_UNRETAINED) {
      // Copy/dispose helpers don't have any information about
      // __unsafe_unretained captures, so unconditionally concatenate a string.
      Str += "u";
    } else if (HasCopyDisposeHelpers) {
      // Information about __strong, __weak, or byref captures has already been
      // encoded into the names of the copy/dispose helpers. We have to add a
      // string here only when the copy/dispose helpers aren't generated (which
      // happens when the block is non-escaping).
      continue;
    } else {
      switch (R.opcode) {
      case CGObjCCommonMac::BLOCK_LAYOUT_STRONG:
        Str += "s";
        break;
      case CGObjCCommonMac::BLOCK_LAYOUT_BYREF:
        Str += "r";
        break;
      case CGObjCCommonMac::BLOCK_LAYOUT_WEAK:
        Str += "w";
        break;
      default:
        continue;
      }
    }
    Str += llvm::to_string(R.block_var_bytepos.getQuantity());
    Str += "l" + llvm::to_string(R.block_var_size.getQuantity());
  }
  return Str;
}

void CGObjCCommonMac::fillRunSkipBlockVars(CodeGenModule &CGM,
                                           const CGBlockInfo &blockInfo) {
  assert(CGM.getLangOpts().getGC() == LangOptions::NonGC);

  RunSkipBlockVars.clear();
  bool hasUnion = false;

  unsigned WordSizeInBits = CGM.getTarget().getPointerWidth(0);
  unsigned ByteSizeInBits = CGM.getTarget().getCharWidth();
  unsigned WordSizeInBytes = WordSizeInBits/ByteSizeInBits;

  const BlockDecl *blockDecl = blockInfo.getBlockDecl();

  // Calculate the basic layout of the block structure.
  const llvm::StructLayout *layout =
  CGM.getDataLayout().getStructLayout(blockInfo.StructureType);

  // Ignore the optional 'this' capture: C++ objects are not assumed
  // to be GC'ed.
  if (blockInfo.BlockHeaderForcedGapSize != CharUnits::Zero())
    UpdateRunSkipBlockVars(false, Qualifiers::OCL_None,
                           blockInfo.BlockHeaderForcedGapOffset,
                           blockInfo.BlockHeaderForcedGapSize);
  // Walk the captured variables.
  for (const auto &CI : blockDecl->captures()) {
    const VarDecl *variable = CI.getVariable();
    QualType type = variable->getType();

    const CGBlockInfo::Capture &capture = blockInfo.getCapture(variable);

    // Ignore constant captures.
    if (capture.isConstant()) continue;

    CharUnits fieldOffset =
       CharUnits::fromQuantity(layout->getElementOffset(capture.getIndex()));

    assert(!type->isArrayType() && "array variable should not be caught");
    if (!CI.isByRef())
      if (const RecordType *record = type->getAs<RecordType>()) {
        BuildRCBlockVarRecordLayout(record, fieldOffset, hasUnion);
        continue;
      }
    CharUnits fieldSize;
    if (CI.isByRef())
      fieldSize = CharUnits::fromQuantity(WordSizeInBytes);
    else
      fieldSize = CGM.getContext().getTypeSizeInChars(type);
    UpdateRunSkipBlockVars(CI.isByRef(), getBlockCaptureLifetime(type, false),
                           fieldOffset, fieldSize);
  }
}

llvm::Constant *
CGObjCCommonMac::BuildRCBlockLayout(CodeGenModule &CGM,
                                    const CGBlockInfo &blockInfo) {
  fillRunSkipBlockVars(CGM, blockInfo);
  return getBitmapBlockLayout(false);
}

std::string CGObjCCommonMac::getRCBlockLayoutStr(CodeGenModule &CGM,
                                                 const CGBlockInfo &blockInfo) {
  fillRunSkipBlockVars(CGM, blockInfo);
  return getBlockLayoutInfoString(RunSkipBlockVars,
                                  blockInfo.needsCopyDisposeHelpers());
}

llvm::Constant *CGObjCCommonMac::BuildByrefLayout(CodeGen::CodeGenModule &CGM,
                                                  QualType T) {
  assert(CGM.getLangOpts().getGC() == LangOptions::NonGC);
  assert(!T->isArrayType() && "__block array variable should not be caught");
  CharUnits fieldOffset;
  RunSkipBlockVars.clear();
  bool hasUnion = false;
  if (const RecordType *record = T->getAs<RecordType>()) {
    BuildRCBlockVarRecordLayout(record, fieldOffset, hasUnion, true /*ByrefLayout */);
    llvm::Constant *Result = getBitmapBlockLayout(true);
    if (isa<llvm::ConstantInt>(Result))
      Result = llvm::ConstantExpr::getIntToPtr(Result, CGM.Int8PtrTy);
    return Result;
  }
  llvm::Constant *nullPtr = llvm::Constant::getNullValue(CGM.Int8PtrTy);
  return nullPtr;
}

llvm::Value *CGObjCMac::GenerateProtocolRef(CodeGenFunction &CGF,
                                            const ObjCProtocolDecl *PD) {
  // FIXME: I don't understand why gcc generates this, or where it is
  // resolved. Investigate. Its also wasteful to look this up over and over.
  LazySymbols.insert(&CGM.getContext().Idents.get("Protocol"));

  return llvm::ConstantExpr::getBitCast(GetProtocolRef(PD),
                                        ObjCTypes.getExternalProtocolPtrTy());
}

void CGObjCCommonMac::GenerateProtocol(const ObjCProtocolDecl *PD) {
  // FIXME: We shouldn't need this, the protocol decl should contain enough
  // information to tell us whether this was a declaration or a definition.
  DefinedProtocols.insert(PD->getIdentifier());

  // If we have generated a forward reference to this protocol, emit
  // it now. Otherwise do nothing, the protocol objects are lazily
  // emitted.
  if (Protocols.count(PD->getIdentifier()))
    GetOrEmitProtocol(PD);
}

llvm::Constant *CGObjCCommonMac::GetProtocolRef(const ObjCProtocolDecl *PD) {
  if (DefinedProtocols.count(PD->getIdentifier()))
    return GetOrEmitProtocol(PD);

  return GetOrEmitProtocolRef(PD);
}

llvm::Value *CGObjCCommonMac::EmitClassRefViaRuntime(
               CodeGenFunction &CGF,
               const ObjCInterfaceDecl *ID,
               ObjCCommonTypesHelper &ObjCTypes) {
  llvm::FunctionCallee lookUpClassFn = ObjCTypes.getLookUpClassFn();

  llvm::Value *className =
      CGF.CGM.GetAddrOfConstantCString(ID->getObjCRuntimeNameAsString())
        .getPointer();
  ASTContext &ctx = CGF.CGM.getContext();
  className =
      CGF.Builder.CreateBitCast(className,
                                CGF.ConvertType(
                                  ctx.getPointerType(ctx.CharTy.withConst())));
  llvm::CallInst *call = CGF.Builder.CreateCall(lookUpClassFn, className);
  call->setDoesNotThrow();
  return call;
}

/*
// Objective-C 1.0 extensions
struct _objc_protocol {
struct _objc_protocol_extension *isa;
char *protocol_name;
struct _objc_protocol_list *protocol_list;
struct _objc__method_prototype_list *instance_methods;
struct _objc__method_prototype_list *class_methods
};

See EmitProtocolExtension().
*/
llvm::Constant *CGObjCMac::GetOrEmitProtocol(const ObjCProtocolDecl *PD) {
  llvm::GlobalVariable *Entry = Protocols[PD->getIdentifier()];

  // Early exit if a defining object has already been generated.
  if (Entry && Entry->hasInitializer())
    return Entry;

  // Use the protocol definition, if there is one.
  if (const ObjCProtocolDecl *Def = PD->getDefinition())
    PD = Def;

  // FIXME: I don't understand why gcc generates this, or where it is
  // resolved. Investigate. Its also wasteful to look this up over and over.
  LazySymbols.insert(&CGM.getContext().Idents.get("Protocol"));

  // Construct method lists.
  auto methodLists = ProtocolMethodLists::get(PD);

  ConstantInitBuilder builder(CGM);
  auto values = builder.beginStruct(ObjCTypes.ProtocolTy);
  values.add(EmitProtocolExtension(PD, methodLists));
  values.add(GetClassName(PD->getObjCRuntimeNameAsString()));
  values.add(EmitProtocolList("OBJC_PROTOCOL_REFS_" + PD->getName(),
                              PD->protocol_begin(), PD->protocol_end()));
  values.add(methodLists.emitMethodList(this, PD,
                              ProtocolMethodLists::RequiredInstanceMethods));
  values.add(methodLists.emitMethodList(this, PD,
                              ProtocolMethodLists::RequiredClassMethods));

  if (Entry) {
    // Already created, update the initializer.
    assert(Entry->hasPrivateLinkage());
    values.finishAndSetAsInitializer(Entry);
  } else {
    Entry = values.finishAndCreateGlobal("OBJC_PROTOCOL_" + PD->getName(),
                                         CGM.getPointerAlign(),
                                         /*constant*/ false,
                                         llvm::GlobalValue::PrivateLinkage);
    Entry->setSection("__OBJC,__protocol,regular,no_dead_strip");

    Protocols[PD->getIdentifier()] = Entry;
  }
  CGM.addCompilerUsedGlobal(Entry);

  return Entry;
}

llvm::Constant *CGObjCMac::GetOrEmitProtocolRef(const ObjCProtocolDecl *PD) {
  llvm::GlobalVariable *&Entry = Protocols[PD->getIdentifier()];

  if (!Entry) {
    // We use the initializer as a marker of whether this is a forward
    // reference or not. At module finalization we add the empty
    // contents for protocols which were referenced but never defined.
    Entry = new llvm::GlobalVariable(CGM.getModule(), ObjCTypes.ProtocolTy,
                                     false, llvm::GlobalValue::PrivateLinkage,
                                     nullptr, "OBJC_PROTOCOL_" + PD->getName());
    Entry->setSection("__OBJC,__protocol,regular,no_dead_strip");
    // FIXME: Is this necessary? Why only for protocol?
    Entry->setAlignment(4);
  }

  return Entry;
}

/*
  struct _objc_protocol_extension {
  uint32_t size;
  struct objc_method_description_list *optional_instance_methods;
  struct objc_method_description_list *optional_class_methods;
  struct objc_property_list *instance_properties;
  const char ** extendedMethodTypes;
  struct objc_property_list *class_properties;
  };
*/
llvm::Constant *
CGObjCMac::EmitProtocolExtension(const ObjCProtocolDecl *PD,
                                 const ProtocolMethodLists &methodLists) {
  auto optInstanceMethods =
    methodLists.emitMethodList(this, PD,
                               ProtocolMethodLists::OptionalInstanceMethods);
  auto optClassMethods =
    methodLists.emitMethodList(this, PD,
                               ProtocolMethodLists::OptionalClassMethods);

  auto extendedMethodTypes =
    EmitProtocolMethodTypes("OBJC_PROTOCOL_METHOD_TYPES_" + PD->getName(),
                            methodLists.emitExtendedTypesArray(this),
                            ObjCTypes);

  auto instanceProperties =
    EmitPropertyList("OBJC_$_PROP_PROTO_LIST_" + PD->getName(), nullptr, PD,
                     ObjCTypes, false);
  auto classProperties =
    EmitPropertyList("OBJC_$_CLASS_PROP_PROTO_LIST_" + PD->getName(), nullptr,
                     PD, ObjCTypes, true);

  // Return null if no extension bits are used.
  if (optInstanceMethods->isNullValue() &&
      optClassMethods->isNullValue() &&
      extendedMethodTypes->isNullValue() &&
      instanceProperties->isNullValue() &&
      classProperties->isNullValue()) {
    return llvm::Constant::getNullValue(ObjCTypes.ProtocolExtensionPtrTy);
  }

  uint64_t size =
    CGM.getDataLayout().getTypeAllocSize(ObjCTypes.ProtocolExtensionTy);

  ConstantInitBuilder builder(CGM);
  auto values = builder.beginStruct(ObjCTypes.ProtocolExtensionTy);
  values.addInt(ObjCTypes.IntTy, size);
  values.add(optInstanceMethods);
  values.add(optClassMethods);
  values.add(instanceProperties);
  values.add(extendedMethodTypes);
  values.add(classProperties);

  // No special section, but goes in llvm.used
  return CreateMetadataVar("_OBJC_PROTOCOLEXT_" + PD->getName(), values,
                           StringRef(), CGM.getPointerAlign(), true);
}

/*
  struct objc_protocol_list {
    struct objc_protocol_list *next;
    long count;
    Protocol *list[];
  };
*/
llvm::Constant *
CGObjCMac::EmitProtocolList(Twine name,
                            ObjCProtocolDecl::protocol_iterator begin,
                            ObjCProtocolDecl::protocol_iterator end) {
  // Just return null for empty protocol lists
  if (begin == end)
    return llvm::Constant::getNullValue(ObjCTypes.ProtocolListPtrTy);

  ConstantInitBuilder builder(CGM);
  auto values = builder.beginStruct();

  // This field is only used by the runtime.
  values.addNullPointer(ObjCTypes.ProtocolListPtrTy);

  // Reserve a slot for the count.
  auto countSlot = values.addPlaceholder();

  auto refsArray = values.beginArray(ObjCTypes.ProtocolPtrTy);
  for (; begin != end; ++begin) {
    refsArray.add(GetProtocolRef(*begin));
  }
  auto count = refsArray.size();

  // This list is null terminated.
  refsArray.addNullPointer(ObjCTypes.ProtocolPtrTy);

  refsArray.finishAndAddTo(values);
  values.fillPlaceholderWithInt(countSlot, ObjCTypes.LongTy, count);

  StringRef section;
  if (CGM.getTriple().isOSBinFormatMachO())
    section = "__OBJC,__cat_cls_meth,regular,no_dead_strip";

  llvm::GlobalVariable *GV =
      CreateMetadataVar(name, values, section, CGM.getPointerAlign(), false);
  return llvm::ConstantExpr::getBitCast(GV, ObjCTypes.ProtocolListPtrTy);
}

static void
PushProtocolProperties(llvm::SmallPtrSet<const IdentifierInfo*,16> &PropertySet,
                       SmallVectorImpl<const ObjCPropertyDecl *> &Properties,
                       const ObjCProtocolDecl *Proto,
                       bool IsClassProperty) {
  for (const auto *P : Proto->protocols())
    PushProtocolProperties(PropertySet, Properties, P, IsClassProperty);

  for (const auto *PD : Proto->properties()) {
    if (IsClassProperty != PD->isClassProperty())
      continue;
    if (!PropertySet.insert(PD->getIdentifier()).second)
      continue;
    Properties.push_back(PD);
  }
}

/*
  struct _objc_property {
    const char * const name;
    const char * const attributes;
  };

  struct _objc_property_list {
    uint32_t entsize; // sizeof (struct _objc_property)
    uint32_t prop_count;
    struct _objc_property[prop_count];
  };
*/
llvm::Constant *CGObjCCommonMac::EmitPropertyList(Twine Name,
                                       const Decl *Container,
                                       const ObjCContainerDecl *OCD,
                                       const ObjCCommonTypesHelper &ObjCTypes,
                                       bool IsClassProperty) {
  if (IsClassProperty) {
    // Make this entry NULL for OS X with deployment target < 10.11, for iOS
    // with deployment target < 9.0.
    const llvm::Triple &Triple = CGM.getTarget().getTriple();
    if ((Triple.isMacOSX() && Triple.isMacOSXVersionLT(10, 11)) ||
        (Triple.isiOS() && Triple.isOSVersionLT(9)))
      return llvm::Constant::getNullValue(ObjCTypes.PropertyListPtrTy);
  }

  SmallVector<const ObjCPropertyDecl *, 16> Properties;
  llvm::SmallPtrSet<const IdentifierInfo*, 16> PropertySet;

  if (const ObjCInterfaceDecl *OID = dyn_cast<ObjCInterfaceDecl>(OCD))
    for (const ObjCCategoryDecl *ClassExt : OID->known_extensions())
      for (auto *PD : ClassExt->properties()) {
        if (IsClassProperty != PD->isClassProperty())
          continue;
        PropertySet.insert(PD->getIdentifier());
        Properties.push_back(PD);
      }

  for (const auto *PD : OCD->properties()) {
    if (IsClassProperty != PD->isClassProperty())
      continue;
    // Don't emit duplicate metadata for properties that were already in a
    // class extension.
    if (!PropertySet.insert(PD->getIdentifier()).second)
      continue;
    Properties.push_back(PD);
  }

  if (const ObjCInterfaceDecl *OID = dyn_cast<ObjCInterfaceDecl>(OCD)) {
    for (const auto *P : OID->all_referenced_protocols())
      PushProtocolProperties(PropertySet, Properties, P, IsClassProperty);
  }
  else if (const ObjCCategoryDecl *CD = dyn_cast<ObjCCategoryDecl>(OCD)) {
    for (const auto *P : CD->protocols())
      PushProtocolProperties(PropertySet, Properties, P, IsClassProperty);
  }

  // Return null for empty list.
  if (Properties.empty())
    return llvm::Constant::getNullValue(ObjCTypes.PropertyListPtrTy);

  unsigned propertySize =
    CGM.getDataLayout().getTypeAllocSize(ObjCTypes.PropertyTy);

  ConstantInitBuilder builder(CGM);
  auto values = builder.beginStruct();
  values.addInt(ObjCTypes.IntTy, propertySize);
  values.addInt(ObjCTypes.IntTy, Properties.size());
  auto propertiesArray = values.beginArray(ObjCTypes.PropertyTy);
  for (auto PD : Properties) {
    auto property = propertiesArray.beginStruct(ObjCTypes.PropertyTy);
    property.add(GetPropertyName(PD->getIdentifier()));
    property.add(GetPropertyTypeString(PD, Container));
    property.finishAndAddTo(propertiesArray);
  }
  propertiesArray.finishAndAddTo(values);

  StringRef Section;
  if (CGM.getTriple().isOSBinFormatMachO())
    Section = (ObjCABI == 2) ? "__DATA, __objc_const"
                             : "__OBJC,__property,regular,no_dead_strip";

  llvm::GlobalVariable *GV =
      CreateMetadataVar(Name, values, Section, CGM.getPointerAlign(), true);
  return llvm::ConstantExpr::getBitCast(GV, ObjCTypes.PropertyListPtrTy);
}

llvm::Constant *
CGObjCCommonMac::EmitProtocolMethodTypes(Twine Name,
                                         ArrayRef<llvm::Constant*> MethodTypes,
                                         const ObjCCommonTypesHelper &ObjCTypes) {
  // Return null for empty list.
  if (MethodTypes.empty())
    return llvm::Constant::getNullValue(ObjCTypes.Int8PtrPtrTy);

  llvm::ArrayType *AT = llvm::ArrayType::get(ObjCTypes.Int8PtrTy,
                                             MethodTypes.size());
  llvm::Constant *Init = llvm::ConstantArray::get(AT, MethodTypes);

  StringRef Section;
  if (CGM.getTriple().isOSBinFormatMachO() && ObjCABI == 2)
    Section = "__DATA, __objc_const";

  llvm::GlobalVariable *GV =
      CreateMetadataVar(Name, Init, Section, CGM.getPointerAlign(), true);
  return llvm::ConstantExpr::getBitCast(GV, ObjCTypes.Int8PtrPtrTy);
}

/*
  struct _objc_category {
  char *category_name;
  char *class_name;
  struct _objc_method_list *instance_methods;
  struct _objc_method_list *class_methods;
  struct _objc_protocol_list *protocols;
  uint32_t size; // <rdar://4585769>
  struct _objc_property_list *instance_properties;
  struct _objc_property_list *class_properties;
  };
*/
void CGObjCMac::GenerateCategory(const ObjCCategoryImplDecl *OCD) {
  unsigned Size = CGM.getDataLayout().getTypeAllocSize(ObjCTypes.CategoryTy);

  // FIXME: This is poor design, the OCD should have a pointer to the category
  // decl. Additionally, note that Category can be null for the @implementation
  // w/o an @interface case. Sema should just create one for us as it does for
  // @implementation so everyone else can live life under a clear blue sky.
  const ObjCInterfaceDecl *Interface = OCD->getClassInterface();
  const ObjCCategoryDecl *Category =
    Interface->FindCategoryDeclaration(OCD->getIdentifier());

  SmallString<256> ExtName;
  llvm::raw_svector_ostream(ExtName) << Interface->getName() << '_'
                                     << OCD->getName();

  ConstantInitBuilder Builder(CGM);
  auto Values = Builder.beginStruct(ObjCTypes.CategoryTy);

  enum {
    InstanceMethods,
    ClassMethods,
    NumMethodLists
  };
  SmallVector<const ObjCMethodDecl *, 16> Methods[NumMethodLists];
  for (const auto *MD : OCD->methods()) {
    Methods[unsigned(MD->isClassMethod())].push_back(MD);
  }

  Values.add(GetClassName(OCD->getName()));
  Values.add(GetClassName(Interface->getObjCRuntimeNameAsString()));
  LazySymbols.insert(Interface->getIdentifier());

  Values.add(emitMethodList(ExtName, MethodListType::CategoryInstanceMethods,
                            Methods[InstanceMethods]));
  Values.add(emitMethodList(ExtName, MethodListType::CategoryClassMethods,
                            Methods[ClassMethods]));
  if (Category) {
    Values.add(
        EmitProtocolList("OBJC_CATEGORY_PROTOCOLS_" + ExtName.str(),
                         Category->protocol_begin(), Category->protocol_end()));
  } else {
    Values.addNullPointer(ObjCTypes.ProtocolListPtrTy);
  }
  Values.addInt(ObjCTypes.IntTy, Size);

  // If there is no category @interface then there can be no properties.
  if (Category) {
    Values.add(EmitPropertyList("_OBJC_$_PROP_LIST_" + ExtName.str(),
                                OCD, Category, ObjCTypes, false));
    Values.add(EmitPropertyList("_OBJC_$_CLASS_PROP_LIST_" + ExtName.str(),
                                OCD, Category, ObjCTypes, true));
  } else {
    Values.addNullPointer(ObjCTypes.PropertyListPtrTy);
    Values.addNullPointer(ObjCTypes.PropertyListPtrTy);
  }

  llvm::GlobalVariable *GV =
      CreateMetadataVar("OBJC_CATEGORY_" + ExtName.str(), Values,
                        "__OBJC,__category,regular,no_dead_strip",
                        CGM.getPointerAlign(), true);
  DefinedCategories.push_back(GV);
  DefinedCategoryNames.insert(llvm::CachedHashString(ExtName));
  // method definition entries must be clear for next implementation.
  MethodDefinitions.clear();
}

enum FragileClassFlags {
  /// Apparently: is not a meta-class.
  FragileABI_Class_Factory                 = 0x00001,

  /// Is a meta-class.
  FragileABI_Class_Meta                    = 0x00002,

  /// Has a non-trivial constructor or destructor.
  FragileABI_Class_HasCXXStructors         = 0x02000,

  /// Has hidden visibility.
  FragileABI_Class_Hidden                  = 0x20000,

  /// Class implementation was compiled under ARC.
  FragileABI_Class_CompiledByARC           = 0x04000000,

  /// Class implementation was compiled under MRC and has MRC weak ivars.
  /// Exclusive with CompiledByARC.
  FragileABI_Class_HasMRCWeakIvars         = 0x08000000,
};

enum NonFragileClassFlags {
  /// Is a meta-class.
  NonFragileABI_Class_Meta                 = 0x00001,

  /// Is a root class.
  NonFragileABI_Class_Root                 = 0x00002,

  /// Has a non-trivial constructor or destructor.
  NonFragileABI_Class_HasCXXStructors      = 0x00004,

  /// Has hidden visibility.
  NonFragileABI_Class_Hidden               = 0x00010,

  /// Has the exception attribute.
  NonFragileABI_Class_Exception            = 0x00020,

  /// (Obsolete) ARC-specific: this class has a .release_ivars method
  NonFragileABI_Class_HasIvarReleaser      = 0x00040,

  /// Class implementation was compiled under ARC.
  NonFragileABI_Class_CompiledByARC        = 0x00080,

  /// Class has non-trivial destructors, but zero-initialization is okay.
  NonFragileABI_Class_HasCXXDestructorOnly = 0x00100,

  /// Class implementation was compiled under MRC and has MRC weak ivars.
  /// Exclusive with CompiledByARC.
  NonFragileABI_Class_HasMRCWeakIvars      = 0x00200,
};

static bool hasWeakMember(QualType type) {
  if (type.getObjCLifetime() == Qualifiers::OCL_Weak) {
    return true;
  }

  if (auto recType = type->getAs<RecordType>()) {
    for (auto field : recType->getDecl()->fields()) {
      if (hasWeakMember(field->getType()))
        return true;
    }
  }

  return false;
}

/// For compatibility, we only want to set the "HasMRCWeakIvars" flag
/// (and actually fill in a layout string) if we really do have any
/// __weak ivars.
static bool hasMRCWeakIvars(CodeGenModule &CGM,
                            const ObjCImplementationDecl *ID) {
  if (!CGM.getLangOpts().ObjCWeak) return false;
  assert(CGM.getLangOpts().getGC() == LangOptions::NonGC);

  for (const ObjCIvarDecl *ivar =
         ID->getClassInterface()->all_declared_ivar_begin();
       ivar; ivar = ivar->getNextIvar()) {
    if (hasWeakMember(ivar->getType()))
      return true;
  }

  return false;
}

/*
  struct _objc_class {
  Class isa;
  Class super_class;
  const char *name;
  long version;
  long info;
  long instance_size;
  struct _objc_ivar_list *ivars;
  struct _objc_method_list *methods;
  struct _objc_cache *cache;
  struct _objc_protocol_list *protocols;
  // Objective-C 1.0 extensions (<rdr://4585769>)
  const char *ivar_layout;
  struct _objc_class_ext *ext;
  };

  See EmitClassExtension();
*/
void CGObjCMac::GenerateClass(const ObjCImplementationDecl *ID) {
  IdentifierInfo *RuntimeName =
      &CGM.getContext().Idents.get(ID->getObjCRuntimeNameAsString());
  DefinedSymbols.insert(RuntimeName);

  std::string ClassName = ID->getNameAsString();
  // FIXME: Gross
  ObjCInterfaceDecl *Interface =
    const_cast<ObjCInterfaceDecl*>(ID->getClassInterface());
  llvm::Constant *Protocols =
      EmitProtocolList("OBJC_CLASS_PROTOCOLS_" + ID->getName(),
                       Interface->all_referenced_protocol_begin(),
                       Interface->all_referenced_protocol_end());
  unsigned Flags = FragileABI_Class_Factory;
  if (ID->hasNonZeroConstructors() || ID->hasDestructors())
    Flags |= FragileABI_Class_HasCXXStructors;

  bool hasMRCWeak = false;

  if (CGM.getLangOpts().ObjCAutoRefCount)
    Flags |= FragileABI_Class_CompiledByARC;
  else if ((hasMRCWeak = hasMRCWeakIvars(CGM, ID)))
    Flags |= FragileABI_Class_HasMRCWeakIvars;

  CharUnits Size =
    CGM.getContext().getASTObjCImplementationLayout(ID).getSize();

  // FIXME: Set CXX-structors flag.
  if (ID->getClassInterface()->getVisibility() == HiddenVisibility)
    Flags |= FragileABI_Class_Hidden;

  enum {
    InstanceMethods,
    ClassMethods,
    NumMethodLists
  };
  SmallVector<const ObjCMethodDecl *, 16> Methods[NumMethodLists];
  for (const auto *MD : ID->methods()) {
    Methods[unsigned(MD->isClassMethod())].push_back(MD);
  }

  for (const auto *PID : ID->property_impls()) {
    if (PID->getPropertyImplementation() == ObjCPropertyImplDecl::Synthesize) {
      ObjCPropertyDecl *PD = PID->getPropertyDecl();

      if (ObjCMethodDecl *MD = PD->getGetterMethodDecl())
        if (GetMethodDefinition(MD))
          Methods[InstanceMethods].push_back(MD);
      if (ObjCMethodDecl *MD = PD->getSetterMethodDecl())
        if (GetMethodDefinition(MD))
          Methods[InstanceMethods].push_back(MD);
    }
  }

  ConstantInitBuilder builder(CGM);
  auto values = builder.beginStruct(ObjCTypes.ClassTy);
  values.add(EmitMetaClass(ID, Protocols, Methods[ClassMethods]));
  if (ObjCInterfaceDecl *Super = Interface->getSuperClass()) {
    // Record a reference to the super class.
    LazySymbols.insert(Super->getIdentifier());

    values.addBitCast(GetClassName(Super->getObjCRuntimeNameAsString()),
                      ObjCTypes.ClassPtrTy);
  } else {
    values.addNullPointer(ObjCTypes.ClassPtrTy);
  }
  values.add(GetClassName(ID->getObjCRuntimeNameAsString()));
  // Version is always 0.
  values.addInt(ObjCTypes.LongTy, 0);
  values.addInt(ObjCTypes.LongTy, Flags);
  values.addInt(ObjCTypes.LongTy, Size.getQuantity());
  values.add(EmitIvarList(ID, false));
  values.add(emitMethodList(ID->getName(), MethodListType::InstanceMethods,
                            Methods[InstanceMethods]));
  // cache is always NULL.
  values.addNullPointer(ObjCTypes.CachePtrTy);
  values.add(Protocols);
  values.add(BuildStrongIvarLayout(ID, CharUnits::Zero(), Size));
  values.add(EmitClassExtension(ID, Size, hasMRCWeak,
                                /*isMetaclass*/ false));

  std::string Name("OBJC_CLASS_");
  Name += ClassName;
  const char *Section = "__OBJC,__class,regular,no_dead_strip";
  // Check for a forward reference.
  llvm::GlobalVariable *GV = CGM.getModule().getGlobalVariable(Name, true);
  if (GV) {
    assert(GV->getType()->getElementType() == ObjCTypes.ClassTy &&
           "Forward metaclass reference has incorrect type.");
    values.finishAndSetAsInitializer(GV);
    GV->setSection(Section);
    GV->setAlignment(CGM.getPointerAlign().getQuantity());
    CGM.addCompilerUsedGlobal(GV);
  } else
    GV = CreateMetadataVar(Name, values, Section, CGM.getPointerAlign(), true);
  DefinedClasses.push_back(GV);
  ImplementedClasses.push_back(Interface);
  // method definition entries must be clear for next implementation.
  MethodDefinitions.clear();
}

llvm::Constant *CGObjCMac::EmitMetaClass(const ObjCImplementationDecl *ID,
                                         llvm::Constant *Protocols,
                                ArrayRef<const ObjCMethodDecl*> Methods) {
  unsigned Flags = FragileABI_Class_Meta;
  unsigned Size = CGM.getDataLayout().getTypeAllocSize(ObjCTypes.ClassTy);

  if (ID->getClassInterface()->getVisibility() == HiddenVisibility)
    Flags |= FragileABI_Class_Hidden;

  ConstantInitBuilder builder(CGM);
  auto values = builder.beginStruct(ObjCTypes.ClassTy);
  // The isa for the metaclass is the root of the hierarchy.
  const ObjCInterfaceDecl *Root = ID->getClassInterface();
  while (const ObjCInterfaceDecl *Super = Root->getSuperClass())
    Root = Super;
  values.addBitCast(GetClassName(Root->getObjCRuntimeNameAsString()),
                    ObjCTypes.ClassPtrTy);
  // The super class for the metaclass is emitted as the name of the
  // super class. The runtime fixes this up to point to the
  // *metaclass* for the super class.
  if (ObjCInterfaceDecl *Super = ID->getClassInterface()->getSuperClass()) {
    values.addBitCast(GetClassName(Super->getObjCRuntimeNameAsString()),
                      ObjCTypes.ClassPtrTy);
  } else {
    values.addNullPointer(ObjCTypes.ClassPtrTy);
  }
  values.add(GetClassName(ID->getObjCRuntimeNameAsString()));
  // Version is always 0.
  values.addInt(ObjCTypes.LongTy, 0);
  values.addInt(ObjCTypes.LongTy, Flags);
  values.addInt(ObjCTypes.LongTy, Size);
  values.add(EmitIvarList(ID, true));
  values.add(emitMethodList(ID->getName(), MethodListType::ClassMethods,
                            Methods));
  // cache is always NULL.
  values.addNullPointer(ObjCTypes.CachePtrTy);
  values.add(Protocols);
  // ivar_layout for metaclass is always NULL.
  values.addNullPointer(ObjCTypes.Int8PtrTy);
  // The class extension is used to store class properties for metaclasses.
  values.add(EmitClassExtension(ID, CharUnits::Zero(), false/*hasMRCWeak*/,
                                /*isMetaclass*/true));

  std::string Name("OBJC_METACLASS_");
  Name += ID->getName();

  // Check for a forward reference.
  llvm::GlobalVariable *GV = CGM.getModule().getGlobalVariable(Name, true);
  if (GV) {
    assert(GV->getType()->getElementType() == ObjCTypes.ClassTy &&
           "Forward metaclass reference has incorrect type.");
    values.finishAndSetAsInitializer(GV);
  } else {
    GV = values.finishAndCreateGlobal(Name, CGM.getPointerAlign(),
                                      /*constant*/ false,
                                      llvm::GlobalValue::PrivateLinkage);
  }
  GV->setSection("__OBJC,__meta_class,regular,no_dead_strip");
  CGM.addCompilerUsedGlobal(GV);

  return GV;
}

llvm::Constant *CGObjCMac::EmitMetaClassRef(const ObjCInterfaceDecl *ID) {
  std::string Name = "OBJC_METACLASS_" + ID->getNameAsString();

  // FIXME: Should we look these up somewhere other than the module. Its a bit
  // silly since we only generate these while processing an implementation, so
  // exactly one pointer would work if know when we entered/exitted an
  // implementation block.

  // Check for an existing forward reference.
  // Previously, metaclass with internal linkage may have been defined.
  // pass 'true' as 2nd argument so it is returned.
  llvm::GlobalVariable *GV = CGM.getModule().getGlobalVariable(Name, true);
  if (!GV)
    GV = new llvm::GlobalVariable(CGM.getModule(), ObjCTypes.ClassTy, false,
                                  llvm::GlobalValue::PrivateLinkage, nullptr,
                                  Name);

  assert(GV->getType()->getElementType() == ObjCTypes.ClassTy &&
         "Forward metaclass reference has incorrect type.");
  return GV;
}

llvm::Value *CGObjCMac::EmitSuperClassRef(const ObjCInterfaceDecl *ID) {
  std::string Name = "OBJC_CLASS_" + ID->getNameAsString();
  llvm::GlobalVariable *GV = CGM.getModule().getGlobalVariable(Name, true);

  if (!GV)
    GV = new llvm::GlobalVariable(CGM.getModule(), ObjCTypes.ClassTy, false,
                                  llvm::GlobalValue::PrivateLinkage, nullptr,
                                  Name);

  assert(GV->getType()->getElementType() == ObjCTypes.ClassTy &&
         "Forward class metadata reference has incorrect type.");
  return GV;
}

/*
  Emit a "class extension", which in this specific context means extra
  data that doesn't fit in the normal fragile-ABI class structure, and
  has nothing to do with the language concept of a class extension.

  struct objc_class_ext {
  uint32_t size;
  const char *weak_ivar_layout;
  struct _objc_property_list *properties;
  };
*/
llvm::Constant *
CGObjCMac::EmitClassExtension(const ObjCImplementationDecl *ID,
                              CharUnits InstanceSize, bool hasMRCWeakIvars,
                              bool isMetaclass) {
  // Weak ivar layout.
  llvm::Constant *layout;
  if (isMetaclass) {
    layout = llvm::ConstantPointerNull::get(CGM.Int8PtrTy);
  } else {
    layout = BuildWeakIvarLayout(ID, CharUnits::Zero(), InstanceSize,
                                 hasMRCWeakIvars);
  }

  // Properties.
  llvm::Constant *propertyList =
    EmitPropertyList((isMetaclass ? Twine("_OBJC_$_CLASS_PROP_LIST_")
                                  : Twine("_OBJC_$_PROP_LIST_"))
                        + ID->getName(),
                     ID, ID->getClassInterface(), ObjCTypes, isMetaclass);

  // Return null if no extension bits are used.
  if (layout->isNullValue() && propertyList->isNullValue()) {
    return llvm::Constant::getNullValue(ObjCTypes.ClassExtensionPtrTy);
  }

  uint64_t size =
    CGM.getDataLayout().getTypeAllocSize(ObjCTypes.ClassExtensionTy);

  ConstantInitBuilder builder(CGM);
  auto values = builder.beginStruct(ObjCTypes.ClassExtensionTy);
  values.addInt(ObjCTypes.IntTy, size);
  values.add(layout);
  values.add(propertyList);

  return CreateMetadataVar("OBJC_CLASSEXT_" + ID->getName(), values,
                           "__OBJC,__class_ext,regular,no_dead_strip",
                           CGM.getPointerAlign(), true);
}

/*
  struct objc_ivar {
    char *ivar_name;
    char *ivar_type;
    int ivar_offset;
  };

  struct objc_ivar_list {
    int ivar_count;
    struct objc_ivar list[count];
  };
*/
llvm::Constant *CGObjCMac::EmitIvarList(const ObjCImplementationDecl *ID,
                                        bool ForClass) {
  // When emitting the root class GCC emits ivar entries for the
  // actual class structure. It is not clear if we need to follow this
  // behavior; for now lets try and get away with not doing it. If so,
  // the cleanest solution would be to make up an ObjCInterfaceDecl
  // for the class.
  if (ForClass)
    return llvm::Constant::getNullValue(ObjCTypes.IvarListPtrTy);

  const ObjCInterfaceDecl *OID = ID->getClassInterface();

  ConstantInitBuilder builder(CGM);
  auto ivarList = builder.beginStruct();
  auto countSlot = ivarList.addPlaceholder();
  auto ivars = ivarList.beginArray(ObjCTypes.IvarTy);

  for (const ObjCIvarDecl *IVD = OID->all_declared_ivar_begin();
       IVD; IVD = IVD->getNextIvar()) {
    // Ignore unnamed bit-fields.
    if (!IVD->getDeclName())
      continue;

    auto ivar = ivars.beginStruct(ObjCTypes.IvarTy);
    ivar.add(GetMethodVarName(IVD->getIdentifier()));
    ivar.add(GetMethodVarType(IVD));
    ivar.addInt(ObjCTypes.IntTy, ComputeIvarBaseOffset(CGM, OID, IVD));
    ivar.finishAndAddTo(ivars);
  }

  // Return null for empty list.
  auto count = ivars.size();
  if (count == 0) {
    ivars.abandon();
    ivarList.abandon();
    return llvm::Constant::getNullValue(ObjCTypes.IvarListPtrTy);
  }

  ivars.finishAndAddTo(ivarList);
  ivarList.fillPlaceholderWithInt(countSlot, ObjCTypes.IntTy, count);

  llvm::GlobalVariable *GV;
  if (ForClass)
    GV =
        CreateMetadataVar("OBJC_CLASS_VARIABLES_" + ID->getName(), ivarList,
                          "__OBJC,__class_vars,regular,no_dead_strip",
                          CGM.getPointerAlign(), true);
  else
    GV = CreateMetadataVar("OBJC_INSTANCE_VARIABLES_" + ID->getName(), ivarList,
                           "__OBJC,__instance_vars,regular,no_dead_strip",
                           CGM.getPointerAlign(), true);
  return llvm::ConstantExpr::getBitCast(GV, ObjCTypes.IvarListPtrTy);
}

/// Build a struct objc_method_description constant for the given method.
///
/// struct objc_method_description {
///   SEL method_name;
///   char *method_types;
/// };
void CGObjCMac::emitMethodDescriptionConstant(ConstantArrayBuilder &builder,
                                              const ObjCMethodDecl *MD) {
  auto description = builder.beginStruct(ObjCTypes.MethodDescriptionTy);
  description.addBitCast(GetMethodVarName(MD->getSelector()),
                         ObjCTypes.SelectorPtrTy);
  description.add(GetMethodVarType(MD));
  description.finishAndAddTo(builder);
}

/// Build a struct objc_method constant for the given method.
///
/// struct objc_method {
///   SEL method_name;
///   char *method_types;
///   void *method;
/// };
void CGObjCMac::emitMethodConstant(ConstantArrayBuilder &builder,
                                   const ObjCMethodDecl *MD) {
  llvm::Function *fn = GetMethodDefinition(MD);
  assert(fn && "no definition registered for method");

  auto method = builder.beginStruct(ObjCTypes.MethodTy);
  method.addBitCast(GetMethodVarName(MD->getSelector()),
                    ObjCTypes.SelectorPtrTy);
  method.add(GetMethodVarType(MD));
  method.addBitCast(fn, ObjCTypes.Int8PtrTy);
  method.finishAndAddTo(builder);
}

/// Build a struct objc_method_list or struct objc_method_description_list,
/// as appropriate.
///
/// struct objc_method_list {
///   struct objc_method_list *obsolete;
///   int count;
///   struct objc_method methods_list[count];
/// };
///
/// struct objc_method_description_list {
///   int count;
///   struct objc_method_description list[count];
/// };
llvm::Constant *CGObjCMac::emitMethodList(Twine name, MethodListType MLT,
                                 ArrayRef<const ObjCMethodDecl *> methods) {
  StringRef prefix;
  StringRef section;
  bool forProtocol = false;
  switch (MLT) {
  case MethodListType::CategoryInstanceMethods:
    prefix = "OBJC_CATEGORY_INSTANCE_METHODS_";
    section = "__OBJC,__cat_inst_meth,regular,no_dead_strip";
    forProtocol = false;
    break;
  case MethodListType::CategoryClassMethods:
    prefix = "OBJC_CATEGORY_CLASS_METHODS_";
    section = "__OBJC,__cat_cls_meth,regular,no_dead_strip";
    forProtocol = false;
    break;
  case MethodListType::InstanceMethods:
    prefix = "OBJC_INSTANCE_METHODS_";
    section = "__OBJC,__inst_meth,regular,no_dead_strip";
    forProtocol = false;
    break;
  case MethodListType::ClassMethods:
    prefix = "OBJC_CLASS_METHODS_";
    section = "__OBJC,__cls_meth,regular,no_dead_strip";
    forProtocol = false;
    break;
  case MethodListType::ProtocolInstanceMethods:
    prefix = "OBJC_PROTOCOL_INSTANCE_METHODS_";
    section = "__OBJC,__cat_inst_meth,regular,no_dead_strip";
    forProtocol = true;
    break;
  case MethodListType::ProtocolClassMethods:
    prefix = "OBJC_PROTOCOL_CLASS_METHODS_";
    section = "__OBJC,__cat_cls_meth,regular,no_dead_strip";
    forProtocol = true;
    break;
  case MethodListType::OptionalProtocolInstanceMethods:
    prefix = "OBJC_PROTOCOL_INSTANCE_METHODS_OPT_";
    section = "__OBJC,__cat_inst_meth,regular,no_dead_strip";
    forProtocol = true;
    break;
  case MethodListType::OptionalProtocolClassMethods:
    prefix = "OBJC_PROTOCOL_CLASS_METHODS_OPT_";
    section = "__OBJC,__cat_cls_meth,regular,no_dead_strip";
    forProtocol = true;
    break;
  }

  // Return null for empty list.
  if (methods.empty())
    return llvm::Constant::getNullValue(forProtocol
                                        ? ObjCTypes.MethodDescriptionListPtrTy
                                        : ObjCTypes.MethodListPtrTy);

  // For protocols, this is an objc_method_description_list, which has
  // a slightly different structure.
  if (forProtocol) {
    ConstantInitBuilder builder(CGM);
    auto values = builder.beginStruct();
    values.addInt(ObjCTypes.IntTy, methods.size());
    auto methodArray = values.beginArray(ObjCTypes.MethodDescriptionTy);
    for (auto MD : methods) {
      emitMethodDescriptionConstant(methodArray, MD);
    }
    methodArray.finishAndAddTo(values);

    llvm::GlobalVariable *GV = CreateMetadataVar(prefix + name, values, section,
                                                 CGM.getPointerAlign(), true);
    return llvm::ConstantExpr::getBitCast(GV,
                                          ObjCTypes.MethodDescriptionListPtrTy);
  }

  // Otherwise, it's an objc_method_list.
  ConstantInitBuilder builder(CGM);
  auto values = builder.beginStruct();
  values.addNullPointer(ObjCTypes.Int8PtrTy);
  values.addInt(ObjCTypes.IntTy, methods.size());
  auto methodArray = values.beginArray(ObjCTypes.MethodTy);
  for (auto MD : methods) {
    emitMethodConstant(methodArray, MD);
  }
  methodArray.finishAndAddTo(values);

  llvm::GlobalVariable *GV = CreateMetadataVar(prefix + name, values, section,
                                               CGM.getPointerAlign(), true);
  return llvm::ConstantExpr::getBitCast(GV, ObjCTypes.MethodListPtrTy);
}

llvm::Function *CGObjCCommonMac::GenerateMethod(const ObjCMethodDecl *OMD,
                                                const ObjCContainerDecl *CD) {
  SmallString<256> Name;
  GetNameForMethod(OMD, CD, Name);

  CodeGenTypes &Types = CGM.getTypes();
  llvm::FunctionType *MethodTy =
    Types.GetFunctionType(Types.arrangeObjCMethodDeclaration(OMD));
  llvm::Function *Method =
    llvm::Function::Create(MethodTy,
                           llvm::GlobalValue::InternalLinkage,
                           Name.str(),
                           &CGM.getModule());
  MethodDefinitions.insert(std::make_pair(OMD, Method));

  return Method;
}

llvm::GlobalVariable *CGObjCCommonMac::CreateMetadataVar(Twine Name,
                                               ConstantStructBuilder &Init,
                                                         StringRef Section,
                                                         CharUnits Align,
                                                         bool AddToUsed) {
  llvm::GlobalValue::LinkageTypes LT =
      getLinkageTypeForObjCMetadata(CGM, Section);
  llvm::GlobalVariable *GV =
      Init.finishAndCreateGlobal(Name, Align, /*constant*/ false, LT);
  if (!Section.empty())
    GV->setSection(Section);
  if (AddToUsed)
    CGM.addCompilerUsedGlobal(GV);
  return GV;
}

llvm::GlobalVariable *CGObjCCommonMac::CreateMetadataVar(Twine Name,
                                                         llvm::Constant *Init,
                                                         StringRef Section,
                                                         CharUnits Align,
                                                         bool AddToUsed) {
  llvm::Type *Ty = Init->getType();
  llvm::GlobalValue::LinkageTypes LT =
      getLinkageTypeForObjCMetadata(CGM, Section);
  llvm::GlobalVariable *GV =
      new llvm::GlobalVariable(CGM.getModule(), Ty, false, LT, Init, Name);
  if (!Section.empty())
    GV->setSection(Section);
  GV->setAlignment(Align.getQuantity());
  if (AddToUsed)
    CGM.addCompilerUsedGlobal(GV);
  return GV;
}

llvm::GlobalVariable *
CGObjCCommonMac::CreateCStringLiteral(StringRef Name, ObjCLabelType Type,
                                      bool ForceNonFragileABI,
                                      bool NullTerminate) {
  StringRef Label;
  switch (Type) {
  case ObjCLabelType::ClassName:     Label = "OBJC_CLASS_NAME_"; break;
  case ObjCLabelType::MethodVarName: Label = "OBJC_METH_VAR_NAME_"; break;
  case ObjCLabelType::MethodVarType: Label = "OBJC_METH_VAR_TYPE_"; break;
  case ObjCLabelType::PropertyName:  Label = "OBJC_PROP_NAME_ATTR_"; break;
  }

  bool NonFragile = ForceNonFragileABI || isNonFragileABI();

  StringRef Section;
  switch (Type) {
  case ObjCLabelType::ClassName:
    Section = NonFragile ? "__TEXT,__objc_classname,cstring_literals"
                         : "__TEXT,__cstring,cstring_literals";
    break;
  case ObjCLabelType::MethodVarName:
    Section = NonFragile ? "__TEXT,__objc_methname,cstring_literals"
                         : "__TEXT,__cstring,cstring_literals";
    break;
  case ObjCLabelType::MethodVarType:
    Section = NonFragile ? "__TEXT,__objc_methtype,cstring_literals"
                         : "__TEXT,__cstring,cstring_literals";
    break;
  case ObjCLabelType::PropertyName:
    Section = "__TEXT,__cstring,cstring_literals";
    break;
  }

  llvm::Constant *Value =
      llvm::ConstantDataArray::getString(VMContext, Name, NullTerminate);
  llvm::GlobalVariable *GV =
      new llvm::GlobalVariable(CGM.getModule(), Value->getType(),
                               /*isConstant=*/true,
                               llvm::GlobalValue::PrivateLinkage, Value, Label);
  if (CGM.getTriple().isOSBinFormatMachO())
    GV->setSection(Section);
  GV->setUnnamedAddr(llvm::GlobalValue::UnnamedAddr::Global);
  GV->setAlignment(CharUnits::One().getQuantity());
  CGM.addCompilerUsedGlobal(GV);

  return GV;
}

llvm::Function *CGObjCMac::ModuleInitFunction() {
  // Abuse this interface function as a place to finalize.
  FinishModule();
  return nullptr;
}

llvm::FunctionCallee CGObjCMac::GetPropertyGetFunction() {
  return ObjCTypes.getGetPropertyFn();
}

llvm::FunctionCallee CGObjCMac::GetPropertySetFunction() {
  return ObjCTypes.getSetPropertyFn();
}

llvm::FunctionCallee CGObjCMac::GetOptimizedPropertySetFunction(bool atomic,
                                                                bool copy) {
  return ObjCTypes.getOptimizedSetPropertyFn(atomic, copy);
}

llvm::FunctionCallee CGObjCMac::GetGetStructFunction() {
  return ObjCTypes.getCopyStructFn();
}

llvm::FunctionCallee CGObjCMac::GetSetStructFunction() {
  return ObjCTypes.getCopyStructFn();
}

llvm::FunctionCallee CGObjCMac::GetCppAtomicObjectGetFunction() {
  return ObjCTypes.getCppAtomicObjectFunction();
}

llvm::FunctionCallee CGObjCMac::GetCppAtomicObjectSetFunction() {
  return ObjCTypes.getCppAtomicObjectFunction();
}

llvm::FunctionCallee CGObjCMac::EnumerationMutationFunction() {
  return ObjCTypes.getEnumerationMutationFn();
}

void CGObjCMac::EmitTryStmt(CodeGenFunction &CGF, const ObjCAtTryStmt &S) {
  return EmitTryOrSynchronizedStmt(CGF, S);
}

void CGObjCMac::EmitSynchronizedStmt(CodeGenFunction &CGF,
                                     const ObjCAtSynchronizedStmt &S) {
  return EmitTryOrSynchronizedStmt(CGF, S);
}

namespace {
  struct PerformFragileFinally final : EHScopeStack::Cleanup {
    const Stmt &S;
    Address SyncArgSlot;
    Address CallTryExitVar;
    Address ExceptionData;
    ObjCTypesHelper &ObjCTypes;
    PerformFragileFinally(const Stmt *S,
                          Address SyncArgSlot,
                          Address CallTryExitVar,
                          Address ExceptionData,
                          ObjCTypesHelper *ObjCTypes)
      : S(*S), SyncArgSlot(SyncArgSlot), CallTryExitVar(CallTryExitVar),
        ExceptionData(ExceptionData), ObjCTypes(*ObjCTypes) {}

    void Emit(CodeGenFunction &CGF, Flags flags) override {
      // Check whether we need to call objc_exception_try_exit.
      // In optimized code, this branch will always be folded.
      llvm::BasicBlock *FinallyCallExit =
        CGF.createBasicBlock("finally.call_exit");
      llvm::BasicBlock *FinallyNoCallExit =
        CGF.createBasicBlock("finally.no_call_exit");
      CGF.Builder.CreateCondBr(CGF.Builder.CreateLoad(CallTryExitVar),
                               FinallyCallExit, FinallyNoCallExit);

      CGF.EmitBlock(FinallyCallExit);
      CGF.EmitNounwindRuntimeCall(ObjCTypes.getExceptionTryExitFn(),
                                  ExceptionData.getPointer());

      CGF.EmitBlock(FinallyNoCallExit);

      if (isa<ObjCAtTryStmt>(S)) {
        if (const ObjCAtFinallyStmt* FinallyStmt =
              cast<ObjCAtTryStmt>(S).getFinallyStmt()) {
          // Don't try to do the @finally if this is an EH cleanup.
          if (flags.isForEHCleanup()) return;

          // Save the current cleanup destination in case there's
          // control flow inside the finally statement.
          llvm::Value *CurCleanupDest =
            CGF.Builder.CreateLoad(CGF.getNormalCleanupDestSlot());

          CGF.EmitStmt(FinallyStmt->getFinallyBody());

          if (CGF.HaveInsertPoint()) {
            CGF.Builder.CreateStore(CurCleanupDest,
                                    CGF.getNormalCleanupDestSlot());
          } else {
            // Currently, the end of the cleanup must always exist.
            CGF.EnsureInsertPoint();
          }
        }
      } else {
        // Emit objc_sync_exit(expr); as finally's sole statement for
        // @synchronized.
        llvm::Value *SyncArg = CGF.Builder.CreateLoad(SyncArgSlot);
        CGF.EmitNounwindRuntimeCall(ObjCTypes.getSyncExitFn(), SyncArg);
      }
    }
  };

  class FragileHazards {
    CodeGenFunction &CGF;
    SmallVector<llvm::Value*, 20> Locals;
    llvm::DenseSet<llvm::BasicBlock*> BlocksBeforeTry;

    llvm::InlineAsm *ReadHazard;
    llvm::InlineAsm *WriteHazard;

    llvm::FunctionType *GetAsmFnType();

    void collectLocals();
    void emitReadHazard(CGBuilderTy &Builder);

  public:
    FragileHazards(CodeGenFunction &CGF);

    void emitWriteHazard();
    void emitHazardsInNewBlocks();
  };
} // end anonymous namespace

/// Create the fragile-ABI read and write hazards based on the current
/// state of the function, which is presumed to be immediately prior
/// to a @try block.  These hazards are used to maintain correct
/// semantics in the face of optimization and the fragile ABI's
/// cavalier use of setjmp/longjmp.
FragileHazards::FragileHazards(CodeGenFunction &CGF) : CGF(CGF) {
  collectLocals();

  if (Locals.empty()) return;

  // Collect all the blocks in the function.
  for (llvm::Function::iterator
         I = CGF.CurFn->begin(), E = CGF.CurFn->end(); I != E; ++I)
    BlocksBeforeTry.insert(&*I);

  llvm::FunctionType *AsmFnTy = GetAsmFnType();

  // Create a read hazard for the allocas.  This inhibits dead-store
  // optimizations and forces the values to memory.  This hazard is
  // inserted before any 'throwing' calls in the protected scope to
  // reflect the possibility that the variables might be read from the
  // catch block if the call throws.
  {
    std::string Constraint;
    for (unsigned I = 0, E = Locals.size(); I != E; ++I) {
      if (I) Constraint += ',';
      Constraint += "*m";
    }

    ReadHazard = llvm::InlineAsm::get(AsmFnTy, "", Constraint, true, false);
  }

  // Create a write hazard for the allocas.  This inhibits folding
  // loads across the hazard.  This hazard is inserted at the
  // beginning of the catch path to reflect the possibility that the
  // variables might have been written within the protected scope.
  {
    std::string Constraint;
    for (unsigned I = 0, E = Locals.size(); I != E; ++I) {
      if (I) Constraint += ',';
      Constraint += "=*m";
    }

    WriteHazard = llvm::InlineAsm::get(AsmFnTy, "", Constraint, true, false);
  }
}

/// Emit a write hazard at the current location.
void FragileHazards::emitWriteHazard() {
  if (Locals.empty()) return;

  CGF.EmitNounwindRuntimeCall(WriteHazard, Locals);
}

void FragileHazards::emitReadHazard(CGBuilderTy &Builder) {
  assert(!Locals.empty());
  llvm::CallInst *call = Builder.CreateCall(ReadHazard, Locals);
  call->setDoesNotThrow();
  call->setCallingConv(CGF.getRuntimeCC());
}

/// Emit read hazards in all the protected blocks, i.e. all the blocks
/// which have been inserted since the beginning of the try.
void FragileHazards::emitHazardsInNewBlocks() {
  if (Locals.empty()) return;

  CGBuilderTy Builder(CGF, CGF.getLLVMContext());

  // Iterate through all blocks, skipping those prior to the try.
  for (llvm::Function::iterator
         FI = CGF.CurFn->begin(), FE = CGF.CurFn->end(); FI != FE; ++FI) {
    llvm::BasicBlock &BB = *FI;
    if (BlocksBeforeTry.count(&BB)) continue;

    // Walk through all the calls in the block.
    for (llvm::BasicBlock::iterator
           BI = BB.begin(), BE = BB.end(); BI != BE; ++BI) {
      llvm::Instruction &I = *BI;

      // Ignore instructions that aren't non-intrinsic calls.
      // These are the only calls that can possibly call longjmp.
      if (!isa<llvm::CallInst>(I) && !isa<llvm::InvokeInst>(I))
        continue;
      if (isa<llvm::IntrinsicInst>(I))
        continue;

      // Ignore call sites marked nounwind.  This may be questionable,
      // since 'nounwind' doesn't necessarily mean 'does not call longjmp'.
      if (cast<llvm::CallBase>(I).doesNotThrow())
        continue;

      // Insert a read hazard before the call.  This will ensure that
      // any writes to the locals are performed before making the
      // call.  If the call throws, then this is sufficient to
      // guarantee correctness as long as it doesn't also write to any
      // locals.
      Builder.SetInsertPoint(&BB, BI);
      emitReadHazard(Builder);
    }
  }
}

static void addIfPresent(llvm::DenseSet<llvm::Value*> &S, Address V) {
  if (V.isValid()) S.insert(V.getPointer());
}

void FragileHazards::collectLocals() {
  // Compute a set of allocas to ignore.
  llvm::DenseSet<llvm::Value*> AllocasToIgnore;
  addIfPresent(AllocasToIgnore, CGF.ReturnValue);
  addIfPresent(AllocasToIgnore, CGF.NormalCleanupDest);

  // Collect all the allocas currently in the function.  This is
  // probably way too aggressive.
  llvm::BasicBlock &Entry = CGF.CurFn->getEntryBlock();
  for (llvm::BasicBlock::iterator
         I = Entry.begin(), E = Entry.end(); I != E; ++I)
    if (isa<llvm::AllocaInst>(*I) && !AllocasToIgnore.count(&*I))
      Locals.push_back(&*I);
}

llvm::FunctionType *FragileHazards::GetAsmFnType() {
  SmallVector<llvm::Type *, 16> tys(Locals.size());
  for (unsigned i = 0, e = Locals.size(); i != e; ++i)
    tys[i] = Locals[i]->getType();
  return llvm::FunctionType::get(CGF.VoidTy, tys, false);
}

/*

  Objective-C setjmp-longjmp (sjlj) Exception Handling
  --

  A catch buffer is a setjmp buffer plus:
    - a pointer to the exception that was caught
    - a pointer to the previous exception data buffer
    - two pointers of reserved storage
  Therefore catch buffers form a stack, with a pointer to the top
  of the stack kept in thread-local storage.

  objc_exception_try_enter pushes a catch buffer onto the EH stack.
  objc_exception_try_exit pops the given catch buffer, which is
    required to be the top of the EH stack.
  objc_exception_throw pops the top of the EH stack, writes the
    thrown exception into the appropriate field, and longjmps
    to the setjmp buffer.  It crashes the process (with a printf
    and an abort()) if there are no catch buffers on the stack.
  objc_exception_extract just reads the exception pointer out of the
    catch buffer.

  There's no reason an implementation couldn't use a light-weight
  setjmp here --- something like __builtin_setjmp, but API-compatible
  with the heavyweight setjmp.  This will be more important if we ever
  want to implement correct ObjC/C++ exception interactions for the
  fragile ABI.

  Note that for this use of setjmp/longjmp to be correct, we may need
  to mark some local variables volatile: if a non-volatile local
  variable is modified between the setjmp and the longjmp, it has
  indeterminate value.  For the purposes of LLVM IR, it may be
  sufficient to make loads and stores within the @try (to variables
  declared outside the @try) volatile.  This is necessary for
  optimized correctness, but is not currently being done; this is
  being tracked as rdar://problem/8160285

  The basic framework for a @try-catch-finally is as follows:
  {
  objc_exception_data d;
  id _rethrow = null;
  bool _call_try_exit = true;

  objc_exception_try_enter(&d);
  if (!setjmp(d.jmp_buf)) {
  ... try body ...
  } else {
  // exception path
  id _caught = objc_exception_extract(&d);

  // enter new try scope for handlers
  if (!setjmp(d.jmp_buf)) {
  ... match exception and execute catch blocks ...

  // fell off end, rethrow.
  _rethrow = _caught;
  ... jump-through-finally to finally_rethrow ...
  } else {
  // exception in catch block
  _rethrow = objc_exception_extract(&d);
  _call_try_exit = false;
  ... jump-through-finally to finally_rethrow ...
  }
  }
  ... jump-through-finally to finally_end ...

  finally:
  if (_call_try_exit)
  objc_exception_try_exit(&d);

  ... finally block ....
  ... dispatch to finally destination ...

  finally_rethrow:
  objc_exception_throw(_rethrow);

  finally_end:
  }

  This framework differs slightly from the one gcc uses, in that gcc
  uses _rethrow to determine if objc_exception_try_exit should be called
  and if the object should be rethrown. This breaks in the face of
  throwing nil and introduces unnecessary branches.

  We specialize this framework for a few particular circumstances:

  - If there are no catch blocks, then we avoid emitting the second
  exception handling context.

  - If there is a catch-all catch block (i.e. @catch(...) or @catch(id
  e)) we avoid emitting the code to rethrow an uncaught exception.

  - FIXME: If there is no @finally block we can do a few more
  simplifications.

  Rethrows and Jumps-Through-Finally
  --

  '@throw;' is supported by pushing the currently-caught exception
  onto ObjCEHStack while the @catch blocks are emitted.

  Branches through the @finally block are handled with an ordinary
  normal cleanup.  We do not register an EH cleanup; fragile-ABI ObjC
  exceptions are not compatible with C++ exceptions, and this is
  hardly the only place where this will go wrong.

  @synchronized(expr) { stmt; } is emitted as if it were:
    id synch_value = expr;
    objc_sync_enter(synch_value);
    @try { stmt; } @finally { objc_sync_exit(synch_value); }
*/

void CGObjCMac::EmitTryOrSynchronizedStmt(CodeGen::CodeGenFunction &CGF,
                                          const Stmt &S) {
  bool isTry = isa<ObjCAtTryStmt>(S);

  // A destination for the fall-through edges of the catch handlers to
  // jump to.
  CodeGenFunction::JumpDest FinallyEnd =
    CGF.getJumpDestInCurrentScope("finally.end");

  // A destination for the rethrow edge of the catch handlers to jump
  // to.
  CodeGenFunction::JumpDest FinallyRethrow =
    CGF.getJumpDestInCurrentScope("finally.rethrow");

  // For @synchronized, call objc_sync_enter(sync.expr). The
  // evaluation of the expression must occur before we enter the
  // @synchronized.  We can't avoid a temp here because we need the
  // value to be preserved.  If the backend ever does liveness
  // correctly after setjmp, this will be unnecessary.
  Address SyncArgSlot = Address::invalid();
  if (!isTry) {
    llvm::Value *SyncArg =
      CGF.EmitScalarExpr(cast<ObjCAtSynchronizedStmt>(S).getSynchExpr());
    SyncArg = CGF.Builder.CreateBitCast(SyncArg, ObjCTypes.ObjectPtrTy);
    CGF.EmitNounwindRuntimeCall(ObjCTypes.getSyncEnterFn(), SyncArg);

    SyncArgSlot = CGF.CreateTempAlloca(SyncArg->getType(),
                                       CGF.getPointerAlign(), "sync.arg");
    CGF.Builder.CreateStore(SyncArg, SyncArgSlot);
  }

  // Allocate memory for the setjmp buffer.  This needs to be kept
  // live throughout the try and catch blocks.
  Address ExceptionData = CGF.CreateTempAlloca(ObjCTypes.ExceptionDataTy,
                                               CGF.getPointerAlign(),
                                               "exceptiondata.ptr");

  // Create the fragile hazards.  Note that this will not capture any
  // of the allocas required for exception processing, but will
  // capture the current basic block (which extends all the way to the
  // setjmp call) as "before the @try".
  FragileHazards Hazards(CGF);

  // Create a flag indicating whether the cleanup needs to call
  // objc_exception_try_exit.  This is true except when
  //   - no catches match and we're branching through the cleanup
  //     just to rethrow the exception, or
  //   - a catch matched and we're falling out of the catch handler.
  // The setjmp-safety rule here is that we should always store to this
  // variable in a place that dominates the branch through the cleanup
  // without passing through any setjmps.
  Address CallTryExitVar = CGF.CreateTempAlloca(CGF.Builder.getInt1Ty(),
                                                CharUnits::One(),
                                                "_call_try_exit");

  // A slot containing the exception to rethrow.  Only needed when we
  // have both a @catch and a @finally.
  Address PropagatingExnVar = Address::invalid();

  // Push a normal cleanup to leave the try scope.
  CGF.EHStack.pushCleanup<PerformFragileFinally>(NormalAndEHCleanup, &S,
                                                 SyncArgSlot,
                                                 CallTryExitVar,
                                                 ExceptionData,
                                                 &ObjCTypes);

  // Enter a try block:
  //  - Call objc_exception_try_enter to push ExceptionData on top of
  //    the EH stack.
  CGF.EmitNounwindRuntimeCall(ObjCTypes.getExceptionTryEnterFn(),
                              ExceptionData.getPointer());

  //  - Call setjmp on the exception data buffer.
  llvm::Constant *Zero = llvm::ConstantInt::get(CGF.Builder.getInt32Ty(), 0);
  llvm::Value *GEPIndexes[] = { Zero, Zero, Zero };
  llvm::Value *SetJmpBuffer = CGF.Builder.CreateGEP(
      ObjCTypes.ExceptionDataTy, ExceptionData.getPointer(), GEPIndexes,
      "setjmp_buffer");
  llvm::CallInst *SetJmpResult = CGF.EmitNounwindRuntimeCall(
      ObjCTypes.getSetJmpFn(), SetJmpBuffer, "setjmp_result");
  SetJmpResult->setCanReturnTwice();

  // If setjmp returned 0, enter the protected block; otherwise,
  // branch to the handler.
  llvm::BasicBlock *TryBlock = CGF.createBasicBlock("try");
  llvm::BasicBlock *TryHandler = CGF.createBasicBlock("try.handler");
  llvm::Value *DidCatch =
    CGF.Builder.CreateIsNotNull(SetJmpResult, "did_catch_exception");
  CGF.Builder.CreateCondBr(DidCatch, TryHandler, TryBlock);

  // Emit the protected block.
  CGF.EmitBlock(TryBlock);
  CGF.Builder.CreateStore(CGF.Builder.getTrue(), CallTryExitVar);
  CGF.EmitStmt(isTry ? cast<ObjCAtTryStmt>(S).getTryBody()
                     : cast<ObjCAtSynchronizedStmt>(S).getSynchBody());

  CGBuilderTy::InsertPoint TryFallthroughIP = CGF.Builder.saveAndClearIP();

  // Emit the exception handler block.
  CGF.EmitBlock(TryHandler);

  // Don't optimize loads of the in-scope locals across this point.
  Hazards.emitWriteHazard();

  // For a @synchronized (or a @try with no catches), just branch
  // through the cleanup to the rethrow block.
  if (!isTry || !cast<ObjCAtTryStmt>(S).getNumCatchStmts()) {
    // Tell the cleanup not to re-pop the exit.
    CGF.Builder.CreateStore(CGF.Builder.getFalse(), CallTryExitVar);
    CGF.EmitBranchThroughCleanup(FinallyRethrow);

  // Otherwise, we have to match against the caught exceptions.
  } else {
    // Retrieve the exception object.  We may emit multiple blocks but
    // nothing can cross this so the value is already in SSA form.
    llvm::CallInst *Caught =
      CGF.EmitNounwindRuntimeCall(ObjCTypes.getExceptionExtractFn(),
                                  ExceptionData.getPointer(), "caught");

    // Push the exception to rethrow onto the EH value stack for the
    // benefit of any @throws in the handlers.
    CGF.ObjCEHValueStack.push_back(Caught);

    const ObjCAtTryStmt* AtTryStmt = cast<ObjCAtTryStmt>(&S);

    bool HasFinally = (AtTryStmt->getFinallyStmt() != nullptr);

    llvm::BasicBlock *CatchBlock = nullptr;
    llvm::BasicBlock *CatchHandler = nullptr;
    if (HasFinally) {
      // Save the currently-propagating exception before
      // objc_exception_try_enter clears the exception slot.
      PropagatingExnVar = CGF.CreateTempAlloca(Caught->getType(),
                                               CGF.getPointerAlign(),
                                               "propagating_exception");
      CGF.Builder.CreateStore(Caught, PropagatingExnVar);

      // Enter a new exception try block (in case a @catch block
      // throws an exception).
      CGF.EmitNounwindRuntimeCall(ObjCTypes.getExceptionTryEnterFn(),
                                  ExceptionData.getPointer());

      llvm::CallInst *SetJmpResult =
        CGF.EmitNounwindRuntimeCall(ObjCTypes.getSetJmpFn(),
                                    SetJmpBuffer, "setjmp.result");
      SetJmpResult->setCanReturnTwice();

      llvm::Value *Threw =
        CGF.Builder.CreateIsNotNull(SetJmpResult, "did_catch_exception");

      CatchBlock = CGF.createBasicBlock("catch");
      CatchHandler = CGF.createBasicBlock("catch_for_catch");
      CGF.Builder.CreateCondBr(Threw, CatchHandler, CatchBlock);

      CGF.EmitBlock(CatchBlock);
    }

    CGF.Builder.CreateStore(CGF.Builder.getInt1(HasFinally), CallTryExitVar);

    // Handle catch list. As a special case we check if everything is
    // matched and avoid generating code for falling off the end if
    // so.
    bool AllMatched = false;
    for (unsigned I = 0, N = AtTryStmt->getNumCatchStmts(); I != N; ++I) {
      const ObjCAtCatchStmt *CatchStmt = AtTryStmt->getCatchStmt(I);

      const VarDecl *CatchParam = CatchStmt->getCatchParamDecl();
      const ObjCObjectPointerType *OPT = nullptr;

      // catch(...) always matches.
      if (!CatchParam) {
        AllMatched = true;
      } else {
        OPT = CatchParam->getType()->getAs<ObjCObjectPointerType>();

        // catch(id e) always matches under this ABI, since only
        // ObjC exceptions end up here in the first place.
        // FIXME: For the time being we also match id<X>; this should
        // be rejected by Sema instead.
        if (OPT && (OPT->isObjCIdType() || OPT->isObjCQualifiedIdType()))
          AllMatched = true;
      }

      // If this is a catch-all, we don't need to test anything.
      if (AllMatched) {
        CodeGenFunction::RunCleanupsScope CatchVarCleanups(CGF);

        if (CatchParam) {
          CGF.EmitAutoVarDecl(*CatchParam);
          assert(CGF.HaveInsertPoint() && "DeclStmt destroyed insert point?");

          // These types work out because ConvertType(id) == i8*.
          EmitInitOfCatchParam(CGF, Caught, CatchParam);
        }

        CGF.EmitStmt(CatchStmt->getCatchBody());

        // The scope of the catch variable ends right here.
        CatchVarCleanups.ForceCleanup();

        CGF.EmitBranchThroughCleanup(FinallyEnd);
        break;
      }

      assert(OPT && "Unexpected non-object pointer type in @catch");
      const ObjCObjectType *ObjTy = OPT->getObjectType();

      // FIXME: @catch (Class c) ?
      ObjCInterfaceDecl *IDecl = ObjTy->getInterface();
      assert(IDecl && "Catch parameter must have Objective-C type!");

      // Check if the @catch block matches the exception object.
      llvm::Value *Class = EmitClassRef(CGF, IDecl);

      llvm::Value *matchArgs[] = { Class, Caught };
      llvm::CallInst *Match =
        CGF.EmitNounwindRuntimeCall(ObjCTypes.getExceptionMatchFn(),
                                    matchArgs, "match");

      llvm::BasicBlock *MatchedBlock = CGF.createBasicBlock("match");
      llvm::BasicBlock *NextCatchBlock = CGF.createBasicBlock("catch.next");

      CGF.Builder.CreateCondBr(CGF.Builder.CreateIsNotNull(Match, "matched"),
                               MatchedBlock, NextCatchBlock);

      // Emit the @catch block.
      CGF.EmitBlock(MatchedBlock);

      // Collect any cleanups for the catch variable.  The scope lasts until
      // the end of the catch body.
      CodeGenFunction::RunCleanupsScope CatchVarCleanups(CGF);

      CGF.EmitAutoVarDecl(*CatchParam);
      assert(CGF.HaveInsertPoint() && "DeclStmt destroyed insert point?");

      // Initialize the catch variable.
      llvm::Value *Tmp =
        CGF.Builder.CreateBitCast(Caught,
                                  CGF.ConvertType(CatchParam->getType()));
      EmitInitOfCatchParam(CGF, Tmp, CatchParam);

      CGF.EmitStmt(CatchStmt->getCatchBody());

      // We're done with the catch variable.
      CatchVarCleanups.ForceCleanup();

      CGF.EmitBranchThroughCleanup(FinallyEnd);

      CGF.EmitBlock(NextCatchBlock);
    }

    CGF.ObjCEHValueStack.pop_back();

    // If nothing wanted anything to do with the caught exception,
    // kill the extract call.
    if (Caught->use_empty())
      Caught->eraseFromParent();

    if (!AllMatched)
      CGF.EmitBranchThroughCleanup(FinallyRethrow);

    if (HasFinally) {
      // Emit the exception handler for the @catch blocks.
      CGF.EmitBlock(CatchHandler);

      // In theory we might now need a write hazard, but actually it's
      // unnecessary because there's no local-accessing code between
      // the try's write hazard and here.
      //Hazards.emitWriteHazard();

      // Extract the new exception and save it to the
      // propagating-exception slot.
      assert(PropagatingExnVar.isValid());
      llvm::CallInst *NewCaught =
        CGF.EmitNounwindRuntimeCall(ObjCTypes.getExceptionExtractFn(),
                                    ExceptionData.getPointer(), "caught");
      CGF.Builder.CreateStore(NewCaught, PropagatingExnVar);

      // Don't pop the catch handler; the throw already did.
      CGF.Builder.CreateStore(CGF.Builder.getFalse(), CallTryExitVar);
      CGF.EmitBranchThroughCleanup(FinallyRethrow);
    }
  }

  // Insert read hazards as required in the new blocks.
  Hazards.emitHazardsInNewBlocks();

  // Pop the cleanup.
  CGF.Builder.restoreIP(TryFallthroughIP);
  if (CGF.HaveInsertPoint())
    CGF.Builder.CreateStore(CGF.Builder.getTrue(), CallTryExitVar);
  CGF.PopCleanupBlock();
  CGF.EmitBlock(FinallyEnd.getBlock(), true);

  // Emit the rethrow block.
  CGBuilderTy::InsertPoint SavedIP = CGF.Builder.saveAndClearIP();
  CGF.EmitBlock(FinallyRethrow.getBlock(), true);
  if (CGF.HaveInsertPoint()) {
    // If we have a propagating-exception variable, check it.
    llvm::Value *PropagatingExn;
    if (PropagatingExnVar.isValid()) {
      PropagatingExn = CGF.Builder.CreateLoad(PropagatingExnVar);

    // Otherwise, just look in the buffer for the exception to throw.
    } else {
      llvm::CallInst *Caught =
        CGF.EmitNounwindRuntimeCall(ObjCTypes.getExceptionExtractFn(),
                                    ExceptionData.getPointer());
      PropagatingExn = Caught;
    }

    CGF.EmitNounwindRuntimeCall(ObjCTypes.getExceptionThrowFn(),
                                PropagatingExn);
    CGF.Builder.CreateUnreachable();
  }

  CGF.Builder.restoreIP(SavedIP);
}

void CGObjCMac::EmitThrowStmt(CodeGen::CodeGenFunction &CGF,
                              const ObjCAtThrowStmt &S,
                              bool ClearInsertionPoint) {
  llvm::Value *ExceptionAsObject;

  if (const Expr *ThrowExpr = S.getThrowExpr()) {
    llvm::Value *Exception = CGF.EmitObjCThrowOperand(ThrowExpr);
    ExceptionAsObject =
      CGF.Builder.CreateBitCast(Exception, ObjCTypes.ObjectPtrTy);
  } else {
    assert((!CGF.ObjCEHValueStack.empty() && CGF.ObjCEHValueStack.back()) &&
           "Unexpected rethrow outside @catch block.");
    ExceptionAsObject = CGF.ObjCEHValueStack.back();
  }

  CGF.EmitRuntimeCall(ObjCTypes.getExceptionThrowFn(), ExceptionAsObject)
    ->setDoesNotReturn();
  CGF.Builder.CreateUnreachable();

  // Clear the insertion point to indicate we are in unreachable code.
  if (ClearInsertionPoint)
    CGF.Builder.ClearInsertionPoint();
}

/// EmitObjCWeakRead - Code gen for loading value of a __weak
/// object: objc_read_weak (id *src)
///
llvm::Value * CGObjCMac::EmitObjCWeakRead(CodeGen::CodeGenFunction &CGF,
                                          Address AddrWeakObj) {
  llvm::Type* DestTy = AddrWeakObj.getElementType();
  AddrWeakObj = CGF.Builder.CreateBitCast(AddrWeakObj,
                                          ObjCTypes.PtrObjectPtrTy);
  llvm::Value *read_weak =
    CGF.EmitNounwindRuntimeCall(ObjCTypes.getGcReadWeakFn(),
                                AddrWeakObj.getPointer(), "weakread");
  read_weak = CGF.Builder.CreateBitCast(read_weak, DestTy);
  return read_weak;
}

/// EmitObjCWeakAssign - Code gen for assigning to a __weak object.
/// objc_assign_weak (id src, id *dst)
///
void CGObjCMac::EmitObjCWeakAssign(CodeGen::CodeGenFunction &CGF,
                                   llvm::Value *src, Address dst) {
  llvm::Type * SrcTy = src->getType();
  if (!isa<llvm::PointerType>(SrcTy)) {
    unsigned Size = CGM.getDataLayout().getTypeAllocSize(SrcTy);
    assert(Size <= 8 && "does not support size > 8");
    src = (Size == 4) ? CGF.Builder.CreateBitCast(src, CGM.Int32Ty)
                      : CGF.Builder.CreateBitCast(src, CGM.Int64Ty);
    src = CGF.Builder.CreateIntToPtr(src, ObjCTypes.Int8PtrTy);
  }
  src = CGF.Builder.CreateBitCast(src, ObjCTypes.ObjectPtrTy);
  dst = CGF.Builder.CreateBitCast(dst, ObjCTypes.PtrObjectPtrTy);
  llvm::Value *args[] = { src, dst.getPointer() };
  CGF.EmitNounwindRuntimeCall(ObjCTypes.getGcAssignWeakFn(),
                              args, "weakassign");
}

/// EmitObjCGlobalAssign - Code gen for assigning to a __strong object.
/// objc_assign_global (id src, id *dst)
///
void CGObjCMac::EmitObjCGlobalAssign(CodeGen::CodeGenFunction &CGF,
                                     llvm::Value *src, Address dst,
                                     bool threadlocal) {
  llvm::Type * SrcTy = src->getType();
  if (!isa<llvm::PointerType>(SrcTy)) {
    unsigned Size = CGM.getDataLayout().getTypeAllocSize(SrcTy);
    assert(Size <= 8 && "does not support size > 8");
    src = (Size == 4) ? CGF.Builder.CreateBitCast(src, CGM.Int32Ty)
                      : CGF.Builder.CreateBitCast(src, CGM.Int64Ty);
    src = CGF.Builder.CreateIntToPtr(src, ObjCTypes.Int8PtrTy);
  }
  src = CGF.Builder.CreateBitCast(src, ObjCTypes.ObjectPtrTy);
  dst = CGF.Builder.CreateBitCast(dst, ObjCTypes.PtrObjectPtrTy);
  llvm::Value *args[] = { src, dst.getPointer() };
  if (!threadlocal)
    CGF.EmitNounwindRuntimeCall(ObjCTypes.getGcAssignGlobalFn(),
                                args, "globalassign");
  else
    CGF.EmitNounwindRuntimeCall(ObjCTypes.getGcAssignThreadLocalFn(),
                                args, "threadlocalassign");
}

/// EmitObjCIvarAssign - Code gen for assigning to a __strong object.
/// objc_assign_ivar (id src, id *dst, ptrdiff_t ivaroffset)
///
void CGObjCMac::EmitObjCIvarAssign(CodeGen::CodeGenFunction &CGF,
                                   llvm::Value *src, Address dst,
                                   llvm::Value *ivarOffset) {
  assert(ivarOffset && "EmitObjCIvarAssign - ivarOffset is NULL");
  llvm::Type * SrcTy = src->getType();
  if (!isa<llvm::PointerType>(SrcTy)) {
    unsigned Size = CGM.getDataLayout().getTypeAllocSize(SrcTy);
    assert(Size <= 8 && "does not support size > 8");
    src = (Size == 4) ? CGF.Builder.CreateBitCast(src, CGM.Int32Ty)
                      : CGF.Builder.CreateBitCast(src, CGM.Int64Ty);
    src = CGF.Builder.CreateIntToPtr(src, ObjCTypes.Int8PtrTy);
  }
  src = CGF.Builder.CreateBitCast(src, ObjCTypes.ObjectPtrTy);
  dst = CGF.Builder.CreateBitCast(dst, ObjCTypes.PtrObjectPtrTy);
  llvm::Value *args[] = { src, dst.getPointer(), ivarOffset };
  CGF.EmitNounwindRuntimeCall(ObjCTypes.getGcAssignIvarFn(), args);
}

/// EmitObjCStrongCastAssign - Code gen for assigning to a __strong cast object.
/// objc_assign_strongCast (id src, id *dst)
///
void CGObjCMac::EmitObjCStrongCastAssign(CodeGen::CodeGenFunction &CGF,
                                         llvm::Value *src, Address dst) {
  llvm::Type * SrcTy = src->getType();
  if (!isa<llvm::PointerType>(SrcTy)) {
    unsigned Size = CGM.getDataLayout().getTypeAllocSize(SrcTy);
    assert(Size <= 8 && "does not support size > 8");
    src = (Size == 4) ? CGF.Builder.CreateBitCast(src, CGM.Int32Ty)
                      : CGF.Builder.CreateBitCast(src, CGM.Int64Ty);
    src = CGF.Builder.CreateIntToPtr(src, ObjCTypes.Int8PtrTy);
  }
  src = CGF.Builder.CreateBitCast(src, ObjCTypes.ObjectPtrTy);
  dst = CGF.Builder.CreateBitCast(dst, ObjCTypes.PtrObjectPtrTy);
  llvm::Value *args[] = { src, dst.getPointer() };
  CGF.EmitNounwindRuntimeCall(ObjCTypes.getGcAssignStrongCastFn(),
                              args, "strongassign");
}

void CGObjCMac::EmitGCMemmoveCollectable(CodeGen::CodeGenFunction &CGF,
                                         Address DestPtr,
                                         Address SrcPtr,
                                         llvm::Value *size) {
  SrcPtr = CGF.Builder.CreateBitCast(SrcPtr, ObjCTypes.Int8PtrTy);
  DestPtr = CGF.Builder.CreateBitCast(DestPtr, ObjCTypes.Int8PtrTy);
  llvm::Value *args[] = { DestPtr.getPointer(), SrcPtr.getPointer(), size };
  CGF.EmitNounwindRuntimeCall(ObjCTypes.GcMemmoveCollectableFn(), args);
}

/// EmitObjCValueForIvar - Code Gen for ivar reference.
///
LValue CGObjCMac::EmitObjCValueForIvar(CodeGen::CodeGenFunction &CGF,
                                       QualType ObjectTy,
                                       llvm::Value *BaseValue,
                                       const ObjCIvarDecl *Ivar,
                                       unsigned CVRQualifiers) {
  const ObjCInterfaceDecl *ID =
    ObjectTy->getAs<ObjCObjectType>()->getInterface();
  return EmitValueForIvarAtOffset(CGF, ID, BaseValue, Ivar, CVRQualifiers,
                                  EmitIvarOffset(CGF, ID, Ivar));
}

llvm::Value *CGObjCMac::EmitIvarOffset(CodeGen::CodeGenFunction &CGF,
                                       const ObjCInterfaceDecl *Interface,
                                       const ObjCIvarDecl *Ivar) {
  uint64_t Offset = ComputeIvarBaseOffset(CGM, Interface, Ivar);
  return llvm::ConstantInt::get(
    CGM.getTypes().ConvertType(CGM.getContext().LongTy),
    Offset);
}

/* *** Private Interface *** */

std::string CGObjCCommonMac::GetSectionName(StringRef Section,
                                            StringRef MachOAttributes) {
  switch (CGM.getTriple().getObjectFormat()) {
  default:
    llvm_unreachable("unexpected object file format");
  case llvm::Triple::MachO: {
    if (MachOAttributes.empty())
      return ("__DATA," + Section).str();
    return ("__DATA," + Section + "," + MachOAttributes).str();
  }
  case llvm::Triple::ELF:
    assert(Section.substr(0, 2) == "__" &&
           "expected the name to begin with __");
    return Section.substr(2).str();
  case llvm::Triple::COFF:
    assert(Section.substr(0, 2) == "__" &&
           "expected the name to begin with __");
    return ("." + Section.substr(2) + "$B").str();
  }
}

/// EmitImageInfo - Emit the image info marker used to encode some module
/// level information.
///
/// See: <rdr://4810609&4810587&4810587>
/// struct IMAGE_INFO {
///   unsigned version;
///   unsigned flags;
/// };
enum ImageInfoFlags {
  eImageInfo_FixAndContinue      = (1 << 0), // This flag is no longer set by clang.
  eImageInfo_GarbageCollected    = (1 << 1),
  eImageInfo_GCOnly              = (1 << 2),
  eImageInfo_OptimizedByDyld     = (1 << 3), // This flag is set by the dyld shared cache.

  // A flag indicating that the module has no instances of a @synthesize of a
  // superclass variable. <rdar://problem/6803242>
  eImageInfo_CorrectedSynthesize = (1 << 4), // This flag is no longer set by clang.
  eImageInfo_ImageIsSimulated    = (1 << 5),
  eImageInfo_ClassProperties     = (1 << 6)
};

void CGObjCCommonMac::EmitImageInfo() {
  unsigned version = 0; // Version is unused?
  std::string Section =
      (ObjCABI == 1)
          ? "__OBJC,__image_info,regular"
          : GetSectionName("__objc_imageinfo", "regular,no_dead_strip");

  // Generate module-level named metadata to convey this information to the
  // linker and code-gen.
  llvm::Module &Mod = CGM.getModule();

  // Add the ObjC ABI version to the module flags.
  Mod.addModuleFlag(llvm::Module::Error, "Objective-C Version", ObjCABI);
  Mod.addModuleFlag(llvm::Module::Error, "Objective-C Image Info Version",
                    version);
  Mod.addModuleFlag(llvm::Module::Error, "Objective-C Image Info Section",
                    llvm::MDString::get(VMContext, Section));

  if (CGM.getLangOpts().getGC() == LangOptions::NonGC) {
    // Non-GC overrides those files which specify GC.
    Mod.addModuleFlag(llvm::Module::Override,
                      "Objective-C Garbage Collection", (uint32_t)0);
  } else {
    // Add the ObjC garbage collection value.
    Mod.addModuleFlag(llvm::Module::Error,
                      "Objective-C Garbage Collection",
                      eImageInfo_GarbageCollected);

    if (CGM.getLangOpts().getGC() == LangOptions::GCOnly) {
      // Add the ObjC GC Only value.
      Mod.addModuleFlag(llvm::Module::Error, "Objective-C GC Only",
                        eImageInfo_GCOnly);

      // Require that GC be specified and set to eImageInfo_GarbageCollected.
      llvm::Metadata *Ops[2] = {
          llvm::MDString::get(VMContext, "Objective-C Garbage Collection"),
          llvm::ConstantAsMetadata::get(llvm::ConstantInt::get(
              llvm::Type::getInt32Ty(VMContext), eImageInfo_GarbageCollected))};
      Mod.addModuleFlag(llvm::Module::Require, "Objective-C GC Only",
                        llvm::MDNode::get(VMContext, Ops));
    }
  }

  // Indicate whether we're compiling this to run on a simulator.
  if (CGM.getTarget().getTriple().isSimulatorEnvironment())
    Mod.addModuleFlag(llvm::Module::Error, "Objective-C Is Simulated",
                      eImageInfo_ImageIsSimulated);

  // Indicate whether we are generating class properties.
  Mod.addModuleFlag(llvm::Module::Error, "Objective-C Class Properties",
                    eImageInfo_ClassProperties);
}

// struct objc_module {
//   unsigned long version;
//   unsigned long size;
//   const char *name;
//   Symtab symtab;
// };

// FIXME: Get from somewhere
static const int ModuleVersion = 7;

void CGObjCMac::EmitModuleInfo() {
  uint64_t Size = CGM.getDataLayout().getTypeAllocSize(ObjCTypes.ModuleTy);

  ConstantInitBuilder builder(CGM);
  auto values = builder.beginStruct(ObjCTypes.ModuleTy);
  values.addInt(ObjCTypes.LongTy, ModuleVersion);
  values.addInt(ObjCTypes.LongTy, Size);
  // This used to be the filename, now it is unused. <rdr://4327263>
  values.add(GetClassName(StringRef("")));
  values.add(EmitModuleSymbols());
  CreateMetadataVar("OBJC_MODULES", values,
                    "__OBJC,__module_info,regular,no_dead_strip",
                    CGM.getPointerAlign(), true);
}

llvm::Constant *CGObjCMac::EmitModuleSymbols() {
  unsigned NumClasses = DefinedClasses.size();
  unsigned NumCategories = DefinedCategories.size();

  // Return null if no symbols were defined.
  if (!NumClasses && !NumCategories)
    return llvm::Constant::getNullValue(ObjCTypes.SymtabPtrTy);

  ConstantInitBuilder builder(CGM);
  auto values = builder.beginStruct();
  values.addInt(ObjCTypes.LongTy, 0);
  values.addNullPointer(ObjCTypes.SelectorPtrTy);
  values.addInt(ObjCTypes.ShortTy, NumClasses);
  values.addInt(ObjCTypes.ShortTy, NumCategories);

  // The runtime expects exactly the list of defined classes followed
  // by the list of defined categories, in a single array.
  auto array = values.beginArray(ObjCTypes.Int8PtrTy);
  for (unsigned i=0; i<NumClasses; i++) {
    const ObjCInterfaceDecl *ID = ImplementedClasses[i];
    assert(ID);
    if (ObjCImplementationDecl *IMP = ID->getImplementation())
      // We are implementing a weak imported interface. Give it external linkage
      if (ID->isWeakImported() && !IMP->isWeakImported())
        DefinedClasses[i]->setLinkage(llvm::GlobalVariable::ExternalLinkage);

    array.addBitCast(DefinedClasses[i], ObjCTypes.Int8PtrTy);
  }
  for (unsigned i=0; i<NumCategories; i++)
    array.addBitCast(DefinedCategories[i], ObjCTypes.Int8PtrTy);

  array.finishAndAddTo(values);

  llvm::GlobalVariable *GV = CreateMetadataVar(
      "OBJC_SYMBOLS", values, "__OBJC,__symbols,regular,no_dead_strip",
      CGM.getPointerAlign(), true);
  return llvm::ConstantExpr::getBitCast(GV, ObjCTypes.SymtabPtrTy);
}

llvm::Value *CGObjCMac::EmitClassRefFromId(CodeGenFunction &CGF,
                                           IdentifierInfo *II) {
  LazySymbols.insert(II);

  llvm::GlobalVariable *&Entry = ClassReferences[II];

  if (!Entry) {
    llvm::Constant *Casted =
    llvm::ConstantExpr::getBitCast(GetClassName(II->getName()),
                                   ObjCTypes.ClassPtrTy);
    Entry = CreateMetadataVar(
        "OBJC_CLASS_REFERENCES_", Casted,
        "__OBJC,__cls_refs,literal_pointers,no_dead_strip",
        CGM.getPointerAlign(), true);
  }

  return CGF.Builder.CreateAlignedLoad(Entry, CGF.getPointerAlign());
}

llvm::Value *CGObjCMac::EmitClassRef(CodeGenFunction &CGF,
                                     const ObjCInterfaceDecl *ID) {
  // If the class has the objc_runtime_visible attribute, we need to
  // use the Objective-C runtime to get the class.
  if (ID->hasAttr<ObjCRuntimeVisibleAttr>())
    return EmitClassRefViaRuntime(CGF, ID, ObjCTypes);

  IdentifierInfo *RuntimeName =
      &CGM.getContext().Idents.get(ID->getObjCRuntimeNameAsString());
  return EmitClassRefFromId(CGF, RuntimeName);
}

llvm::Value *CGObjCMac::EmitNSAutoreleasePoolClassRef(CodeGenFunction &CGF) {
  IdentifierInfo *II = &CGM.getContext().Idents.get("NSAutoreleasePool");
  return EmitClassRefFromId(CGF, II);
}

llvm::Value *CGObjCMac::EmitSelector(CodeGenFunction &CGF, Selector Sel) {
  return CGF.Builder.CreateLoad(EmitSelectorAddr(CGF, Sel));
}

Address CGObjCMac::EmitSelectorAddr(CodeGenFunction &CGF, Selector Sel) {
  CharUnits Align = CGF.getPointerAlign();

  llvm::GlobalVariable *&Entry = SelectorReferences[Sel];
  if (!Entry) {
    llvm::Constant *Casted =
      llvm::ConstantExpr::getBitCast(GetMethodVarName(Sel),
                                     ObjCTypes.SelectorPtrTy);
    Entry = CreateMetadataVar(
        "OBJC_SELECTOR_REFERENCES_", Casted,
        "__OBJC,__message_refs,literal_pointers,no_dead_strip", Align, true);
    Entry->setExternallyInitialized(true);
  }

  return Address(Entry, Align);
}

llvm::Constant *CGObjCCommonMac::GetClassName(StringRef RuntimeName) {
    llvm::GlobalVariable *&Entry = ClassNames[RuntimeName];
    if (!Entry)
      Entry = CreateCStringLiteral(RuntimeName, ObjCLabelType::ClassName);
    return getConstantGEP(VMContext, Entry, 0, 0);
}

llvm::Function *CGObjCCommonMac::GetMethodDefinition(const ObjCMethodDecl *MD) {
  llvm::DenseMap<const ObjCMethodDecl*, llvm::Function*>::iterator
      I = MethodDefinitions.find(MD);
  if (I != MethodDefinitions.end())
    return I->second;

  return nullptr;
}

/// GetIvarLayoutName - Returns a unique constant for the given
/// ivar layout bitmap.
llvm::Constant *CGObjCCommonMac::GetIvarLayoutName(IdentifierInfo *Ident,
                                       const ObjCCommonTypesHelper &ObjCTypes) {
  return llvm::Constant::getNullValue(ObjCTypes.Int8PtrTy);
}

void IvarLayoutBuilder::visitRecord(const RecordType *RT,
                                    CharUnits offset) {
  const RecordDecl *RD = RT->getDecl();

  // If this is a union, remember that we had one, because it might mess
  // up the ordering of layout entries.
  if (RD->isUnion())
    IsDisordered = true;

  const ASTRecordLayout *recLayout = nullptr;
  visitAggregate(RD->field_begin(), RD->field_end(), offset,
                 [&](const FieldDecl *field) -> CharUnits {
    if (!recLayout)
      recLayout = &CGM.getContext().getASTRecordLayout(RD);
    auto offsetInBits = recLayout->getFieldOffset(field->getFieldIndex());
    return CGM.getContext().toCharUnitsFromBits(offsetInBits);
  });
}

template <class Iterator, class GetOffsetFn>
void IvarLayoutBuilder::visitAggregate(Iterator begin, Iterator end,
                                       CharUnits aggregateOffset,
                                       const GetOffsetFn &getOffset) {
  for (; begin != end; ++begin) {
    auto field = *begin;

    // Skip over bitfields.
    if (field->isBitField()) {
      continue;
    }

    // Compute the offset of the field within the aggregate.
    CharUnits fieldOffset = aggregateOffset + getOffset(field);

    visitField(field, fieldOffset);
  }
}

/// Collect layout information for the given fields into IvarsInfo.
void IvarLayoutBuilder::visitField(const FieldDecl *field,
                                   CharUnits fieldOffset) {
  QualType fieldType = field->getType();

  // Drill down into arrays.
  uint64_t numElts = 1;
  if (auto arrayType = CGM.getContext().getAsIncompleteArrayType(fieldType)) {
    numElts = 0;
    fieldType = arrayType->getElementType();
  }
  // Unlike incomplete arrays, constant arrays can be nested.
  while (auto arrayType = CGM.getContext().getAsConstantArrayType(fieldType)) {
    numElts *= arrayType->getSize().getZExtValue();
    fieldType = arrayType->getElementType();
  }

  assert(!fieldType->isArrayType() && "ivar of non-constant array type?");

  // If we ended up with a zero-sized array, we've done what we can do within
  // the limits of this layout encoding.
  if (numElts == 0) return;

  // Recurse if the base element type is a record type.
  if (auto recType = fieldType->getAs<RecordType>()) {
    size_t oldEnd = IvarsInfo.size();

    visitRecord(recType, fieldOffset);

    // If we have an array, replicate the first entry's layout information.
    auto numEltEntries = IvarsInfo.size() - oldEnd;
    if (numElts != 1 && numEltEntries != 0) {
      CharUnits eltSize = CGM.getContext().getTypeSizeInChars(recType);
      for (uint64_t eltIndex = 1; eltIndex != numElts; ++eltIndex) {
        // Copy the last numEltEntries onto the end of the array, adjusting
        // each for the element size.
        for (size_t i = 0; i != numEltEntries; ++i) {
          auto firstEntry = IvarsInfo[oldEnd + i];
          IvarsInfo.push_back(IvarInfo(firstEntry.Offset + eltIndex * eltSize,
                                       firstEntry.SizeInWords));
        }
      }
    }

    return;
  }

  // Classify the element type.
  Qualifiers::GC GCAttr = GetGCAttrTypeForType(CGM.getContext(), fieldType);

  // If it matches what we're looking for, add an entry.
  if ((ForStrongLayout && GCAttr == Qualifiers::Strong)
      || (!ForStrongLayout && GCAttr == Qualifiers::Weak)) {
    assert(CGM.getContext().getTypeSizeInChars(fieldType)
             == CGM.getPointerSize());
    IvarsInfo.push_back(IvarInfo(fieldOffset, numElts));
  }
}

/// buildBitmap - This routine does the horsework of taking the offsets of
/// strong/weak references and creating a bitmap.  The bitmap is also
/// returned in the given buffer, suitable for being passed to \c dump().
llvm::Constant *IvarLayoutBuilder::buildBitmap(CGObjCCommonMac &CGObjC,
                                llvm::SmallVectorImpl<unsigned char> &buffer) {
  // The bitmap is a series of skip/scan instructions, aligned to word
  // boundaries.  The skip is performed first.
  const unsigned char MaxNibble = 0xF;
  const unsigned char SkipMask = 0xF0, SkipShift = 4;
  const unsigned char ScanMask = 0x0F, ScanShift = 0;

  assert(!IvarsInfo.empty() && "generating bitmap for no data");

  // Sort the ivar info on byte position in case we encounterred a
  // union nested in the ivar list.
  if (IsDisordered) {
    // This isn't a stable sort, but our algorithm should handle it fine.
    llvm::array_pod_sort(IvarsInfo.begin(), IvarsInfo.end());
  } else {
    assert(std::is_sorted(IvarsInfo.begin(), IvarsInfo.end()));
  }
  assert(IvarsInfo.back().Offset < InstanceEnd);

  assert(buffer.empty());

  // Skip the next N words.
  auto skip = [&](unsigned numWords) {
    assert(numWords > 0);

    // Try to merge into the previous byte.  Since scans happen second, we
    // can't do this if it includes a scan.
    if (!buffer.empty() && !(buffer.back() & ScanMask)) {
      unsigned lastSkip = buffer.back() >> SkipShift;
      if (lastSkip < MaxNibble) {
        unsigned claimed = std::min(MaxNibble - lastSkip, numWords);
        numWords -= claimed;
        lastSkip += claimed;
        buffer.back() = (lastSkip << SkipShift);
      }
    }

    while (numWords >= MaxNibble) {
      buffer.push_back(MaxNibble << SkipShift);
      numWords -= MaxNibble;
    }
    if (numWords) {
      buffer.push_back(numWords << SkipShift);
    }
  };

  // Scan the next N words.
  auto scan = [&](unsigned numWords) {
    assert(numWords > 0);

    // Try to merge into the previous byte.  Since scans happen second, we can
    // do this even if it includes a skip.
    if (!buffer.empty()) {
      unsigned lastScan = (buffer.back() & ScanMask) >> ScanShift;
      if (lastScan < MaxNibble) {
        unsigned claimed = std::min(MaxNibble - lastScan, numWords);
        numWords -= claimed;
        lastScan += claimed;
        buffer.back() = (buffer.back() & SkipMask) | (lastScan << ScanShift);
      }
    }

    while (numWords >= MaxNibble) {
      buffer.push_back(MaxNibble << ScanShift);
      numWords -= MaxNibble;
    }
    if (numWords) {
      buffer.push_back(numWords << ScanShift);
    }
  };

  // One past the end of the last scan.
  unsigned endOfLastScanInWords = 0;
  const CharUnits WordSize = CGM.getPointerSize();

  // Consider all the scan requests.
  for (auto &request : IvarsInfo) {
    CharUnits beginOfScan = request.Offset - InstanceBegin;

    // Ignore scan requests that don't start at an even multiple of the
    // word size.  We can't encode them.
    if ((beginOfScan % WordSize) != 0) continue;

    // Ignore scan requests that start before the instance start.
    // This assumes that scans never span that boundary.  The boundary
    // isn't the true start of the ivars, because in the fragile-ARC case
    // it's rounded up to word alignment, but the test above should leave
    // us ignoring that possibility.
    if (beginOfScan.isNegative()) {
      assert(request.Offset + request.SizeInWords * WordSize <= InstanceBegin);
      continue;
    }

    unsigned beginOfScanInWords = beginOfScan / WordSize;
    unsigned endOfScanInWords = beginOfScanInWords + request.SizeInWords;

    // If the scan starts some number of words after the last one ended,
    // skip forward.
    if (beginOfScanInWords > endOfLastScanInWords) {
      skip(beginOfScanInWords - endOfLastScanInWords);

    // Otherwise, start scanning where the last left off.
    } else {
      beginOfScanInWords = endOfLastScanInWords;

      // If that leaves us with nothing to scan, ignore this request.
      if (beginOfScanInWords >= endOfScanInWords) continue;
    }

    // Scan to the end of the request.
    assert(beginOfScanInWords < endOfScanInWords);
    scan(endOfScanInWords - beginOfScanInWords);
    endOfLastScanInWords = endOfScanInWords;
  }

  if (buffer.empty())
    return llvm::ConstantPointerNull::get(CGM.Int8PtrTy);

  // For GC layouts, emit a skip to the end of the allocation so that we
  // have precise information about the entire thing.  This isn't useful
  // or necessary for the ARC-style layout strings.
  if (CGM.getLangOpts().getGC() != LangOptions::NonGC) {
    unsigned lastOffsetInWords =
      (InstanceEnd - InstanceBegin + WordSize - CharUnits::One()) / WordSize;
    if (lastOffsetInWords > endOfLastScanInWords) {
      skip(lastOffsetInWords - endOfLastScanInWords);
    }
  }

  // Null terminate the string.
  buffer.push_back(0);

  auto *Entry = CGObjC.CreateCStringLiteral(
      reinterpret_cast<char *>(buffer.data()), ObjCLabelType::ClassName);
  return getConstantGEP(CGM.getLLVMContext(), Entry, 0, 0);
}

/// BuildIvarLayout - Builds ivar layout bitmap for the class
/// implementation for the __strong or __weak case.
/// The layout map displays which words in ivar list must be skipped
/// and which must be scanned by GC (see below). String is built of bytes.
/// Each byte is divided up in two nibbles (4-bit each). Left nibble is count
/// of words to skip and right nibble is count of words to scan. So, each
/// nibble represents up to 15 workds to skip or scan. Skipping the rest is
/// represented by a 0x00 byte which also ends the string.
/// 1. when ForStrongLayout is true, following ivars are scanned:
/// - id, Class
/// - object *
/// - __strong anything
///
/// 2. When ForStrongLayout is false, following ivars are scanned:
/// - __weak anything
///
llvm::Constant *
CGObjCCommonMac::BuildIvarLayout(const ObjCImplementationDecl *OMD,
                                 CharUnits beginOffset, CharUnits endOffset,
                                 bool ForStrongLayout, bool HasMRCWeakIvars) {
  // If this is MRC, and we're either building a strong layout or there
  // are no weak ivars, bail out early.
  llvm::Type *PtrTy = CGM.Int8PtrTy;
  if (CGM.getLangOpts().getGC() == LangOptions::NonGC &&
      !CGM.getLangOpts().ObjCAutoRefCount &&
      (ForStrongLayout || !HasMRCWeakIvars))
    return llvm::Constant::getNullValue(PtrTy);

  const ObjCInterfaceDecl *OI = OMD->getClassInterface();
  SmallVector<const ObjCIvarDecl*, 32> ivars;

  // GC layout strings include the complete object layout, possibly
  // inaccurately in the non-fragile ABI; the runtime knows how to fix this
  // up.
  //
  // ARC layout strings only include the class's ivars.  In non-fragile
  // runtimes, that means starting at InstanceStart, rounded up to word
  // alignment.  In fragile runtimes, there's no InstanceStart, so it means
  // starting at the offset of the first ivar, rounded up to word alignment.
  //
  // MRC weak layout strings follow the ARC style.
  CharUnits baseOffset;
  if (CGM.getLangOpts().getGC() == LangOptions::NonGC) {
    for (const ObjCIvarDecl *IVD = OI->all_declared_ivar_begin();
         IVD; IVD = IVD->getNextIvar())
      ivars.push_back(IVD);

    if (isNonFragileABI()) {
      baseOffset = beginOffset; // InstanceStart
    } else if (!ivars.empty()) {
      baseOffset =
        CharUnits::fromQuantity(ComputeIvarBaseOffset(CGM, OMD, ivars[0]));
    } else {
      baseOffset = CharUnits::Zero();
    }

    baseOffset = baseOffset.alignTo(CGM.getPointerAlign());
  }
  else {
    CGM.getContext().DeepCollectObjCIvars(OI, true, ivars);

    baseOffset = CharUnits::Zero();
  }

  if (ivars.empty())
    return llvm::Constant::getNullValue(PtrTy);

  IvarLayoutBuilder builder(CGM, baseOffset, endOffset, ForStrongLayout);

  builder.visitAggregate(ivars.begin(), ivars.end(), CharUnits::Zero(),
                         [&](const ObjCIvarDecl *ivar) -> CharUnits {
      return CharUnits::fromQuantity(ComputeIvarBaseOffset(CGM, OMD, ivar));
  });

  if (!builder.hasBitmapData())
    return llvm::Constant::getNullValue(PtrTy);

  llvm::SmallVector<unsigned char, 4> buffer;
  llvm::Constant *C = builder.buildBitmap(*this, buffer);

   if (CGM.getLangOpts().ObjCGCBitmapPrint && !buffer.empty()) {
    printf("\n%s ivar layout for class '%s': ",
           ForStrongLayout ? "strong" : "weak",
           OMD->getClassInterface()->getName().str().c_str());
    builder.dump(buffer);
  }
  return C;
}

llvm::Constant *CGObjCCommonMac::GetMethodVarName(Selector Sel) {
  llvm::GlobalVariable *&Entry = MethodVarNames[Sel];
  // FIXME: Avoid std::string in "Sel.getAsString()"
  if (!Entry)
    Entry = CreateCStringLiteral(Sel.getAsString(), ObjCLabelType::MethodVarName);
  return getConstantGEP(VMContext, Entry, 0, 0);
}

// FIXME: Merge into a single cstring creation function.
llvm::Constant *CGObjCCommonMac::GetMethodVarName(IdentifierInfo *ID) {
  return GetMethodVarName(CGM.getContext().Selectors.getNullarySelector(ID));
}

llvm::Constant *CGObjCCommonMac::GetMethodVarType(const FieldDecl *Field) {
  std::string TypeStr;
  CGM.getContext().getObjCEncodingForType(Field->getType(), TypeStr, Field);

  llvm::GlobalVariable *&Entry = MethodVarTypes[TypeStr];
  if (!Entry)
    Entry = CreateCStringLiteral(TypeStr, ObjCLabelType::MethodVarType);
  return getConstantGEP(VMContext, Entry, 0, 0);
}

llvm::Constant *CGObjCCommonMac::GetMethodVarType(const ObjCMethodDecl *D,
                                                  bool Extended) {
  std::string TypeStr =
    CGM.getContext().getObjCEncodingForMethodDecl(D, Extended);

  llvm::GlobalVariable *&Entry = MethodVarTypes[TypeStr];
  if (!Entry)
    Entry = CreateCStringLiteral(TypeStr, ObjCLabelType::MethodVarType);
  return getConstantGEP(VMContext, Entry, 0, 0);
}

// FIXME: Merge into a single cstring creation function.
llvm::Constant *CGObjCCommonMac::GetPropertyName(IdentifierInfo *Ident) {
  llvm::GlobalVariable *&Entry = PropertyNames[Ident];
  if (!Entry)
    Entry = CreateCStringLiteral(Ident->getName(), ObjCLabelType::PropertyName);
  return getConstantGEP(VMContext, Entry, 0, 0);
}

// FIXME: Merge into a single cstring creation function.
// FIXME: This Decl should be more precise.
llvm::Constant *
CGObjCCommonMac::GetPropertyTypeString(const ObjCPropertyDecl *PD,
                                       const Decl *Container) {
  std::string TypeStr =
    CGM.getContext().getObjCEncodingForPropertyDecl(PD, Container);
  return GetPropertyName(&CGM.getContext().Idents.get(TypeStr));
}

void CGObjCCommonMac::GetNameForMethod(const ObjCMethodDecl *D,
                                       const ObjCContainerDecl *CD,
                                       SmallVectorImpl<char> &Name) {
  llvm::raw_svector_ostream OS(Name);
  assert (CD && "Missing container decl in GetNameForMethod");
  OS << '\01' << (D->isInstanceMethod() ? '-' : '+')
     << '[' << CD->getName();
  if (const ObjCCategoryImplDecl *CID =
      dyn_cast<ObjCCategoryImplDecl>(D->getDeclContext()))
    OS << '(' << *CID << ')';
  OS << ' ' << D->getSelector().getAsString() << ']';
}

void CGObjCMac::FinishModule() {
  EmitModuleInfo();

  // Emit the dummy bodies for any protocols which were referenced but
  // never defined.
  for (auto &entry : Protocols) {
    llvm::GlobalVariable *global = entry.second;
    if (global->hasInitializer())
      continue;

    ConstantInitBuilder builder(CGM);
    auto values = builder.beginStruct(ObjCTypes.ProtocolTy);
    values.addNullPointer(ObjCTypes.ProtocolExtensionPtrTy);
    values.add(GetClassName(entry.first->getName()));
    values.addNullPointer(ObjCTypes.ProtocolListPtrTy);
    values.addNullPointer(ObjCTypes.MethodDescriptionListPtrTy);
    values.addNullPointer(ObjCTypes.MethodDescriptionListPtrTy);
    values.finishAndSetAsInitializer(global);
    CGM.addCompilerUsedGlobal(global);
  }

  // Add assembler directives to add lazy undefined symbol references
  // for classes which are referenced but not defined. This is
  // important for correct linker interaction.
  //
  // FIXME: It would be nice if we had an LLVM construct for this.
  if ((!LazySymbols.empty() || !DefinedSymbols.empty()) &&
      CGM.getTriple().isOSBinFormatMachO()) {
    SmallString<256> Asm;
    Asm += CGM.getModule().getModuleInlineAsm();
    if (!Asm.empty() && Asm.back() != '\n')
      Asm += '\n';

    llvm::raw_svector_ostream OS(Asm);
    for (const auto *Sym : DefinedSymbols)
      OS << "\t.objc_class_name_" << Sym->getName() << "=0\n"
         << "\t.globl .objc_class_name_" << Sym->getName() << "\n";
    for (const auto *Sym : LazySymbols)
      OS << "\t.lazy_reference .objc_class_name_" << Sym->getName() << "\n";
    for (const auto &Category : DefinedCategoryNames)
      OS << "\t.objc_category_name_" << Category << "=0\n"
         << "\t.globl .objc_category_name_" << Category << "\n";

    CGM.getModule().setModuleInlineAsm(OS.str());
  }
}

CGObjCNonFragileABIMac::CGObjCNonFragileABIMac(CodeGen::CodeGenModule &cgm)
    : CGObjCCommonMac(cgm), ObjCTypes(cgm), ObjCEmptyCacheVar(nullptr),
      ObjCEmptyVtableVar(nullptr) {
  ObjCABI = 2;
}

/* *** */

ObjCCommonTypesHelper::ObjCCommonTypesHelper(CodeGen::CodeGenModule &cgm)
  : VMContext(cgm.getLLVMContext()), CGM(cgm), ExternalProtocolPtrTy(nullptr)
{
  CodeGen::CodeGenTypes &Types = CGM.getTypes();
  ASTContext &Ctx = CGM.getContext();

  ShortTy = cast<llvm::IntegerType>(Types.ConvertType(Ctx.ShortTy));
  IntTy = CGM.IntTy;
  LongTy = cast<llvm::IntegerType>(Types.ConvertType(Ctx.LongTy));
  Int8PtrTy = CGM.Int8PtrTy;
  Int8PtrPtrTy = CGM.Int8PtrPtrTy;

  // arm64 targets use "int" ivar offset variables. All others,
  // including OS X x86_64 and Windows x86_64, use "long" ivar offsets.
  if (CGM.getTarget().getTriple().getArch() == llvm::Triple::aarch64)
    IvarOffsetVarTy = IntTy;
  else
    IvarOffsetVarTy = LongTy;

  ObjectPtrTy =
    cast<llvm::PointerType>(Types.ConvertType(Ctx.getObjCIdType()));
  PtrObjectPtrTy =
    llvm::PointerType::getUnqual(ObjectPtrTy);
  SelectorPtrTy =
    cast<llvm::PointerType>(Types.ConvertType(Ctx.getObjCSelType()));

  // I'm not sure I like this. The implicit coordination is a bit
  // gross. We should solve this in a reasonable fashion because this
  // is a pretty common task (match some runtime data structure with
  // an LLVM data structure).

  // FIXME: This is leaked.
  // FIXME: Merge with rewriter code?

  // struct _objc_super {
  //   id self;
  //   Class cls;
  // }
  RecordDecl *RD = RecordDecl::Create(Ctx, TTK_Struct,
                                      Ctx.getTranslationUnitDecl(),
                                      SourceLocation(), SourceLocation(),
                                      &Ctx.Idents.get("_objc_super"));
  RD->addDecl(FieldDecl::Create(Ctx, RD, SourceLocation(), SourceLocation(),
                                nullptr, Ctx.getObjCIdType(), nullptr, nullptr,
                                false, ICIS_NoInit));
  RD->addDecl(FieldDecl::Create(Ctx, RD, SourceLocation(), SourceLocation(),
                                nullptr, Ctx.getObjCClassType(), nullptr,
                                nullptr, false, ICIS_NoInit));
  RD->completeDefinition();

  SuperCTy = Ctx.getTagDeclType(RD);
  SuperPtrCTy = Ctx.getPointerType(SuperCTy);

  SuperTy = cast<llvm::StructType>(Types.ConvertType(SuperCTy));
  SuperPtrTy = llvm::PointerType::getUnqual(SuperTy);

  // struct _prop_t {
  //   char *name;
  //   char *attributes;
  // }
  PropertyTy = llvm::StructType::create("struct._prop_t", Int8PtrTy, Int8PtrTy);

  // struct _prop_list_t {
  //   uint32_t entsize;      // sizeof(struct _prop_t)
  //   uint32_t count_of_properties;
  //   struct _prop_t prop_list[count_of_properties];
  // }
  PropertyListTy = llvm::StructType::create(
      "struct._prop_list_t", IntTy, IntTy, llvm::ArrayType::get(PropertyTy, 0));
  // struct _prop_list_t *
  PropertyListPtrTy = llvm::PointerType::getUnqual(PropertyListTy);

  // struct _objc_method {
  //   SEL _cmd;
  //   char *method_type;
  //   char *_imp;
  // }
  MethodTy = llvm::StructType::create("struct._objc_method", SelectorPtrTy,
                                      Int8PtrTy, Int8PtrTy);

  // struct _objc_cache *
  CacheTy = llvm::StructType::create(VMContext, "struct._objc_cache");
  CachePtrTy = llvm::PointerType::getUnqual(CacheTy);
}

ObjCTypesHelper::ObjCTypesHelper(CodeGen::CodeGenModule &cgm)
  : ObjCCommonTypesHelper(cgm) {
  // struct _objc_method_description {
  //   SEL name;
  //   char *types;
  // }
  MethodDescriptionTy = llvm::StructType::create(
      "struct._objc_method_description", SelectorPtrTy, Int8PtrTy);

  // struct _objc_method_description_list {
  //   int count;
  //   struct _objc_method_description[1];
  // }
  MethodDescriptionListTy =
      llvm::StructType::create("struct._objc_method_description_list", IntTy,
                               llvm::ArrayType::get(MethodDescriptionTy, 0));

  // struct _objc_method_description_list *
  MethodDescriptionListPtrTy =
    llvm::PointerType::getUnqual(MethodDescriptionListTy);

  // Protocol description structures

  // struct _objc_protocol_extension {
  //   uint32_t size;  // sizeof(struct _objc_protocol_extension)
  //   struct _objc_method_description_list *optional_instance_methods;
  //   struct _objc_method_description_list *optional_class_methods;
  //   struct _objc_property_list *instance_properties;
  //   const char ** extendedMethodTypes;
  //   struct _objc_property_list *class_properties;
  // }
  ProtocolExtensionTy = llvm::StructType::create(
      "struct._objc_protocol_extension", IntTy, MethodDescriptionListPtrTy,
      MethodDescriptionListPtrTy, PropertyListPtrTy, Int8PtrPtrTy,
      PropertyListPtrTy);

  // struct _objc_protocol_extension *
  ProtocolExtensionPtrTy = llvm::PointerType::getUnqual(ProtocolExtensionTy);

  // Handle recursive construction of Protocol and ProtocolList types

  ProtocolTy =
    llvm::StructType::create(VMContext, "struct._objc_protocol");

  ProtocolListTy =
    llvm::StructType::create(VMContext, "struct._objc_protocol_list");
  ProtocolListTy->setBody(llvm::PointerType::getUnqual(ProtocolListTy), LongTy,
                          llvm::ArrayType::get(ProtocolTy, 0));

  // struct _objc_protocol {
  //   struct _objc_protocol_extension *isa;
  //   char *protocol_name;
  //   struct _objc_protocol **_objc_protocol_list;
  //   struct _objc_method_description_list *instance_methods;
  //   struct _objc_method_description_list *class_methods;
  // }
  ProtocolTy->setBody(ProtocolExtensionPtrTy, Int8PtrTy,
                      llvm::PointerType::getUnqual(ProtocolListTy),
                      MethodDescriptionListPtrTy, MethodDescriptionListPtrTy);

  // struct _objc_protocol_list *
  ProtocolListPtrTy = llvm::PointerType::getUnqual(ProtocolListTy);

  ProtocolPtrTy = llvm::PointerType::getUnqual(ProtocolTy);

  // Class description structures

  // struct _objc_ivar {
  //   char *ivar_name;
  //   char *ivar_type;
  //   int  ivar_offset;
  // }
  IvarTy = llvm::StructType::create("struct._objc_ivar", Int8PtrTy, Int8PtrTy,
                                    IntTy);

  // struct _objc_ivar_list *
  IvarListTy =
    llvm::StructType::create(VMContext, "struct._objc_ivar_list");
  IvarListPtrTy = llvm::PointerType::getUnqual(IvarListTy);

  // struct _objc_method_list *
  MethodListTy =
    llvm::StructType::create(VMContext, "struct._objc_method_list");
  MethodListPtrTy = llvm::PointerType::getUnqual(MethodListTy);

  // struct _objc_class_extension *
  ClassExtensionTy = llvm::StructType::create(
      "struct._objc_class_extension", IntTy, Int8PtrTy, PropertyListPtrTy);
  ClassExtensionPtrTy = llvm::PointerType::getUnqual(ClassExtensionTy);

  ClassTy = llvm::StructType::create(VMContext, "struct._objc_class");

  // struct _objc_class {
  //   Class isa;
  //   Class super_class;
  //   char *name;
  //   long version;
  //   long info;
  //   long instance_size;
  //   struct _objc_ivar_list *ivars;
  //   struct _objc_method_list *methods;
  //   struct _objc_cache *cache;
  //   struct _objc_protocol_list *protocols;
  //   char *ivar_layout;
  //   struct _objc_class_ext *ext;
  // };
  ClassTy->setBody(llvm::PointerType::getUnqual(ClassTy),
                   llvm::PointerType::getUnqual(ClassTy), Int8PtrTy, LongTy,
                   LongTy, LongTy, IvarListPtrTy, MethodListPtrTy, CachePtrTy,
                   ProtocolListPtrTy, Int8PtrTy, ClassExtensionPtrTy);

  ClassPtrTy = llvm::PointerType::getUnqual(ClassTy);

  // struct _objc_category {
  //   char *category_name;
  //   char *class_name;
  //   struct _objc_method_list *instance_method;
  //   struct _objc_method_list *class_method;
  //   struct _objc_protocol_list *protocols;
  //   uint32_t size;  // sizeof(struct _objc_category)
  //   struct _objc_property_list *instance_properties;// category's @property
  //   struct _objc_property_list *class_properties;
  // }
  CategoryTy = llvm::StructType::create(
      "struct._objc_category", Int8PtrTy, Int8PtrTy, MethodListPtrTy,
      MethodListPtrTy, ProtocolListPtrTy, IntTy, PropertyListPtrTy,
      PropertyListPtrTy);

  // Global metadata structures

  // struct _objc_symtab {
  //   long sel_ref_cnt;
  //   SEL *refs;
  //   short cls_def_cnt;
  //   short cat_def_cnt;
  //   char *defs[cls_def_cnt + cat_def_cnt];
  // }
  SymtabTy = llvm::StructType::create("struct._objc_symtab", LongTy,
                                      SelectorPtrTy, ShortTy, ShortTy,
                                      llvm::ArrayType::get(Int8PtrTy, 0));
  SymtabPtrTy = llvm::PointerType::getUnqual(SymtabTy);

  // struct _objc_module {
  //   long version;
  //   long size;   // sizeof(struct _objc_module)
  //   char *name;
  //   struct _objc_symtab* symtab;
  //  }
  ModuleTy = llvm::StructType::create("struct._objc_module", LongTy, LongTy,
                                      Int8PtrTy, SymtabPtrTy);

  // FIXME: This is the size of the setjmp buffer and should be target
  // specific. 18 is what's used on 32-bit X86.
  uint64_t SetJmpBufferSize = 18;

  // Exceptions
  llvm::Type *StackPtrTy = llvm::ArrayType::get(CGM.Int8PtrTy, 4);

  ExceptionDataTy = llvm::StructType::create(
      "struct._objc_exception_data",
      llvm::ArrayType::get(CGM.Int32Ty, SetJmpBufferSize), StackPtrTy);
}

ObjCNonFragileABITypesHelper::ObjCNonFragileABITypesHelper(CodeGen::CodeGenModule &cgm)
  : ObjCCommonTypesHelper(cgm) {
  // struct _method_list_t {
  //   uint32_t entsize;  // sizeof(struct _objc_method)
  //   uint32_t method_count;
  //   struct _objc_method method_list[method_count];
  // }
  MethodListnfABITy =
      llvm::StructType::create("struct.__method_list_t", IntTy, IntTy,
                               llvm::ArrayType::get(MethodTy, 0));
  // struct method_list_t *
  MethodListnfABIPtrTy = llvm::PointerType::getUnqual(MethodListnfABITy);

  // struct _protocol_t {
  //   id isa;  // NULL
  //   const char * const protocol_name;
  //   const struct _protocol_list_t * protocol_list; // super protocols
  //   const struct method_list_t * const instance_methods;
  //   const struct method_list_t * const class_methods;
  //   const struct method_list_t *optionalInstanceMethods;
  //   const struct method_list_t *optionalClassMethods;
  //   const struct _prop_list_t * properties;
  //   const uint32_t size;  // sizeof(struct _protocol_t)
  //   const uint32_t flags;  // = 0
  //   const char ** extendedMethodTypes;
  //   const char *demangledName;
  //   const struct _prop_list_t * class_properties;
  // }

  // Holder for struct _protocol_list_t *
  ProtocolListnfABITy =
    llvm::StructType::create(VMContext, "struct._objc_protocol_list");

  ProtocolnfABITy = llvm::StructType::create(
      "struct._protocol_t", ObjectPtrTy, Int8PtrTy,
      llvm::PointerType::getUnqual(ProtocolListnfABITy), MethodListnfABIPtrTy,
      MethodListnfABIPtrTy, MethodListnfABIPtrTy, MethodListnfABIPtrTy,
      PropertyListPtrTy, IntTy, IntTy, Int8PtrPtrTy, Int8PtrTy,
      PropertyListPtrTy);

  // struct _protocol_t*
  ProtocolnfABIPtrTy = llvm::PointerType::getUnqual(ProtocolnfABITy);

  // struct _protocol_list_t {
  //   long protocol_count;   // Note, this is 32/64 bit
  //   struct _protocol_t *[protocol_count];
  // }
  ProtocolListnfABITy->setBody(LongTy,
                               llvm::ArrayType::get(ProtocolnfABIPtrTy, 0));

  // struct _objc_protocol_list*
  ProtocolListnfABIPtrTy = llvm::PointerType::getUnqual(ProtocolListnfABITy);

  // struct _ivar_t {
  //   unsigned [long] int *offset;  // pointer to ivar offset location
  //   char *name;
  //   char *type;
  //   uint32_t alignment;
  //   uint32_t size;
  // }
  IvarnfABITy = llvm::StructType::create(
      "struct._ivar_t", llvm::PointerType::getUnqual(IvarOffsetVarTy),
      Int8PtrTy, Int8PtrTy, IntTy, IntTy);

  // struct _ivar_list_t {
  //   uint32 entsize;  // sizeof(struct _ivar_t)
  //   uint32 count;
  //   struct _iver_t list[count];
  // }
  IvarListnfABITy =
      llvm::StructType::create("struct._ivar_list_t", IntTy, IntTy,
                               llvm::ArrayType::get(IvarnfABITy, 0));

  IvarListnfABIPtrTy = llvm::PointerType::getUnqual(IvarListnfABITy);

  // struct _class_ro_t {
  //   uint32_t const flags;
  //   uint32_t const instanceStart;
  //   uint32_t const instanceSize;
  //   uint32_t const reserved;  // only when building for 64bit targets
  //   const uint8_t * const ivarLayout;
  //   const char *const name;
  //   const struct _method_list_t * const baseMethods;
  //   const struct _objc_protocol_list *const baseProtocols;
  //   const struct _ivar_list_t *const ivars;
  //   const uint8_t * const weakIvarLayout;
  //   const struct _prop_list_t * const properties;
  // }

  // FIXME. Add 'reserved' field in 64bit abi mode!
  ClassRonfABITy = llvm::StructType::create(
      "struct._class_ro_t", IntTy, IntTy, IntTy, Int8PtrTy, Int8PtrTy,
      MethodListnfABIPtrTy, ProtocolListnfABIPtrTy, IvarListnfABIPtrTy,
      Int8PtrTy, PropertyListPtrTy);

  // ImpnfABITy - LLVM for id (*)(id, SEL, ...)
  llvm::Type *params[] = { ObjectPtrTy, SelectorPtrTy };
  ImpnfABITy = llvm::FunctionType::get(ObjectPtrTy, params, false)
                 ->getPointerTo();

  // struct _class_t {
  //   struct _class_t *isa;
  //   struct _class_t * const superclass;
  //   void *cache;
  //   IMP *vtable;
  //   struct class_ro_t *ro;
  // }

  ClassnfABITy = llvm::StructType::create(VMContext, "struct._class_t");
  ClassnfABITy->setBody(llvm::PointerType::getUnqual(ClassnfABITy),
                        llvm::PointerType::getUnqual(ClassnfABITy), CachePtrTy,
                        llvm::PointerType::getUnqual(ImpnfABITy),
                        llvm::PointerType::getUnqual(ClassRonfABITy));

  // LLVM for struct _class_t *
  ClassnfABIPtrTy = llvm::PointerType::getUnqual(ClassnfABITy);

  // struct _category_t {
  //   const char * const name;
  //   struct _class_t *const cls;
  //   const struct _method_list_t * const instance_methods;
  //   const struct _method_list_t * const class_methods;
  //   const struct _protocol_list_t * const protocols;
  //   const struct _prop_list_t * const properties;
  //   const struct _prop_list_t * const class_properties;
  //   const uint32_t size;
  // }
  CategorynfABITy = llvm::StructType::create(
      "struct._category_t", Int8PtrTy, ClassnfABIPtrTy, MethodListnfABIPtrTy,
      MethodListnfABIPtrTy, ProtocolListnfABIPtrTy, PropertyListPtrTy,
      PropertyListPtrTy, IntTy);

  // New types for nonfragile abi messaging.
  CodeGen::CodeGenTypes &Types = CGM.getTypes();
  ASTContext &Ctx = CGM.getContext();

  // MessageRefTy - LLVM for:
  // struct _message_ref_t {
  //   IMP messenger;
  //   SEL name;
  // };

  // First the clang type for struct _message_ref_t
  RecordDecl *RD = RecordDecl::Create(Ctx, TTK_Struct,
                                      Ctx.getTranslationUnitDecl(),
                                      SourceLocation(), SourceLocation(),
                                      &Ctx.Idents.get("_message_ref_t"));
  RD->addDecl(FieldDecl::Create(Ctx, RD, SourceLocation(), SourceLocation(),
                                nullptr, Ctx.VoidPtrTy, nullptr, nullptr, false,
                                ICIS_NoInit));
  RD->addDecl(FieldDecl::Create(Ctx, RD, SourceLocation(), SourceLocation(),
                                nullptr, Ctx.getObjCSelType(), nullptr, nullptr,
                                false, ICIS_NoInit));
  RD->completeDefinition();

  MessageRefCTy = Ctx.getTagDeclType(RD);
  MessageRefCPtrTy = Ctx.getPointerType(MessageRefCTy);
  MessageRefTy = cast<llvm::StructType>(Types.ConvertType(MessageRefCTy));

  // MessageRefPtrTy - LLVM for struct _message_ref_t*
  MessageRefPtrTy = llvm::PointerType::getUnqual(MessageRefTy);

  // SuperMessageRefTy - LLVM for:
  // struct _super_message_ref_t {
  //   SUPER_IMP messenger;
  //   SEL name;
  // };
  SuperMessageRefTy = llvm::StructType::create("struct._super_message_ref_t",
                                               ImpnfABITy, SelectorPtrTy);

  // SuperMessageRefPtrTy - LLVM for struct _super_message_ref_t*
  SuperMessageRefPtrTy = llvm::PointerType::getUnqual(SuperMessageRefTy);


  // struct objc_typeinfo {
  //   const void** vtable; // objc_ehtype_vtable + 2
  //   const char*  name;    // c++ typeinfo string
  //   Class        cls;
  // };
  EHTypeTy = llvm::StructType::create("struct._objc_typeinfo",
                                      llvm::PointerType::getUnqual(Int8PtrTy),
                                      Int8PtrTy, ClassnfABIPtrTy);
  EHTypePtrTy = llvm::PointerType::getUnqual(EHTypeTy);
}

llvm::Function *CGObjCNonFragileABIMac::ModuleInitFunction() {
  FinishNonFragileABIModule();

  return nullptr;
}

void CGObjCNonFragileABIMac::AddModuleClassList(
    ArrayRef<llvm::GlobalValue *> Container, StringRef SymbolName,
    StringRef SectionName) {
  unsigned NumClasses = Container.size();

  if (!NumClasses)
    return;

  SmallVector<llvm::Constant*, 8> Symbols(NumClasses);
  for (unsigned i=0; i<NumClasses; i++)
    Symbols[i] = llvm::ConstantExpr::getBitCast(Container[i],
                                                ObjCTypes.Int8PtrTy);
  llvm::Constant *Init =
    llvm::ConstantArray::get(llvm::ArrayType::get(ObjCTypes.Int8PtrTy,
                                                  Symbols.size()),
                             Symbols);

  // Section name is obtained by calling GetSectionName, which returns
  // sections in the __DATA segment on MachO.
  assert((!CGM.getTriple().isOSBinFormatMachO() ||
          SectionName.startswith("__DATA")) &&
         "SectionName expected to start with __DATA on MachO");
  llvm::GlobalValue::LinkageTypes LT =
      getLinkageTypeForObjCMetadata(CGM, SectionName);
  llvm::GlobalVariable *GV =
    new llvm::GlobalVariable(CGM.getModule(), Init->getType(), false, LT, Init,
                             SymbolName);
  GV->setAlignment(CGM.getDataLayout().getABITypeAlignment(Init->getType()));
  GV->setSection(SectionName);
  CGM.addCompilerUsedGlobal(GV);
}

void CGObjCNonFragileABIMac::FinishNonFragileABIModule() {
  // nonfragile abi has no module definition.

  // Build list of all implemented class addresses in array
  // L_OBJC_LABEL_CLASS_$.

  for (unsigned i=0, NumClasses=ImplementedClasses.size(); i<NumClasses; i++) {
    const ObjCInterfaceDecl *ID = ImplementedClasses[i];
    assert(ID);
    if (ObjCImplementationDecl *IMP = ID->getImplementation())
      // We are implementing a weak imported interface. Give it external linkage
      if (ID->isWeakImported() && !IMP->isWeakImported()) {
        DefinedClasses[i]->setLinkage(llvm::GlobalVariable::ExternalLinkage);
        DefinedMetaClasses[i]->setLinkage(llvm::GlobalVariable::ExternalLinkage);
      }
  }

  AddModuleClassList(DefinedClasses, "OBJC_LABEL_CLASS_$",
                     GetSectionName("__objc_classlist",
                                    "regular,no_dead_strip"));

  AddModuleClassList(DefinedNonLazyClasses, "OBJC_LABEL_NONLAZY_CLASS_$",
                     GetSectionName("__objc_nlclslist",
                                    "regular,no_dead_strip"));

  // Build list of all implemented category addresses in array
  // L_OBJC_LABEL_CATEGORY_$.
  AddModuleClassList(DefinedCategories, "OBJC_LABEL_CATEGORY_$",
                     GetSectionName("__objc_catlist",
                                    "regular,no_dead_strip"));
  AddModuleClassList(DefinedStubCategories, "OBJC_LABEL_STUB_CATEGORY_$",
                     GetSectionName("__objc_catlist2",
                                    "regular,no_dead_strip"));
  AddModuleClassList(DefinedNonLazyCategories, "OBJC_LABEL_NONLAZY_CATEGORY_$",
                     GetSectionName("__objc_nlcatlist",
                                    "regular,no_dead_strip"));

  EmitImageInfo();
}

/// isVTableDispatchedSelector - Returns true if SEL is not in the list of
/// VTableDispatchMethods; false otherwise. What this means is that
/// except for the 19 selectors in the list, we generate 32bit-style
/// message dispatch call for all the rest.
bool CGObjCNonFragileABIMac::isVTableDispatchedSelector(Selector Sel) {
  // At various points we've experimented with using vtable-based
  // dispatch for all methods.
  switch (CGM.getCodeGenOpts().getObjCDispatchMethod()) {
  case CodeGenOptions::Legacy:
    return false;
  case CodeGenOptions::NonLegacy:
    return true;
  case CodeGenOptions::Mixed:
    break;
  }

  // If so, see whether this selector is in the white-list of things which must
  // use the new dispatch convention. We lazily build a dense set for this.
  if (VTableDispatchMethods.empty()) {
    VTableDispatchMethods.insert(GetNullarySelector("alloc"));
    VTableDispatchMethods.insert(GetNullarySelector("class"));
    VTableDispatchMethods.insert(GetNullarySelector("self"));
    VTableDispatchMethods.insert(GetNullarySelector("isFlipped"));
    VTableDispatchMethods.insert(GetNullarySelector("length"));
    VTableDispatchMethods.insert(GetNullarySelector("count"));

    // These are vtable-based if GC is disabled.
    // Optimistically use vtable dispatch for hybrid compiles.
    if (CGM.getLangOpts().getGC() != LangOptions::GCOnly) {
      VTableDispatchMethods.insert(GetNullarySelector("retain"));
      VTableDispatchMethods.insert(GetNullarySelector("release"));
      VTableDispatchMethods.insert(GetNullarySelector("autorelease"));
    }

    VTableDispatchMethods.insert(GetUnarySelector("allocWithZone"));
    VTableDispatchMethods.insert(GetUnarySelector("isKindOfClass"));
    VTableDispatchMethods.insert(GetUnarySelector("respondsToSelector"));
    VTableDispatchMethods.insert(GetUnarySelector("objectForKey"));
    VTableDispatchMethods.insert(GetUnarySelector("objectAtIndex"));
    VTableDispatchMethods.insert(GetUnarySelector("isEqualToString"));
    VTableDispatchMethods.insert(GetUnarySelector("isEqual"));

    // These are vtable-based if GC is enabled.
    // Optimistically use vtable dispatch for hybrid compiles.
    if (CGM.getLangOpts().getGC() != LangOptions::NonGC) {
      VTableDispatchMethods.insert(GetNullarySelector("hash"));
      VTableDispatchMethods.insert(GetUnarySelector("addObject"));

      // "countByEnumeratingWithState:objects:count"
      IdentifierInfo *KeyIdents[] = {
        &CGM.getContext().Idents.get("countByEnumeratingWithState"),
        &CGM.getContext().Idents.get("objects"),
        &CGM.getContext().Idents.get("count")
      };
      VTableDispatchMethods.insert(
        CGM.getContext().Selectors.getSelector(3, KeyIdents));
    }
  }

  return VTableDispatchMethods.count(Sel);
}

/// BuildClassRoTInitializer - generate meta-data for:
/// struct _class_ro_t {
///   uint32_t const flags;
///   uint32_t const instanceStart;
///   uint32_t const instanceSize;
///   uint32_t const reserved;  // only when building for 64bit targets
///   const uint8_t * const ivarLayout;
///   const char *const name;
///   const struct _method_list_t * const baseMethods;
///   const struct _protocol_list_t *const baseProtocols;
///   const struct _ivar_list_t *const ivars;
///   const uint8_t * const weakIvarLayout;
///   const struct _prop_list_t * const properties;
/// }
///
llvm::GlobalVariable * CGObjCNonFragileABIMac::BuildClassRoTInitializer(
  unsigned flags,
  unsigned InstanceStart,
  unsigned InstanceSize,
  const ObjCImplementationDecl *ID) {
  std::string ClassName = ID->getObjCRuntimeNameAsString();

  CharUnits beginInstance = CharUnits::fromQuantity(InstanceStart);
  CharUnits endInstance = CharUnits::fromQuantity(InstanceSize);

  bool hasMRCWeak = false;
  if (CGM.getLangOpts().ObjCAutoRefCount)
    flags |= NonFragileABI_Class_CompiledByARC;
  else if ((hasMRCWeak = hasMRCWeakIvars(CGM, ID)))
    flags |= NonFragileABI_Class_HasMRCWeakIvars;

  ConstantInitBuilder builder(CGM);
  auto values = builder.beginStruct(ObjCTypes.ClassRonfABITy);

  values.addInt(ObjCTypes.IntTy, flags);
  values.addInt(ObjCTypes.IntTy, InstanceStart);
  values.addInt(ObjCTypes.IntTy, InstanceSize);
  values.add((flags & NonFragileABI_Class_Meta)
                ? GetIvarLayoutName(nullptr, ObjCTypes)
                : BuildStrongIvarLayout(ID, beginInstance, endInstance));
  values.add(GetClassName(ID->getObjCRuntimeNameAsString()));

  // const struct _method_list_t * const baseMethods;
  SmallVector<const ObjCMethodDecl*, 16> methods;
  if (flags & NonFragileABI_Class_Meta) {
    for (const auto *MD : ID->class_methods())
      methods.push_back(MD);
  } else {
    for (const auto *MD : ID->instance_methods())
      methods.push_back(MD);

    for (const auto *PID : ID->property_impls()) {
      if (PID->getPropertyImplementation() == ObjCPropertyImplDecl::Synthesize){
        ObjCPropertyDecl *PD = PID->getPropertyDecl();

        if (auto MD = PD->getGetterMethodDecl())
          if (GetMethodDefinition(MD))
            methods.push_back(MD);
        if (auto MD = PD->getSetterMethodDecl())
          if (GetMethodDefinition(MD))
            methods.push_back(MD);
      }
    }
  }

  values.add(emitMethodList(ID->getObjCRuntimeNameAsString(),
                            (flags & NonFragileABI_Class_Meta)
                               ? MethodListType::ClassMethods
                               : MethodListType::InstanceMethods,
                            methods));

  const ObjCInterfaceDecl *OID = ID->getClassInterface();
  assert(OID && "CGObjCNonFragileABIMac::BuildClassRoTInitializer");
  values.add(EmitProtocolList("_OBJC_CLASS_PROTOCOLS_$_"
                                + OID->getObjCRuntimeNameAsString(),
                              OID->all_referenced_protocol_begin(),
                              OID->all_referenced_protocol_end()));

  if (flags & NonFragileABI_Class_Meta) {
    values.addNullPointer(ObjCTypes.IvarListnfABIPtrTy);
    values.add(GetIvarLayoutName(nullptr, ObjCTypes));
    values.add(EmitPropertyList(
        "_OBJC_$_CLASS_PROP_LIST_" + ID->getObjCRuntimeNameAsString(),
        ID, ID->getClassInterface(), ObjCTypes, true));
  } else {
    values.add(EmitIvarList(ID));
    values.add(BuildWeakIvarLayout(ID, beginInstance, endInstance, hasMRCWeak));
    values.add(EmitPropertyList(
        "_OBJC_$_PROP_LIST_" + ID->getObjCRuntimeNameAsString(),
        ID, ID->getClassInterface(), ObjCTypes, false));
  }

  llvm::SmallString<64> roLabel;
  llvm::raw_svector_ostream(roLabel)
      << ((flags & NonFragileABI_Class_Meta) ? "_OBJC_METACLASS_RO_$_"
                                             : "_OBJC_CLASS_RO_$_")
      << ClassName;

  return finishAndCreateGlobal(values, roLabel, CGM);
}

/// Build the metaclass object for a class.
///
/// struct _class_t {
///   struct _class_t *isa;
///   struct _class_t * const superclass;
///   void *cache;
///   IMP *vtable;
///   struct class_ro_t *ro;
/// }
///
llvm::GlobalVariable *
CGObjCNonFragileABIMac::BuildClassObject(const ObjCInterfaceDecl *CI,
                                         bool isMetaclass,
                                         llvm::Constant *IsAGV,
                                         llvm::Constant *SuperClassGV,
                                         llvm::Constant *ClassRoGV,
                                         bool HiddenVisibility) {
  ConstantInitBuilder builder(CGM);
  auto values = builder.beginStruct(ObjCTypes.ClassnfABITy);
  values.add(IsAGV);
  if (SuperClassGV) {
    values.add(SuperClassGV);
  } else {
    values.addNullPointer(ObjCTypes.ClassnfABIPtrTy);
  }
  values.add(ObjCEmptyCacheVar);
  values.add(ObjCEmptyVtableVar);
  values.add(ClassRoGV);

  llvm::GlobalVariable *GV =
    cast<llvm::GlobalVariable>(GetClassGlobal(CI, isMetaclass, ForDefinition));
  values.finishAndSetAsInitializer(GV);

  if (CGM.getTriple().isOSBinFormatMachO())
    GV->setSection("__DATA, __objc_data");
  GV->setAlignment(
      CGM.getDataLayout().getABITypeAlignment(ObjCTypes.ClassnfABITy));
  if (!CGM.getTriple().isOSBinFormatCOFF())
    if (HiddenVisibility)
      GV->setVisibility(llvm::GlobalValue::HiddenVisibility);
  return GV;
}

bool CGObjCNonFragileABIMac::ImplementationIsNonLazy(
    const ObjCImplDecl *OD) const {
  return OD->getClassMethod(GetNullarySelector("load")) != nullptr ||
         OD->getClassInterface()->hasAttr<ObjCNonLazyClassAttr>() ||
         OD->hasAttr<ObjCNonLazyClassAttr>();
}

void CGObjCNonFragileABIMac::GetClassSizeInfo(const ObjCImplementationDecl *OID,
                                              uint32_t &InstanceStart,
                                              uint32_t &InstanceSize) {
  const ASTRecordLayout &RL =
    CGM.getContext().getASTObjCImplementationLayout(OID);

  // InstanceSize is really instance end.
  InstanceSize = RL.getDataSize().getQuantity();

  // If there are no fields, the start is the same as the end.
  if (!RL.getFieldCount())
    InstanceStart = InstanceSize;
  else
    InstanceStart = RL.getFieldOffset(0) / CGM.getContext().getCharWidth();
}

static llvm::GlobalValue::DLLStorageClassTypes getStorage(CodeGenModule &CGM,
                                                          StringRef Name) {
  IdentifierInfo &II = CGM.getContext().Idents.get(Name);
  TranslationUnitDecl *TUDecl = CGM.getContext().getTranslationUnitDecl();
  DeclContext *DC = TranslationUnitDecl::castToDeclContext(TUDecl);

  const VarDecl *VD = nullptr;
  for (const auto &Result : DC->lookup(&II))
    if ((VD = dyn_cast<VarDecl>(Result)))
      break;

  if (!VD)
    return llvm::GlobalValue::DLLImportStorageClass;
  if (VD->hasAttr<DLLExportAttr>())
    return llvm::GlobalValue::DLLExportStorageClass;
  if (VD->hasAttr<DLLImportAttr>())
    return llvm::GlobalValue::DLLImportStorageClass;
  return llvm::GlobalValue::DefaultStorageClass;
}

void CGObjCNonFragileABIMac::GenerateClass(const ObjCImplementationDecl *ID) {
  if (!ObjCEmptyCacheVar) {
    ObjCEmptyCacheVar =
        new llvm::GlobalVariable(CGM.getModule(), ObjCTypes.CacheTy, false,
                                 llvm::GlobalValue::ExternalLinkage, nullptr,
                                 "_objc_empty_cache");
    if (CGM.getTriple().isOSBinFormatCOFF())
      ObjCEmptyCacheVar->setDLLStorageClass(getStorage(CGM, "_objc_empty_cache"));

    // Only OS X with deployment version <10.9 use the empty vtable symbol
    const llvm::Triple &Triple = CGM.getTarget().getTriple();
    if (Triple.isMacOSX() && Triple.isMacOSXVersionLT(10, 9))
      ObjCEmptyVtableVar =
          new llvm::GlobalVariable(CGM.getModule(), ObjCTypes.ImpnfABITy, false,
                                   llvm::GlobalValue::ExternalLinkage, nullptr,
                                   "_objc_empty_vtable");
    else
      ObjCEmptyVtableVar =
        llvm::ConstantPointerNull::get(ObjCTypes.ImpnfABITy->getPointerTo());
  }

  // FIXME: Is this correct (that meta class size is never computed)?
  uint32_t InstanceStart =
    CGM.getDataLayout().getTypeAllocSize(ObjCTypes.ClassnfABITy);
  uint32_t InstanceSize = InstanceStart;
  uint32_t flags = NonFragileABI_Class_Meta;

  llvm::Constant *SuperClassGV, *IsAGV;

  const auto *CI = ID->getClassInterface();
  assert(CI && "CGObjCNonFragileABIMac::GenerateClass - class is 0");

  // Build the flags for the metaclass.
  bool classIsHidden = (CGM.getTriple().isOSBinFormatCOFF())
                           ? !CI->hasAttr<DLLExportAttr>()
                           : CI->getVisibility() == HiddenVisibility;
  if (classIsHidden)
    flags |= NonFragileABI_Class_Hidden;

  // FIXME: why is this flag set on the metaclass?
  // ObjC metaclasses have no fields and don't really get constructed.
  if (ID->hasNonZeroConstructors() || ID->hasDestructors()) {
    flags |= NonFragileABI_Class_HasCXXStructors;
    if (!ID->hasNonZeroConstructors())
      flags |= NonFragileABI_Class_HasCXXDestructorOnly;
  }

  if (!CI->getSuperClass()) {
    // class is root
    flags |= NonFragileABI_Class_Root;

    SuperClassGV = GetClassGlobal(CI, /*metaclass*/ false, NotForDefinition);
    IsAGV = GetClassGlobal(CI, /*metaclass*/ true, NotForDefinition);
  } else {
    // Has a root. Current class is not a root.
    const ObjCInterfaceDecl *Root = ID->getClassInterface();
    while (const ObjCInterfaceDecl *Super = Root->getSuperClass())
      Root = Super;

    const auto *Super = CI->getSuperClass();
    IsAGV = GetClassGlobal(Root, /*metaclass*/ true, NotForDefinition);
    SuperClassGV = GetClassGlobal(Super, /*metaclass*/ true, NotForDefinition);
  }

  llvm::GlobalVariable *CLASS_RO_GV =
      BuildClassRoTInitializer(flags, InstanceStart, InstanceSize, ID);

  llvm::GlobalVariable *MetaTClass =
    BuildClassObject(CI, /*metaclass*/ true,
                     IsAGV, SuperClassGV, CLASS_RO_GV, classIsHidden);
  CGM.setGVProperties(MetaTClass, CI);
  DefinedMetaClasses.push_back(MetaTClass);

  // Metadata for the class
  flags = 0;
  if (classIsHidden)
    flags |= NonFragileABI_Class_Hidden;

  if (ID->hasNonZeroConstructors() || ID->hasDestructors()) {
    flags |= NonFragileABI_Class_HasCXXStructors;

    // Set a flag to enable a runtime optimization when a class has
    // fields that require destruction but which don't require
    // anything except zero-initialization during construction.  This
    // is most notably true of __strong and __weak types, but you can
    // also imagine there being C++ types with non-trivial default
    // constructors that merely set all fields to null.
    if (!ID->hasNonZeroConstructors())
      flags |= NonFragileABI_Class_HasCXXDestructorOnly;
  }

  if (hasObjCExceptionAttribute(CGM.getContext(), CI))
    flags |= NonFragileABI_Class_Exception;

  if (!CI->getSuperClass()) {
    flags |= NonFragileABI_Class_Root;
    SuperClassGV = nullptr;
  } else {
    // Has a root. Current class is not a root.
    const auto *Super = CI->getSuperClass();
    SuperClassGV = GetClassGlobal(Super, /*metaclass*/ false, NotForDefinition);
  }

  GetClassSizeInfo(ID, InstanceStart, InstanceSize);
  CLASS_RO_GV =
      BuildClassRoTInitializer(flags, InstanceStart, InstanceSize, ID);

  llvm::GlobalVariable *ClassMD =
    BuildClassObject(CI, /*metaclass*/ false,
                     MetaTClass, SuperClassGV, CLASS_RO_GV, classIsHidden);
  CGM.setGVProperties(ClassMD, CI);
  DefinedClasses.push_back(ClassMD);
  ImplementedClasses.push_back(CI);

  // Determine if this class is also "non-lazy".
  if (ImplementationIsNonLazy(ID))
    DefinedNonLazyClasses.push_back(ClassMD);

  // Force the definition of the EHType if necessary.
  if (flags & NonFragileABI_Class_Exception)
    (void) GetInterfaceEHType(CI, ForDefinition);
  // Make sure method definition entries are all clear for next implementation.
  MethodDefinitions.clear();
}

/// GenerateProtocolRef - This routine is called to generate code for
/// a protocol reference expression; as in:
/// @code
///   @protocol(Proto1);
/// @endcode
/// It generates a weak reference to l_OBJC_PROTOCOL_REFERENCE_$_Proto1
/// which will hold address of the protocol meta-data.
///
llvm::Value *CGObjCNonFragileABIMac::GenerateProtocolRef(CodeGenFunction &CGF,
                                                         const ObjCProtocolDecl *PD) {

  // This routine is called for @protocol only. So, we must build definition
  // of protocol's meta-data (not a reference to it!)
  //
  llvm::Constant *Init =
    llvm::ConstantExpr::getBitCast(GetOrEmitProtocol(PD),
                                   ObjCTypes.getExternalProtocolPtrTy());

  std::string ProtocolName("_OBJC_PROTOCOL_REFERENCE_$_");
  ProtocolName += PD->getObjCRuntimeNameAsString();

  CharUnits Align = CGF.getPointerAlign();

  llvm::GlobalVariable *PTGV = CGM.getModule().getGlobalVariable(ProtocolName);
  if (PTGV)
    return CGF.Builder.CreateAlignedLoad(PTGV, Align);
  PTGV = new llvm::GlobalVariable(CGM.getModule(), Init->getType(), false,
                                  llvm::GlobalValue::WeakAnyLinkage, Init,
                                  ProtocolName);
  PTGV->setSection(GetSectionName("__objc_protorefs",
                                  "coalesced,no_dead_strip"));
  PTGV->setVisibility(llvm::GlobalValue::HiddenVisibility);
  PTGV->setAlignment(Align.getQuantity());
  if (!CGM.getTriple().isOSBinFormatMachO())
    PTGV->setComdat(CGM.getModule().getOrInsertComdat(ProtocolName));
  CGM.addUsedGlobal(PTGV);
  return CGF.Builder.CreateAlignedLoad(PTGV, Align);
}

/// GenerateCategory - Build metadata for a category implementation.
/// struct _category_t {
///   const char * const name;
///   struct _class_t *const cls;
///   const struct _method_list_t * const instance_methods;
///   const struct _method_list_t * const class_methods;
///   const struct _protocol_list_t * const protocols;
///   const struct _prop_list_t * const properties;
///   const struct _prop_list_t * const class_properties;
///   const uint32_t size;
/// }
///
void CGObjCNonFragileABIMac::GenerateCategory(const ObjCCategoryImplDecl *OCD) {
  const ObjCInterfaceDecl *Interface = OCD->getClassInterface();
  const char *Prefix = "_OBJC_$_CATEGORY_";

  llvm::SmallString<64> ExtCatName(Prefix);
  ExtCatName += Interface->getObjCRuntimeNameAsString();
  ExtCatName += "_$_";
  ExtCatName += OCD->getNameAsString();

  ConstantInitBuilder builder(CGM);
  auto values = builder.beginStruct(ObjCTypes.CategorynfABITy);
  values.add(GetClassName(OCD->getIdentifier()->getName()));
  // meta-class entry symbol
  values.add(GetClassGlobal(Interface, /*metaclass*/ false, NotForDefinition));
  std::string listName =
      (Interface->getObjCRuntimeNameAsString() + "_$_" + OCD->getName()).str();

  SmallVector<const ObjCMethodDecl *, 16> instanceMethods;
  SmallVector<const ObjCMethodDecl *, 8> classMethods;
  for (const auto *MD : OCD->methods()) {
    if (MD->isInstanceMethod()) {
      instanceMethods.push_back(MD);
    } else {
      classMethods.push_back(MD);
    }
  }

  values.add(emitMethodList(listName, MethodListType::CategoryInstanceMethods,
                            instanceMethods));
  values.add(emitMethodList(listName, MethodListType::CategoryClassMethods,
                            classMethods));

  const ObjCCategoryDecl *Category =
    Interface->FindCategoryDeclaration(OCD->getIdentifier());
  if (Category) {
    SmallString<256> ExtName;
    llvm::raw_svector_ostream(ExtName) << Interface->getObjCRuntimeNameAsString() << "_$_"
                                       << OCD->getName();
    values.add(EmitProtocolList("_OBJC_CATEGORY_PROTOCOLS_$_"
                                   + Interface->getObjCRuntimeNameAsString() + "_$_"
                                   + Category->getName(),
                                Category->protocol_begin(),
                                Category->protocol_end()));
    values.add(EmitPropertyList("_OBJC_$_PROP_LIST_" + ExtName.str(),
                                OCD, Category, ObjCTypes, false));
    values.add(EmitPropertyList("_OBJC_$_CLASS_PROP_LIST_" + ExtName.str(),
                                OCD, Category, ObjCTypes, true));
  } else {
    values.addNullPointer(ObjCTypes.ProtocolListnfABIPtrTy);
    values.addNullPointer(ObjCTypes.PropertyListPtrTy);
    values.addNullPointer(ObjCTypes.PropertyListPtrTy);
  }

  unsigned Size = CGM.getDataLayout().getTypeAllocSize(ObjCTypes.CategorynfABITy);
  values.addInt(ObjCTypes.IntTy, Size);

  llvm::GlobalVariable *GCATV =
      finishAndCreateGlobal(values, ExtCatName.str(), CGM);
  CGM.addCompilerUsedGlobal(GCATV);
  if (Interface->hasAttr<ObjCClassStubAttr>())
    DefinedStubCategories.push_back(GCATV);
  else
    DefinedCategories.push_back(GCATV);

  // Determine if this category is also "non-lazy".
  if (ImplementationIsNonLazy(OCD))
    DefinedNonLazyCategories.push_back(GCATV);
  // method definition entries must be clear for next implementation.
  MethodDefinitions.clear();
}

/// emitMethodConstant - Return a struct objc_method constant.  If
/// forProtocol is true, the implementation will be null; otherwise,
/// the method must have a definition registered with the runtime.
///
/// struct _objc_method {
///   SEL _cmd;
///   char *method_type;
///   char *_imp;
/// }
void CGObjCNonFragileABIMac::emitMethodConstant(ConstantArrayBuilder &builder,
                                                const ObjCMethodDecl *MD,
                                                bool forProtocol) {
  auto method = builder.beginStruct(ObjCTypes.MethodTy);
  method.addBitCast(GetMethodVarName(MD->getSelector()),
                    ObjCTypes.SelectorPtrTy);
  method.add(GetMethodVarType(MD));

  if (forProtocol) {
    // Protocol methods have no implementation. So, this entry is always NULL.
    method.addNullPointer(ObjCTypes.Int8PtrTy);
  } else {
    llvm::Function *fn = GetMethodDefinition(MD);
    assert(fn && "no definition for method?");
    method.addBitCast(fn, ObjCTypes.Int8PtrTy);
  }

  method.finishAndAddTo(builder);
}

/// Build meta-data for method declarations.
///
/// struct _method_list_t {
///   uint32_t entsize;  // sizeof(struct _objc_method)
///   uint32_t method_count;
///   struct _objc_method method_list[method_count];
/// }
///
llvm::Constant *
CGObjCNonFragileABIMac::emitMethodList(Twine name, MethodListType kind,
                              ArrayRef<const ObjCMethodDecl *> methods) {
  // Return null for empty list.
  if (methods.empty())
    return llvm::Constant::getNullValue(ObjCTypes.MethodListnfABIPtrTy);

  StringRef prefix;
  bool forProtocol;
  switch (kind) {
  case MethodListType::CategoryInstanceMethods:
    prefix = "_OBJC_$_CATEGORY_INSTANCE_METHODS_";
    forProtocol = false;
    break;
  case MethodListType::CategoryClassMethods:
    prefix = "_OBJC_$_CATEGORY_CLASS_METHODS_";
    forProtocol = false;
    break;
  case MethodListType::InstanceMethods:
    prefix = "_OBJC_$_INSTANCE_METHODS_";
    forProtocol = false;
    break;
  case MethodListType::ClassMethods:
    prefix = "_OBJC_$_CLASS_METHODS_";
    forProtocol = false;
    break;

  case MethodListType::ProtocolInstanceMethods:
    prefix = "_OBJC_$_PROTOCOL_INSTANCE_METHODS_";
    forProtocol = true;
    break;
  case MethodListType::ProtocolClassMethods:
    prefix = "_OBJC_$_PROTOCOL_CLASS_METHODS_";
    forProtocol = true;
    break;
  case MethodListType::OptionalProtocolInstanceMethods:
    prefix = "_OBJC_$_PROTOCOL_INSTANCE_METHODS_OPT_";
    forProtocol = true;
    break;
  case MethodListType::OptionalProtocolClassMethods:
    prefix = "_OBJC_$_PROTOCOL_CLASS_METHODS_OPT_";
    forProtocol = true;
    break;
  }

  ConstantInitBuilder builder(CGM);
  auto values = builder.beginStruct();

  // sizeof(struct _objc_method)
  unsigned Size = CGM.getDataLayout().getTypeAllocSize(ObjCTypes.MethodTy);
  values.addInt(ObjCTypes.IntTy, Size);
  // method_count
  values.addInt(ObjCTypes.IntTy, methods.size());
  auto methodArray = values.beginArray(ObjCTypes.MethodTy);
  for (auto MD : methods) {
    emitMethodConstant(methodArray, MD, forProtocol);
  }
  methodArray.finishAndAddTo(values);

  llvm::GlobalVariable *GV = finishAndCreateGlobal(values, prefix + name, CGM);
  CGM.addCompilerUsedGlobal(GV);
  return llvm::ConstantExpr::getBitCast(GV, ObjCTypes.MethodListnfABIPtrTy);
}

/// ObjCIvarOffsetVariable - Returns the ivar offset variable for
/// the given ivar.
llvm::GlobalVariable *
CGObjCNonFragileABIMac::ObjCIvarOffsetVariable(const ObjCInterfaceDecl *ID,
                                               const ObjCIvarDecl *Ivar) {
  const ObjCInterfaceDecl *Container = Ivar->getContainingInterface();
  llvm::SmallString<64> Name("OBJC_IVAR_$_");
  Name += Container->getObjCRuntimeNameAsString();
  Name += ".";
  Name += Ivar->getName();
  llvm::GlobalVariable *IvarOffsetGV = CGM.getModule().getGlobalVariable(Name);
  if (!IvarOffsetGV) {
    IvarOffsetGV =
        new llvm::GlobalVariable(CGM.getModule(), ObjCTypes.IvarOffsetVarTy,
                                 false, llvm::GlobalValue::ExternalLinkage,
                                 nullptr, Name.str());
    if (CGM.getTriple().isOSBinFormatCOFF()) {
      bool IsPrivateOrPackage =
          Ivar->getAccessControl() == ObjCIvarDecl::Private ||
          Ivar->getAccessControl() == ObjCIvarDecl::Package;

      const ObjCInterfaceDecl *ContainingID = Ivar->getContainingInterface();

      if (ContainingID->hasAttr<DLLImportAttr>())
        IvarOffsetGV
            ->setDLLStorageClass(llvm::GlobalValue::DLLImportStorageClass);
      else if (ContainingID->hasAttr<DLLExportAttr>() && !IsPrivateOrPackage)
        IvarOffsetGV
            ->setDLLStorageClass(llvm::GlobalValue::DLLExportStorageClass);
    }
  }
  return IvarOffsetGV;
}

llvm::Constant *
CGObjCNonFragileABIMac::EmitIvarOffsetVar(const ObjCInterfaceDecl *ID,
                                          const ObjCIvarDecl *Ivar,
                                          unsigned long int Offset) {
  llvm::GlobalVariable *IvarOffsetGV = ObjCIvarOffsetVariable(ID, Ivar);
  IvarOffsetGV->setInitializer(
      llvm::ConstantInt::get(ObjCTypes.IvarOffsetVarTy, Offset));
  IvarOffsetGV->setAlignment(
      CGM.getDataLayout().getABITypeAlignment(ObjCTypes.IvarOffsetVarTy));

  if (!CGM.getTriple().isOSBinFormatCOFF()) {
    // FIXME: This matches gcc, but shouldn't the visibility be set on the use
    // as well (i.e., in ObjCIvarOffsetVariable).
    if (Ivar->getAccessControl() == ObjCIvarDecl::Private ||
        Ivar->getAccessControl() == ObjCIvarDecl::Package ||
        ID->getVisibility() == HiddenVisibility)
      IvarOffsetGV->setVisibility(llvm::GlobalValue::HiddenVisibility);
    else
      IvarOffsetGV->setVisibility(llvm::GlobalValue::DefaultVisibility);
  }

  // If ID's layout is known, then make the global constant. This serves as a
  // useful assertion: we'll never use this variable to calculate ivar offsets,
  // so if the runtime tries to patch it then we should crash.
  if (isClassLayoutKnownStatically(ID))
    IvarOffsetGV->setConstant(true);

  if (CGM.getTriple().isOSBinFormatMachO())
    IvarOffsetGV->setSection("__DATA, __objc_ivar");
  return IvarOffsetGV;
}

/// EmitIvarList - Emit the ivar list for the given
/// implementation. The return value has type
/// IvarListnfABIPtrTy.
///  struct _ivar_t {
///   unsigned [long] int *offset;  // pointer to ivar offset location
///   char *name;
///   char *type;
///   uint32_t alignment;
///   uint32_t size;
/// }
/// struct _ivar_list_t {
///   uint32 entsize;  // sizeof(struct _ivar_t)
///   uint32 count;
///   struct _iver_t list[count];
/// }
///

llvm::Constant *CGObjCNonFragileABIMac::EmitIvarList(
  const ObjCImplementationDecl *ID) {

  ConstantInitBuilder builder(CGM);
  auto ivarList = builder.beginStruct();
  ivarList.addInt(ObjCTypes.IntTy,
                  CGM.getDataLayout().getTypeAllocSize(ObjCTypes.IvarnfABITy));
  auto ivarCountSlot = ivarList.addPlaceholder();
  auto ivars = ivarList.beginArray(ObjCTypes.IvarnfABITy);

  const ObjCInterfaceDecl *OID = ID->getClassInterface();
  assert(OID && "CGObjCNonFragileABIMac::EmitIvarList - null interface");

  // FIXME. Consolidate this with similar code in GenerateClass.

  for (const ObjCIvarDecl *IVD = OID->all_declared_ivar_begin();
       IVD; IVD = IVD->getNextIvar()) {
    // Ignore unnamed bit-fields.
    if (!IVD->getDeclName())
      continue;

    auto ivar = ivars.beginStruct(ObjCTypes.IvarnfABITy);
    ivar.add(EmitIvarOffsetVar(ID->getClassInterface(), IVD,
                               ComputeIvarBaseOffset(CGM, ID, IVD)));
    ivar.add(GetMethodVarName(IVD->getIdentifier()));
    ivar.add(GetMethodVarType(IVD));
    llvm::Type *FieldTy =
      CGM.getTypes().ConvertTypeForMem(IVD->getType());
    unsigned Size = CGM.getDataLayout().getTypeAllocSize(FieldTy);
    unsigned Align = CGM.getContext().getPreferredTypeAlign(
      IVD->getType().getTypePtr()) >> 3;
    Align = llvm::Log2_32(Align);
    ivar.addInt(ObjCTypes.IntTy, Align);
    // NOTE. Size of a bitfield does not match gcc's, because of the
    // way bitfields are treated special in each. But I am told that
    // 'size' for bitfield ivars is ignored by the runtime so it does
    // not matter.  If it matters, there is enough info to get the
    // bitfield right!
    ivar.addInt(ObjCTypes.IntTy, Size);
    ivar.finishAndAddTo(ivars);
  }
  // Return null for empty list.
  if (ivars.empty()) {
    ivars.abandon();
    ivarList.abandon();
    return llvm::Constant::getNullValue(ObjCTypes.IvarListnfABIPtrTy);
  }

  auto ivarCount = ivars.size();
  ivars.finishAndAddTo(ivarList);
  ivarList.fillPlaceholderWithInt(ivarCountSlot, ObjCTypes.IntTy, ivarCount);

  const char *Prefix = "_OBJC_$_INSTANCE_VARIABLES_";
  llvm::GlobalVariable *GV = finishAndCreateGlobal(
      ivarList, Prefix + OID->getObjCRuntimeNameAsString(), CGM);
  CGM.addCompilerUsedGlobal(GV);
  return llvm::ConstantExpr::getBitCast(GV, ObjCTypes.IvarListnfABIPtrTy);
}

llvm::Constant *CGObjCNonFragileABIMac::GetOrEmitProtocolRef(
  const ObjCProtocolDecl *PD) {
  llvm::GlobalVariable *&Entry = Protocols[PD->getIdentifier()];

  if (!Entry) {
    // We use the initializer as a marker of whether this is a forward
    // reference or not. At module finalization we add the empty
    // contents for protocols which were referenced but never defined.
    llvm::SmallString<64> Protocol;
    llvm::raw_svector_ostream(Protocol) << "_OBJC_PROTOCOL_$_"
                                        << PD->getObjCRuntimeNameAsString();

    Entry = new llvm::GlobalVariable(CGM.getModule(), ObjCTypes.ProtocolnfABITy,
                                     false, llvm::GlobalValue::ExternalLinkage,
                                     nullptr, Protocol);
    if (!CGM.getTriple().isOSBinFormatMachO())
      Entry->setComdat(CGM.getModule().getOrInsertComdat(Protocol));
  }

  return Entry;
}

/// GetOrEmitProtocol - Generate the protocol meta-data:
/// @code
/// struct _protocol_t {
///   id isa;  // NULL
///   const char * const protocol_name;
///   const struct _protocol_list_t * protocol_list; // super protocols
///   const struct method_list_t * const instance_methods;
///   const struct method_list_t * const class_methods;
///   const struct method_list_t *optionalInstanceMethods;
///   const struct method_list_t *optionalClassMethods;
///   const struct _prop_list_t * properties;
///   const uint32_t size;  // sizeof(struct _protocol_t)
///   const uint32_t flags;  // = 0
///   const char ** extendedMethodTypes;
///   const char *demangledName;
///   const struct _prop_list_t * class_properties;
/// }
/// @endcode
///

llvm::Constant *CGObjCNonFragileABIMac::GetOrEmitProtocol(
  const ObjCProtocolDecl *PD) {
  llvm::GlobalVariable *Entry = Protocols[PD->getIdentifier()];

  // Early exit if a defining object has already been generated.
  if (Entry && Entry->hasInitializer())
    return Entry;

  // Use the protocol definition, if there is one.
  if (const ObjCProtocolDecl *Def = PD->getDefinition())
    PD = Def;

  auto methodLists = ProtocolMethodLists::get(PD);

  ConstantInitBuilder builder(CGM);
  auto values = builder.beginStruct(ObjCTypes.ProtocolnfABITy);

  // isa is NULL
  values.addNullPointer(ObjCTypes.ObjectPtrTy);
  values.add(GetClassName(PD->getObjCRuntimeNameAsString()));
  values.add(EmitProtocolList("_OBJC_$_PROTOCOL_REFS_"
                                + PD->getObjCRuntimeNameAsString(),
                               PD->protocol_begin(),
                               PD->protocol_end()));
  values.add(methodLists.emitMethodList(this, PD,
                                 ProtocolMethodLists::RequiredInstanceMethods));
  values.add(methodLists.emitMethodList(this, PD,
                                 ProtocolMethodLists::RequiredClassMethods));
  values.add(methodLists.emitMethodList(this, PD,
                                 ProtocolMethodLists::OptionalInstanceMethods));
  values.add(methodLists.emitMethodList(this, PD,
                                 ProtocolMethodLists::OptionalClassMethods));
  values.add(EmitPropertyList(
               "_OBJC_$_PROP_LIST_" + PD->getObjCRuntimeNameAsString(),
               nullptr, PD, ObjCTypes, false));
  uint32_t Size =
    CGM.getDataLayout().getTypeAllocSize(ObjCTypes.ProtocolnfABITy);
  values.addInt(ObjCTypes.IntTy, Size);
  values.addInt(ObjCTypes.IntTy, 0);
  values.add(EmitProtocolMethodTypes("_OBJC_$_PROTOCOL_METHOD_TYPES_"
                                       + PD->getObjCRuntimeNameAsString(),
                                     methodLists.emitExtendedTypesArray(this),
                                     ObjCTypes));

  // const char *demangledName;
  values.addNullPointer(ObjCTypes.Int8PtrTy);

  values.add(EmitPropertyList(
      "_OBJC_$_CLASS_PROP_LIST_" + PD->getObjCRuntimeNameAsString(),
      nullptr, PD, ObjCTypes, true));

  if (Entry) {
    // Already created, fix the linkage and update the initializer.
    Entry->setLinkage(llvm::GlobalValue::WeakAnyLinkage);
    values.finishAndSetAsInitializer(Entry);
  } else {
    llvm::SmallString<64> symbolName;
    llvm::raw_svector_ostream(symbolName)
      << "_OBJC_PROTOCOL_$_" << PD->getObjCRuntimeNameAsString();

    Entry = values.finishAndCreateGlobal(symbolName, CGM.getPointerAlign(),
                                         /*constant*/ false,
                                         llvm::GlobalValue::WeakAnyLinkage);
    if (!CGM.getTriple().isOSBinFormatMachO())
      Entry->setComdat(CGM.getModule().getOrInsertComdat(symbolName));

    Protocols[PD->getIdentifier()] = Entry;
  }
  Entry->setVisibility(llvm::GlobalValue::HiddenVisibility);
  CGM.addUsedGlobal(Entry);

  // Use this protocol meta-data to build protocol list table in section
  // __DATA, __objc_protolist
  llvm::SmallString<64> ProtocolRef;
  llvm::raw_svector_ostream(ProtocolRef) << "_OBJC_LABEL_PROTOCOL_$_"
                                         << PD->getObjCRuntimeNameAsString();

  llvm::GlobalVariable *PTGV =
    new llvm::GlobalVariable(CGM.getModule(), ObjCTypes.ProtocolnfABIPtrTy,
                             false, llvm::GlobalValue::WeakAnyLinkage, Entry,
                             ProtocolRef);
  if (!CGM.getTriple().isOSBinFormatMachO())
    PTGV->setComdat(CGM.getModule().getOrInsertComdat(ProtocolRef));
  PTGV->setAlignment(
    CGM.getDataLayout().getABITypeAlignment(ObjCTypes.ProtocolnfABIPtrTy));
  PTGV->setSection(GetSectionName("__objc_protolist",
                                  "coalesced,no_dead_strip"));
  PTGV->setVisibility(llvm::GlobalValue::HiddenVisibility);
  CGM.addUsedGlobal(PTGV);
  return Entry;
}

/// EmitProtocolList - Generate protocol list meta-data:
/// @code
/// struct _protocol_list_t {
///   long protocol_count;   // Note, this is 32/64 bit
///   struct _protocol_t[protocol_count];
/// }
/// @endcode
///
llvm::Constant *
CGObjCNonFragileABIMac::EmitProtocolList(Twine Name,
                                      ObjCProtocolDecl::protocol_iterator begin,
                                      ObjCProtocolDecl::protocol_iterator end) {
  SmallVector<llvm::Constant *, 16> ProtocolRefs;

  // Just return null for empty protocol lists
  if (begin == end)
    return llvm::Constant::getNullValue(ObjCTypes.ProtocolListnfABIPtrTy);

  // FIXME: We shouldn't need to do this lookup here, should we?
  SmallString<256> TmpName;
  Name.toVector(TmpName);
  llvm::GlobalVariable *GV =
    CGM.getModule().getGlobalVariable(TmpName.str(), true);
  if (GV)
    return llvm::ConstantExpr::getBitCast(GV, ObjCTypes.ProtocolListnfABIPtrTy);

  ConstantInitBuilder builder(CGM);
  auto values = builder.beginStruct();
  auto countSlot = values.addPlaceholder();

  // A null-terminated array of protocols.
  auto array = values.beginArray(ObjCTypes.ProtocolnfABIPtrTy);
  for (; begin != end; ++begin)
    array.add(GetProtocolRef(*begin));  // Implemented???
  auto count = array.size();
  array.addNullPointer(ObjCTypes.ProtocolnfABIPtrTy);

  array.finishAndAddTo(values);
  values.fillPlaceholderWithInt(countSlot, ObjCTypes.LongTy, count);

  GV = finishAndCreateGlobal(values, Name, CGM);
  CGM.addCompilerUsedGlobal(GV);
  return llvm::ConstantExpr::getBitCast(GV,
                                        ObjCTypes.ProtocolListnfABIPtrTy);
}

/// EmitObjCValueForIvar - Code Gen for nonfragile ivar reference.
/// This code gen. amounts to generating code for:
/// @code
/// (type *)((char *)base + _OBJC_IVAR_$_.ivar;
/// @encode
///
LValue CGObjCNonFragileABIMac::EmitObjCValueForIvar(
                                               CodeGen::CodeGenFunction &CGF,
                                               QualType ObjectTy,
                                               llvm::Value *BaseValue,
                                               const ObjCIvarDecl *Ivar,
                                               unsigned CVRQualifiers) {
  ObjCInterfaceDecl *ID = ObjectTy->getAs<ObjCObjectType>()->getInterface();
  llvm::Value *Offset = EmitIvarOffset(CGF, ID, Ivar);
  return EmitValueForIvarAtOffset(CGF, ID, BaseValue, Ivar, CVRQualifiers,
                                  Offset);
}

llvm::Value *
CGObjCNonFragileABIMac::EmitIvarOffset(CodeGen::CodeGenFunction &CGF,
                                       const ObjCInterfaceDecl *Interface,
                                       const ObjCIvarDecl *Ivar) {
  llvm::Value *IvarOffsetValue;
  if (isClassLayoutKnownStatically(Interface)) {
    IvarOffsetValue = llvm::ConstantInt::get(
        ObjCTypes.IvarOffsetVarTy,
        ComputeIvarBaseOffset(CGM, Interface->getImplementation(), Ivar));
  } else {
    llvm::GlobalVariable *GV = ObjCIvarOffsetVariable(Interface, Ivar);
    IvarOffsetValue =
        CGF.Builder.CreateAlignedLoad(GV, CGF.getSizeAlign(), "ivar");
    if (IsIvarOffsetKnownIdempotent(CGF, Ivar))
      cast<llvm::LoadInst>(IvarOffsetValue)
          ->setMetadata(CGM.getModule().getMDKindID("invariant.load"),
                        llvm::MDNode::get(VMContext, None));
  }

  // This could be 32bit int or 64bit integer depending on the architecture.
  // Cast it to 64bit integer value, if it is a 32bit integer ivar offset value
  //  as this is what caller always expects.
  if (ObjCTypes.IvarOffsetVarTy == ObjCTypes.IntTy)
    IvarOffsetValue = CGF.Builder.CreateIntCast(
        IvarOffsetValue, ObjCTypes.LongTy, true, "ivar.conv");
  return IvarOffsetValue;
}

static void appendSelectorForMessageRefTable(std::string &buffer,
                                             Selector selector) {
  if (selector.isUnarySelector()) {
    buffer += selector.getNameForSlot(0);
    return;
  }

  for (unsigned i = 0, e = selector.getNumArgs(); i != e; ++i) {
    buffer += selector.getNameForSlot(i);
    buffer += '_';
  }
}

/// Emit a "vtable" message send.  We emit a weak hidden-visibility
/// struct, initially containing the selector pointer and a pointer to
/// a "fixup" variant of the appropriate objc_msgSend.  To call, we
/// load and call the function pointer, passing the address of the
/// struct as the second parameter.  The runtime determines whether
/// the selector is currently emitted using vtable dispatch; if so, it
/// substitutes a stub function which simply tail-calls through the
/// appropriate vtable slot, and if not, it substitues a stub function
/// which tail-calls objc_msgSend.  Both stubs adjust the selector
/// argument to correctly point to the selector.
RValue
CGObjCNonFragileABIMac::EmitVTableMessageSend(CodeGenFunction &CGF,
                                              ReturnValueSlot returnSlot,
                                              QualType resultType,
                                              Selector selector,
                                              llvm::Value *arg0,
                                              QualType arg0Type,
                                              bool isSuper,
                                              const CallArgList &formalArgs,
                                              const ObjCMethodDecl *method) {
  // Compute the actual arguments.
  CallArgList args;

  // First argument: the receiver / super-call structure.
  if (!isSuper)
    arg0 = CGF.Builder.CreateBitCast(arg0, ObjCTypes.ObjectPtrTy);
  args.add(RValue::get(arg0), arg0Type);

  // Second argument: a pointer to the message ref structure.  Leave
  // the actual argument value blank for now.
  args.add(RValue::get(nullptr), ObjCTypes.MessageRefCPtrTy);

  args.insert(args.end(), formalArgs.begin(), formalArgs.end());

  MessageSendInfo MSI = getMessageSendInfo(method, resultType, args);

  NullReturnState nullReturn;

  // Find the function to call and the mangled name for the message
  // ref structure.  Using a different mangled name wouldn't actually
  // be a problem; it would just be a waste.
  //
  // The runtime currently never uses vtable dispatch for anything
  // except normal, non-super message-sends.
  // FIXME: don't use this for that.
  llvm::FunctionCallee fn = nullptr;
  std::string messageRefName("_");
  if (CGM.ReturnSlotInterferesWithArgs(MSI.CallInfo)) {
    if (isSuper) {
      fn = ObjCTypes.getMessageSendSuper2StretFixupFn();
      messageRefName += "objc_msgSendSuper2_stret_fixup";
    } else {
      nullReturn.init(CGF, arg0);
      fn = ObjCTypes.getMessageSendStretFixupFn();
      messageRefName += "objc_msgSend_stret_fixup";
    }
  } else if (!isSuper && CGM.ReturnTypeUsesFPRet(resultType)) {
    fn = ObjCTypes.getMessageSendFpretFixupFn();
    messageRefName += "objc_msgSend_fpret_fixup";
  } else {
    if (isSuper) {
      fn = ObjCTypes.getMessageSendSuper2FixupFn();
      messageRefName += "objc_msgSendSuper2_fixup";
    } else {
      fn = ObjCTypes.getMessageSendFixupFn();
      messageRefName += "objc_msgSend_fixup";
    }
  }
  assert(fn && "CGObjCNonFragileABIMac::EmitMessageSend");
  messageRefName += '_';

  // Append the selector name, except use underscores anywhere we
  // would have used colons.
  appendSelectorForMessageRefTable(messageRefName, selector);

  llvm::GlobalVariable *messageRef
    = CGM.getModule().getGlobalVariable(messageRefName);
  if (!messageRef) {
    // Build the message ref structure.
    ConstantInitBuilder builder(CGM);
    auto values = builder.beginStruct();
    values.add(cast<llvm::Constant>(fn.getCallee()));
    values.add(GetMethodVarName(selector));
    messageRef = values.finishAndCreateGlobal(messageRefName,
                                              CharUnits::fromQuantity(16),
                                              /*constant*/ false,
                                        llvm::GlobalValue::WeakAnyLinkage);
    messageRef->setVisibility(llvm::GlobalValue::HiddenVisibility);
    messageRef->setSection(GetSectionName("__objc_msgrefs", "coalesced"));
  }

  bool requiresnullCheck = false;
  if (CGM.getLangOpts().ObjCAutoRefCount && method)
    for (const auto *ParamDecl : method->parameters()) {
      if (ParamDecl->hasAttr<NSConsumedAttr>()) {
        if (!nullReturn.NullBB)
          nullReturn.init(CGF, arg0);
        requiresnullCheck = true;
        break;
      }
    }

  Address mref =
    Address(CGF.Builder.CreateBitCast(messageRef, ObjCTypes.MessageRefPtrTy),
            CGF.getPointerAlign());

  // Update the message ref argument.
  args[1].setRValue(RValue::get(mref.getPointer()));

  // Load the function to call from the message ref table.
  Address calleeAddr = CGF.Builder.CreateStructGEP(mref, 0);
  llvm::Value *calleePtr = CGF.Builder.CreateLoad(calleeAddr, "msgSend_fn");

  calleePtr = CGF.Builder.CreateBitCast(calleePtr, MSI.MessengerType);
  CGCallee callee(CGCalleeInfo(), calleePtr);

  RValue result = CGF.EmitCall(MSI.CallInfo, callee, returnSlot, args);
  return nullReturn.complete(CGF, returnSlot, result, resultType, formalArgs,
                             requiresnullCheck ? method : nullptr);
}

/// Generate code for a message send expression in the nonfragile abi.
CodeGen::RValue
CGObjCNonFragileABIMac::GenerateMessageSend(CodeGen::CodeGenFunction &CGF,
                                            ReturnValueSlot Return,
                                            QualType ResultType,
                                            Selector Sel,
                                            llvm::Value *Receiver,
                                            const CallArgList &CallArgs,
                                            const ObjCInterfaceDecl *Class,
                                            const ObjCMethodDecl *Method) {
  return isVTableDispatchedSelector(Sel)
    ? EmitVTableMessageSend(CGF, Return, ResultType, Sel,
                            Receiver, CGF.getContext().getObjCIdType(),
                            false, CallArgs, Method)
    : EmitMessageSend(CGF, Return, ResultType,
                      EmitSelector(CGF, Sel),
                      Receiver, CGF.getContext().getObjCIdType(),
                      false, CallArgs, Method, Class, ObjCTypes);
}

llvm::Constant *
CGObjCNonFragileABIMac::GetClassGlobal(const ObjCInterfaceDecl *ID,
                                       bool metaclass,
                                       ForDefinition_t isForDefinition) {
  auto prefix =
    (metaclass ? getMetaclassSymbolPrefix() : getClassSymbolPrefix());
  return GetClassGlobal((prefix + ID->getObjCRuntimeNameAsString()).str(),
                        isForDefinition,
                        ID->isWeakImported(),
                        !isForDefinition
                          && CGM.getTriple().isOSBinFormatCOFF()
                          && ID->hasAttr<DLLImportAttr>());
}

llvm::Constant *
CGObjCNonFragileABIMac::GetClassGlobal(StringRef Name,
                                       ForDefinition_t IsForDefinition,
                                       bool Weak, bool DLLImport) {
  llvm::GlobalValue::LinkageTypes L =
      Weak ? llvm::GlobalValue::ExternalWeakLinkage
           : llvm::GlobalValue::ExternalLinkage;

  llvm::GlobalVariable *GV = CGM.getModule().getGlobalVariable(Name);
  if (!GV || GV->getType() != ObjCTypes.ClassnfABITy->getPointerTo()) {
    auto *NewGV = new llvm::GlobalVariable(ObjCTypes.ClassnfABITy, false, L,
                                           nullptr, Name);

    if (DLLImport)
      NewGV->setDLLStorageClass(llvm::GlobalValue::DLLImportStorageClass);

    if (GV) {
      GV->replaceAllUsesWith(
          llvm::ConstantExpr::getBitCast(NewGV, GV->getType()));
      GV->eraseFromParent();
    }
    GV = NewGV;
    CGM.getModule().getGlobalList().push_back(GV);
  }

  assert(GV->getLinkage() == L);

  if (IsForDefinition ||
      GV->getValueType() == ObjCTypes.ClassnfABITy)
    return GV;

  return llvm::ConstantExpr::getBitCast(GV, ObjCTypes.ClassnfABIPtrTy);
}

llvm::Constant *
CGObjCNonFragileABIMac::GetClassGlobalForClassRef(const ObjCInterfaceDecl *ID) {
  llvm::Constant *ClassGV = GetClassGlobal(ID, /*metaclass*/ false,
                                           NotForDefinition);

  if (!ID->hasAttr<ObjCClassStubAttr>())
    return ClassGV;

  ClassGV = llvm::ConstantExpr::getPointerCast(ClassGV, ObjCTypes.Int8PtrTy);

  // Stub classes are pointer-aligned. Classrefs pointing at stub classes
  // must set the least significant bit set to 1.
  auto *Idx = llvm::ConstantInt::get(CGM.Int32Ty, 1);
  return llvm::ConstantExpr::getGetElementPtr(CGM.Int8Ty, ClassGV, Idx);
}

llvm::Value *
CGObjCNonFragileABIMac::EmitLoadOfClassRef(CodeGenFunction &CGF,
                                           const ObjCInterfaceDecl *ID,
                                           llvm::GlobalVariable *Entry) {
  if (ID && ID->hasAttr<ObjCClassStubAttr>()) {
    // Classrefs pointing at Objective-C stub classes must be loaded by calling
    // a special runtime function.
    return CGF.EmitRuntimeCall(
      ObjCTypes.getLoadClassrefFn(), Entry, "load_classref_result");
  }

  CharUnits Align = CGF.getPointerAlign();
  return CGF.Builder.CreateAlignedLoad(Entry, Align);
}

llvm::Constant *
CGObjCNonFragileABIMac::GetClassGlobalForClassRef(const ObjCInterfaceDecl *ID) {
  llvm::Constant *ClassGV = GetClassGlobal(ID, /*metaclass*/ false,
                                           NotForDefinition);

  if (!ID->hasAttr<ObjCClassStubAttr>())
    return ClassGV;

  ClassGV = llvm::ConstantExpr::getPointerCast(ClassGV, ObjCTypes.Int8PtrTy);

  // Stub classes are pointer-aligned. Classrefs pointing at stub classes
  // must set the least significant bit set to 1.
  auto *Idx = llvm::ConstantInt::get(CGM.Int32Ty, 1);
  return llvm::ConstantExpr::getGetElementPtr(CGM.Int8Ty, ClassGV, Idx);
}

llvm::Value *
CGObjCNonFragileABIMac::EmitLoadOfClassRef(CodeGenFunction &CGF,
                                           const ObjCInterfaceDecl *ID,
                                           llvm::GlobalVariable *Entry) {
  if (ID && ID->hasAttr<ObjCClassStubAttr>()) {
    // Classrefs pointing at Objective-C stub classes must be loaded by calling
    // a special runtime function.
    return CGF.EmitRuntimeCall(
      ObjCTypes.getLoadClassrefFn(), Entry, "load_classref_result");
  }

  CharUnits Align = CGF.getPointerAlign();
  return CGF.Builder.CreateAlignedLoad(Entry, Align);
}

llvm::Value *
CGObjCNonFragileABIMac::EmitClassRefFromId(CodeGenFunction &CGF,
                                           IdentifierInfo *II,
                                           const ObjCInterfaceDecl *ID) {
  llvm::GlobalVariable *&Entry = ClassReferences[II];

  if (!Entry) {
    llvm::Constant *ClassGV;
    if (ID) {
      ClassGV = GetClassGlobalForClassRef(ID);
    } else {
      ClassGV = GetClassGlobal((getClassSymbolPrefix() + II->getName()).str(),
                               NotForDefinition);
<<<<<<< HEAD
      assert(ClassGV->getType() == ObjCTypes.ClassnfABIPtrTy);
=======
      assert(ClassGV->getType() == ObjCTypes.ClassnfABIPtrTy &&
             "classref was emitted with the wrong type?");
>>>>>>> 83048f49
    }

    std::string SectionName =
        GetSectionName("__objc_classrefs", "regular,no_dead_strip");
    Entry = new llvm::GlobalVariable(
        CGM.getModule(), ClassGV->getType(), false,
        getLinkageTypeForObjCMetadata(CGM, SectionName), ClassGV,
        "OBJC_CLASSLIST_REFERENCES_$_");
    Entry->setAlignment(CGF.getPointerAlign().getQuantity());
    if (!ID || !ID->hasAttr<ObjCClassStubAttr>())
      Entry->setSection(SectionName);

    CGM.addCompilerUsedGlobal(Entry);
  }

  return EmitLoadOfClassRef(CGF, ID, Entry);
}

llvm::Value *CGObjCNonFragileABIMac::EmitClassRef(CodeGenFunction &CGF,
                                                  const ObjCInterfaceDecl *ID) {
  // If the class has the objc_runtime_visible attribute, we need to
  // use the Objective-C runtime to get the class.
  if (ID->hasAttr<ObjCRuntimeVisibleAttr>())
    return EmitClassRefViaRuntime(CGF, ID, ObjCTypes);

  return EmitClassRefFromId(CGF, ID->getIdentifier(), ID);
}

llvm::Value *CGObjCNonFragileABIMac::EmitNSAutoreleasePoolClassRef(
                                                    CodeGenFunction &CGF) {
  IdentifierInfo *II = &CGM.getContext().Idents.get("NSAutoreleasePool");
  return EmitClassRefFromId(CGF, II, nullptr);
}

llvm::Value *
CGObjCNonFragileABIMac::EmitSuperClassRef(CodeGenFunction &CGF,
                                          const ObjCInterfaceDecl *ID) {
  llvm::GlobalVariable *&Entry = SuperClassReferences[ID->getIdentifier()];

  if (!Entry) {
    llvm::Constant *ClassGV = GetClassGlobalForClassRef(ID);
    std::string SectionName =
        GetSectionName("__objc_superrefs", "regular,no_dead_strip");
    Entry = new llvm::GlobalVariable(
        CGM.getModule(), ClassGV->getType(), false,
        getLinkageTypeForObjCMetadata(CGM, SectionName), ClassGV,
        "OBJC_CLASSLIST_SUP_REFS_$_");
    Entry->setAlignment(CGF.getPointerAlign().getQuantity());
    Entry->setSection(SectionName);
    CGM.addCompilerUsedGlobal(Entry);
  }

  return EmitLoadOfClassRef(CGF, ID, Entry);
}

/// EmitMetaClassRef - Return a Value * of the address of _class_t
/// meta-data
///
llvm::Value *CGObjCNonFragileABIMac::EmitMetaClassRef(CodeGenFunction &CGF,
                                                      const ObjCInterfaceDecl *ID,
                                                      bool Weak) {
  CharUnits Align = CGF.getPointerAlign();
  llvm::GlobalVariable * &Entry = MetaClassReferences[ID->getIdentifier()];
  if (!Entry) {
    auto MetaClassGV = GetClassGlobal(ID, /*metaclass*/ true, NotForDefinition);
    std::string SectionName =
        GetSectionName("__objc_superrefs", "regular,no_dead_strip");
    Entry = new llvm::GlobalVariable(
        CGM.getModule(), ObjCTypes.ClassnfABIPtrTy, false,
        getLinkageTypeForObjCMetadata(CGM, SectionName), MetaClassGV,
        "OBJC_CLASSLIST_SUP_REFS_$_");
    Entry->setAlignment(Align.getQuantity());
    Entry->setSection(SectionName);
    CGM.addCompilerUsedGlobal(Entry);
  }

  return CGF.Builder.CreateAlignedLoad(Entry, Align);
}

/// GetClass - Return a reference to the class for the given interface
/// decl.
llvm::Value *CGObjCNonFragileABIMac::GetClass(CodeGenFunction &CGF,
                                              const ObjCInterfaceDecl *ID) {
  if (ID->isWeakImported()) {
    llvm::Constant *ClassGV = GetClassGlobal(ID, /*metaclass*/ false,
                                             NotForDefinition);
    (void)ClassGV;
    assert(!isa<llvm::GlobalVariable>(ClassGV) ||
           cast<llvm::GlobalVariable>(ClassGV)->hasExternalWeakLinkage());
  }

  return EmitClassRef(CGF, ID);
}

/// Generates a message send where the super is the receiver.  This is
/// a message send to self with special delivery semantics indicating
/// which class's method should be called.
CodeGen::RValue
CGObjCNonFragileABIMac::GenerateMessageSendSuper(CodeGen::CodeGenFunction &CGF,
                                                 ReturnValueSlot Return,
                                                 QualType ResultType,
                                                 Selector Sel,
                                                 const ObjCInterfaceDecl *Class,
                                                 bool isCategoryImpl,
                                                 llvm::Value *Receiver,
                                                 bool IsClassMessage,
                                                 const CodeGen::CallArgList &CallArgs,
                                                 const ObjCMethodDecl *Method) {
  // ...
  // Create and init a super structure; this is a (receiver, class)
  // pair we will pass to objc_msgSendSuper.
  Address ObjCSuper =
    CGF.CreateTempAlloca(ObjCTypes.SuperTy, CGF.getPointerAlign(),
                         "objc_super");

  llvm::Value *ReceiverAsObject =
    CGF.Builder.CreateBitCast(Receiver, ObjCTypes.ObjectPtrTy);
  CGF.Builder.CreateStore(ReceiverAsObject,
                          CGF.Builder.CreateStructGEP(ObjCSuper, 0));

  // If this is a class message the metaclass is passed as the target.
  llvm::Value *Target;
  if (IsClassMessage)
      Target = EmitMetaClassRef(CGF, Class, Class->isWeakImported());
  else
    Target = EmitSuperClassRef(CGF, Class);

  // FIXME: We shouldn't need to do this cast, rectify the ASTContext and
  // ObjCTypes types.
  llvm::Type *ClassTy =
    CGM.getTypes().ConvertType(CGF.getContext().getObjCClassType());
  Target = CGF.Builder.CreateBitCast(Target, ClassTy);
  CGF.Builder.CreateStore(Target, CGF.Builder.CreateStructGEP(ObjCSuper, 1));

  return (isVTableDispatchedSelector(Sel))
    ? EmitVTableMessageSend(CGF, Return, ResultType, Sel,
                            ObjCSuper.getPointer(), ObjCTypes.SuperPtrCTy,
                            true, CallArgs, Method)
    : EmitMessageSend(CGF, Return, ResultType,
                      EmitSelector(CGF, Sel),
                      ObjCSuper.getPointer(), ObjCTypes.SuperPtrCTy,
                      true, CallArgs, Method, Class, ObjCTypes);
}

llvm::Value *CGObjCNonFragileABIMac::EmitSelector(CodeGenFunction &CGF,
                                                  Selector Sel) {
  Address Addr = EmitSelectorAddr(CGF, Sel);

  llvm::LoadInst* LI = CGF.Builder.CreateLoad(Addr);
  LI->setMetadata(CGM.getModule().getMDKindID("invariant.load"),
                  llvm::MDNode::get(VMContext, None));
  return LI;
}

Address CGObjCNonFragileABIMac::EmitSelectorAddr(CodeGenFunction &CGF,
                                                 Selector Sel) {
  llvm::GlobalVariable *&Entry = SelectorReferences[Sel];

  CharUnits Align = CGF.getPointerAlign();
  if (!Entry) {
    llvm::Constant *Casted =
      llvm::ConstantExpr::getBitCast(GetMethodVarName(Sel),
                                     ObjCTypes.SelectorPtrTy);
    std::string SectionName =
        GetSectionName("__objc_selrefs", "literal_pointers,no_dead_strip");
    Entry = new llvm::GlobalVariable(
        CGM.getModule(), ObjCTypes.SelectorPtrTy, false,
        getLinkageTypeForObjCMetadata(CGM, SectionName), Casted,
        "OBJC_SELECTOR_REFERENCES_");
    Entry->setExternallyInitialized(true);
    Entry->setSection(SectionName);
    Entry->setAlignment(Align.getQuantity());
    CGM.addCompilerUsedGlobal(Entry);
  }

  return Address(Entry, Align);
}

/// EmitObjCIvarAssign - Code gen for assigning to a __strong object.
/// objc_assign_ivar (id src, id *dst, ptrdiff_t)
///
void CGObjCNonFragileABIMac::EmitObjCIvarAssign(CodeGen::CodeGenFunction &CGF,
                                                llvm::Value *src,
                                                Address dst,
                                                llvm::Value *ivarOffset) {
  llvm::Type * SrcTy = src->getType();
  if (!isa<llvm::PointerType>(SrcTy)) {
    unsigned Size = CGM.getDataLayout().getTypeAllocSize(SrcTy);
    assert(Size <= 8 && "does not support size > 8");
    src = (Size == 4 ? CGF.Builder.CreateBitCast(src, ObjCTypes.IntTy)
           : CGF.Builder.CreateBitCast(src, ObjCTypes.LongTy));
    src = CGF.Builder.CreateIntToPtr(src, ObjCTypes.Int8PtrTy);
  }
  src = CGF.Builder.CreateBitCast(src, ObjCTypes.ObjectPtrTy);
  dst = CGF.Builder.CreateBitCast(dst, ObjCTypes.PtrObjectPtrTy);
  llvm::Value *args[] = { src, dst.getPointer(), ivarOffset };
  CGF.EmitNounwindRuntimeCall(ObjCTypes.getGcAssignIvarFn(), args);
}

/// EmitObjCStrongCastAssign - Code gen for assigning to a __strong cast object.
/// objc_assign_strongCast (id src, id *dst)
///
void CGObjCNonFragileABIMac::EmitObjCStrongCastAssign(
  CodeGen::CodeGenFunction &CGF,
  llvm::Value *src, Address dst) {
  llvm::Type * SrcTy = src->getType();
  if (!isa<llvm::PointerType>(SrcTy)) {
    unsigned Size = CGM.getDataLayout().getTypeAllocSize(SrcTy);
    assert(Size <= 8 && "does not support size > 8");
    src = (Size == 4 ? CGF.Builder.CreateBitCast(src, ObjCTypes.IntTy)
           : CGF.Builder.CreateBitCast(src, ObjCTypes.LongTy));
    src = CGF.Builder.CreateIntToPtr(src, ObjCTypes.Int8PtrTy);
  }
  src = CGF.Builder.CreateBitCast(src, ObjCTypes.ObjectPtrTy);
  dst = CGF.Builder.CreateBitCast(dst, ObjCTypes.PtrObjectPtrTy);
  llvm::Value *args[] = { src, dst.getPointer() };
  CGF.EmitNounwindRuntimeCall(ObjCTypes.getGcAssignStrongCastFn(),
                              args, "weakassign");
}

void CGObjCNonFragileABIMac::EmitGCMemmoveCollectable(
  CodeGen::CodeGenFunction &CGF,
  Address DestPtr,
  Address SrcPtr,
  llvm::Value *Size) {
  SrcPtr = CGF.Builder.CreateBitCast(SrcPtr, ObjCTypes.Int8PtrTy);
  DestPtr = CGF.Builder.CreateBitCast(DestPtr, ObjCTypes.Int8PtrTy);
  llvm::Value *args[] = { DestPtr.getPointer(), SrcPtr.getPointer(), Size };
  CGF.EmitNounwindRuntimeCall(ObjCTypes.GcMemmoveCollectableFn(), args);
}

/// EmitObjCWeakRead - Code gen for loading value of a __weak
/// object: objc_read_weak (id *src)
///
llvm::Value * CGObjCNonFragileABIMac::EmitObjCWeakRead(
  CodeGen::CodeGenFunction &CGF,
  Address AddrWeakObj) {
  llvm::Type *DestTy = AddrWeakObj.getElementType();
  AddrWeakObj = CGF.Builder.CreateBitCast(AddrWeakObj, ObjCTypes.PtrObjectPtrTy);
  llvm::Value *read_weak =
    CGF.EmitNounwindRuntimeCall(ObjCTypes.getGcReadWeakFn(),
                                AddrWeakObj.getPointer(), "weakread");
  read_weak = CGF.Builder.CreateBitCast(read_weak, DestTy);
  return read_weak;
}

/// EmitObjCWeakAssign - Code gen for assigning to a __weak object.
/// objc_assign_weak (id src, id *dst)
///
void CGObjCNonFragileABIMac::EmitObjCWeakAssign(CodeGen::CodeGenFunction &CGF,
                                                llvm::Value *src, Address dst) {
  llvm::Type * SrcTy = src->getType();
  if (!isa<llvm::PointerType>(SrcTy)) {
    unsigned Size = CGM.getDataLayout().getTypeAllocSize(SrcTy);
    assert(Size <= 8 && "does not support size > 8");
    src = (Size == 4 ? CGF.Builder.CreateBitCast(src, ObjCTypes.IntTy)
           : CGF.Builder.CreateBitCast(src, ObjCTypes.LongTy));
    src = CGF.Builder.CreateIntToPtr(src, ObjCTypes.Int8PtrTy);
  }
  src = CGF.Builder.CreateBitCast(src, ObjCTypes.ObjectPtrTy);
  dst = CGF.Builder.CreateBitCast(dst, ObjCTypes.PtrObjectPtrTy);
  llvm::Value *args[] = { src, dst.getPointer() };
  CGF.EmitNounwindRuntimeCall(ObjCTypes.getGcAssignWeakFn(),
                              args, "weakassign");
}

/// EmitObjCGlobalAssign - Code gen for assigning to a __strong object.
/// objc_assign_global (id src, id *dst)
///
void CGObjCNonFragileABIMac::EmitObjCGlobalAssign(CodeGen::CodeGenFunction &CGF,
                                          llvm::Value *src, Address dst,
                                          bool threadlocal) {
  llvm::Type * SrcTy = src->getType();
  if (!isa<llvm::PointerType>(SrcTy)) {
    unsigned Size = CGM.getDataLayout().getTypeAllocSize(SrcTy);
    assert(Size <= 8 && "does not support size > 8");
    src = (Size == 4 ? CGF.Builder.CreateBitCast(src, ObjCTypes.IntTy)
           : CGF.Builder.CreateBitCast(src, ObjCTypes.LongTy));
    src = CGF.Builder.CreateIntToPtr(src, ObjCTypes.Int8PtrTy);
  }
  src = CGF.Builder.CreateBitCast(src, ObjCTypes.ObjectPtrTy);
  dst = CGF.Builder.CreateBitCast(dst, ObjCTypes.PtrObjectPtrTy);
  llvm::Value *args[] = { src, dst.getPointer() };
  if (!threadlocal)
    CGF.EmitNounwindRuntimeCall(ObjCTypes.getGcAssignGlobalFn(),
                                args, "globalassign");
  else
    CGF.EmitNounwindRuntimeCall(ObjCTypes.getGcAssignThreadLocalFn(),
                                args, "threadlocalassign");
}

void
CGObjCNonFragileABIMac::EmitSynchronizedStmt(CodeGen::CodeGenFunction &CGF,
                                             const ObjCAtSynchronizedStmt &S) {
  EmitAtSynchronizedStmt(CGF, S, ObjCTypes.getSyncEnterFn(),
                         ObjCTypes.getSyncExitFn());
}

llvm::Constant *
CGObjCNonFragileABIMac::GetEHType(QualType T) {
  // There's a particular fixed type info for 'id'.
  if (T->isObjCIdType() || T->isObjCQualifiedIdType()) {
    auto *IDEHType = CGM.getModule().getGlobalVariable("OBJC_EHTYPE_id");
    if (!IDEHType) {
      IDEHType =
          new llvm::GlobalVariable(CGM.getModule(), ObjCTypes.EHTypeTy, false,
                                   llvm::GlobalValue::ExternalLinkage, nullptr,
                                   "OBJC_EHTYPE_id");
      if (CGM.getTriple().isOSBinFormatCOFF())
        IDEHType->setDLLStorageClass(getStorage(CGM, "OBJC_EHTYPE_id"));
    }
    return IDEHType;
  }

  // All other types should be Objective-C interface pointer types.
  const ObjCObjectPointerType *PT = T->getAs<ObjCObjectPointerType>();
  assert(PT && "Invalid @catch type.");

  const ObjCInterfaceType *IT = PT->getInterfaceType();
  assert(IT && "Invalid @catch type.");

  return GetInterfaceEHType(IT->getDecl(), NotForDefinition);
}

void CGObjCNonFragileABIMac::EmitTryStmt(CodeGen::CodeGenFunction &CGF,
                                         const ObjCAtTryStmt &S) {
  EmitTryCatchStmt(CGF, S, ObjCTypes.getObjCBeginCatchFn(),
                   ObjCTypes.getObjCEndCatchFn(),
                   ObjCTypes.getExceptionRethrowFn());
}

/// EmitThrowStmt - Generate code for a throw statement.
void CGObjCNonFragileABIMac::EmitThrowStmt(CodeGen::CodeGenFunction &CGF,
                                           const ObjCAtThrowStmt &S,
                                           bool ClearInsertionPoint) {
  if (const Expr *ThrowExpr = S.getThrowExpr()) {
    llvm::Value *Exception = CGF.EmitObjCThrowOperand(ThrowExpr);
    Exception = CGF.Builder.CreateBitCast(Exception, ObjCTypes.ObjectPtrTy);
    llvm::CallBase *Call =
        CGF.EmitRuntimeCallOrInvoke(ObjCTypes.getExceptionThrowFn(), Exception);
    Call->setDoesNotReturn();
  } else {
    llvm::CallBase *Call =
        CGF.EmitRuntimeCallOrInvoke(ObjCTypes.getExceptionRethrowFn());
    Call->setDoesNotReturn();
  }

  CGF.Builder.CreateUnreachable();
  if (ClearInsertionPoint)
    CGF.Builder.ClearInsertionPoint();
}

llvm::Constant *
CGObjCNonFragileABIMac::GetInterfaceEHType(const ObjCInterfaceDecl *ID,
                                           ForDefinition_t IsForDefinition) {
  llvm::GlobalVariable * &Entry = EHTypeReferences[ID->getIdentifier()];
  StringRef ClassName = ID->getObjCRuntimeNameAsString();

  // If we don't need a definition, return the entry if found or check
  // if we use an external reference.
  if (!IsForDefinition) {
    if (Entry)
      return Entry;

    // If this type (or a super class) has the __objc_exception__
    // attribute, emit an external reference.
    if (hasObjCExceptionAttribute(CGM.getContext(), ID)) {
      std::string EHTypeName = ("OBJC_EHTYPE_$_" + ClassName).str();
      Entry = new llvm::GlobalVariable(CGM.getModule(), ObjCTypes.EHTypeTy,
                                       false, llvm::GlobalValue::ExternalLinkage,
                                       nullptr, EHTypeName);
      CGM.setGVProperties(Entry, ID);
      return Entry;
    }
  }

  // Otherwise we need to either make a new entry or fill in the initializer.
  assert((!Entry || !Entry->hasInitializer()) && "Duplicate EHType definition");

  std::string VTableName = "objc_ehtype_vtable";
  auto *VTableGV = CGM.getModule().getGlobalVariable(VTableName);
  if (!VTableGV) {
    VTableGV =
        new llvm::GlobalVariable(CGM.getModule(), ObjCTypes.Int8PtrTy, false,
                                 llvm::GlobalValue::ExternalLinkage, nullptr,
                                 VTableName);
    if (CGM.getTriple().isOSBinFormatCOFF())
      VTableGV->setDLLStorageClass(getStorage(CGM, VTableName));
  }

  llvm::Value *VTableIdx = llvm::ConstantInt::get(CGM.Int32Ty, 2);
  ConstantInitBuilder builder(CGM);
  auto values = builder.beginStruct(ObjCTypes.EHTypeTy);
  values.add(
    llvm::ConstantExpr::getInBoundsGetElementPtr(VTableGV->getValueType(),
                                                 VTableGV, VTableIdx));
  values.add(GetClassName(ClassName));
  values.add(GetClassGlobal(ID, /*metaclass*/ false, NotForDefinition));

  llvm::GlobalValue::LinkageTypes L = IsForDefinition
                                          ? llvm::GlobalValue::ExternalLinkage
                                          : llvm::GlobalValue::WeakAnyLinkage;
  if (Entry) {
    values.finishAndSetAsInitializer(Entry);
    Entry->setAlignment(CGM.getPointerAlign().getQuantity());
  } else {
    Entry = values.finishAndCreateGlobal("OBJC_EHTYPE_$_" + ClassName,
                                         CGM.getPointerAlign(),
                                         /*constant*/ false,
                                         L);
    if (hasObjCExceptionAttribute(CGM.getContext(), ID))
      CGM.setGVProperties(Entry, ID);
  }
  assert(Entry->getLinkage() == L);

  if (!CGM.getTriple().isOSBinFormatCOFF())
    if (ID->getVisibility() == HiddenVisibility)
      Entry->setVisibility(llvm::GlobalValue::HiddenVisibility);

  if (IsForDefinition)
    if (CGM.getTriple().isOSBinFormatMachO())
      Entry->setSection("__DATA,__objc_const");

  return Entry;
}

/* *** */

CodeGen::CGObjCRuntime *
CodeGen::CreateMacObjCRuntime(CodeGen::CodeGenModule &CGM) {
  switch (CGM.getLangOpts().ObjCRuntime.getKind()) {
  case ObjCRuntime::FragileMacOSX:
  return new CGObjCMac(CGM);

  case ObjCRuntime::MacOSX:
  case ObjCRuntime::iOS:
  case ObjCRuntime::WatchOS:
    return new CGObjCNonFragileABIMac(CGM);

  case ObjCRuntime::GNUstep:
  case ObjCRuntime::GCC:
  case ObjCRuntime::ObjFW:
    llvm_unreachable("these runtimes are not Mac runtimes");
  }
  llvm_unreachable("bad runtime");
}<|MERGE_RESOLUTION|>--- conflicted
+++ resolved
@@ -733,11 +733,7 @@
     // Also it is safe to make it readnone, since we never load or store the
     // classref except by calling this function.
     llvm::Type *params[] = { Int8PtrPtrTy };
-<<<<<<< HEAD
-    auto F = CGM.CreateRuntimeFunction(
-=======
     llvm::FunctionCallee F = CGM.CreateRuntimeFunction(
->>>>>>> 83048f49
         llvm::FunctionType::get(ClassnfABIPtrTy, params, false),
         "objc_loadClassref",
         llvm::AttributeList::get(CGM.getLLVMContext(),
@@ -7361,12 +7357,8 @@
     } else {
       ClassGV = GetClassGlobal((getClassSymbolPrefix() + II->getName()).str(),
                                NotForDefinition);
-<<<<<<< HEAD
-      assert(ClassGV->getType() == ObjCTypes.ClassnfABIPtrTy);
-=======
       assert(ClassGV->getType() == ObjCTypes.ClassnfABIPtrTy &&
              "classref was emitted with the wrong type?");
->>>>>>> 83048f49
     }
 
     std::string SectionName =
