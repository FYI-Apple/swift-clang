--- conflicted
+++ resolved
@@ -4466,14 +4466,9 @@
   UncoveredArgHandler &UncoveredArg;
 
 public:
-<<<<<<< HEAD
-  CheckFormatHandler(Sema &s, const StringLiteral *fexpr,
+  CheckFormatHandler(Sema &s, const FormatStringLiteral *fexpr,
                      const Expr *origFormatExpr,
                      const Sema::FormatStringType type, unsigned firstDataArg,
-=======
-  CheckFormatHandler(Sema &s, const FormatStringLiteral *fexpr,
-                     const Expr *origFormatExpr, unsigned firstDataArg,
->>>>>>> 09183879
                      unsigned numDataArgs, const char *beg, bool hasVAListArg,
                      ArrayRef<const Expr *> Args,
                      unsigned formatIdx, bool inFunctionCall,
@@ -4910,16 +4905,10 @@
 namespace {
 class CheckPrintfHandler : public CheckFormatHandler {
 public:
-<<<<<<< HEAD
-  CheckPrintfHandler(Sema &s, const StringLiteral *fexpr,
+  CheckPrintfHandler(Sema &s, const FormatStringLiteral *fexpr,
                      const Expr *origFormatExpr,
                      const Sema::FormatStringType type, unsigned firstDataArg,
                      unsigned numDataArgs,
-=======
-  CheckPrintfHandler(Sema &s, const FormatStringLiteral *fexpr,
-                     const Expr *origFormatExpr, unsigned firstDataArg,
-                     unsigned numDataArgs, bool isObjC,
->>>>>>> 09183879
                      const char *beg, bool hasVAListArg,
                      ArrayRef<const Expr *> Args,
                      unsigned formatIdx, bool inFunctionCall,
@@ -5756,14 +5745,9 @@
 namespace {  
 class CheckScanfHandler : public CheckFormatHandler {
 public:
-<<<<<<< HEAD
-  CheckScanfHandler(Sema &s, const StringLiteral *fexpr,
+  CheckScanfHandler(Sema &s, const FormatStringLiteral *fexpr,
                     const Expr *origFormatExpr, Sema::FormatStringType type,
                     unsigned firstDataArg,
-=======
-  CheckScanfHandler(Sema &s, const FormatStringLiteral *fexpr,
-                    const Expr *origFormatExpr, unsigned firstDataArg,
->>>>>>> 09183879
                     unsigned numDataArgs, const char *beg, bool hasVAListArg,
                     ArrayRef<const Expr *> Args,
                     unsigned formatIdx, bool inFunctionCall,
