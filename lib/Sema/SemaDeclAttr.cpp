--- conflicted
+++ resolved
@@ -2833,23 +2833,6 @@
 /// types.
 static FormatAttrKind getFormatAttrKind(StringRef Format) {
   return llvm::StringSwitch<FormatAttrKind>(Format)
-<<<<<<< HEAD
-    // Check for formats that get handled specially.
-    .Case("NSString", NSStringFormat)
-    .Case("CFString", CFStringFormat)
-    .Case("strftime", StrftimeFormat)
-
-    // Otherwise, check for supported formats.
-    .Cases("scanf", "printf", "printf0", "strfmon", SupportedFormat)
-    .Cases("cmn_err", "vcmn_err", "zcmn_err", SupportedFormat)
-    .Case("kprintf", SupportedFormat) // OpenBSD.
-    .Case("freebsd_kprintf", SupportedFormat) // FreeBSD.
-    .Case("os_trace", SupportedFormat)
-    .Case("os_log", SupportedFormat)
-
-    .Cases("gcc_diag", "gcc_cdiag", "gcc_cxxdiag", "gcc_tdiag", IgnoredFormat)
-    .Default(InvalidFormat);
-=======
       // Check for formats that get handled specially.
       .Case("NSString", NSStringFormat)
       .Case("CFString", CFStringFormat)
@@ -2865,7 +2848,6 @@
 
       .Cases("gcc_diag", "gcc_cdiag", "gcc_cxxdiag", "gcc_tdiag", IgnoredFormat)
       .Default(InvalidFormat);
->>>>>>> 27310e29
 }
 
 /// Handle __attribute__((init_priority(priority))) attributes based on
