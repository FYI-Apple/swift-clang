--- conflicted
+++ resolved
@@ -6423,8 +6423,6 @@
   case AttributeList::AT_RenderScriptKernel:
     handleSimpleAttribute<RenderScriptKernelAttr>(S, D, Attr);
     break;
-<<<<<<< HEAD
-
   // Swift attributes.
   case AttributeList::AT_SwiftPrivate:
     handleSimpleAttribute<SwiftPrivateAttr>(S, D, Attr);
@@ -6440,11 +6438,9 @@
     break;
   case AttributeList::AT_SwiftNewtype:
     handleSwiftNewtypeAttr(S, D, Attr);
-=======
   // XRay attributes.
   case AttributeList::AT_XRayInstrument:
     handleSimpleAttribute<XRayInstrumentAttr>(S, D, Attr);
->>>>>>> ea31d661
     break;
   }
 }
