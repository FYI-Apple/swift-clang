//===--- SemaDeclAttr.cpp - Declaration Attribute Handling ----------------===//
//
//                     The LLVM Compiler Infrastructure
//
// This file is distributed under the University of Illinois Open Source
// License. See LICENSE.TXT for details.
//
//===----------------------------------------------------------------------===//
//
//  This file implements decl-related attribute processing.
//
//===----------------------------------------------------------------------===//

#include "clang/AST/ASTConsumer.h"
#include "clang/AST/ASTContext.h"
#include "clang/AST/ASTMutationListener.h"
#include "clang/AST/CXXInheritance.h"
#include "clang/AST/DeclCXX.h"
#include "clang/AST/DeclObjC.h"
#include "clang/AST/DeclTemplate.h"
#include "clang/AST/Expr.h"
#include "clang/AST/ExprCXX.h"
#include "clang/AST/Mangle.h"
#include "clang/AST/RecursiveASTVisitor.h"
#include "clang/Basic/CharInfo.h"
#include "clang/Basic/SourceManager.h"
#include "clang/Basic/TargetInfo.h"
#include "clang/Lex/Preprocessor.h"
#include "clang/Sema/DeclSpec.h"
#include "clang/Sema/DelayedDiagnostic.h"
#include "clang/Sema/Initialization.h"
#include "clang/Sema/Lookup.h"
#include "clang/Sema/Scope.h"
#include "clang/Sema/ScopeInfo.h"
#include "clang/Sema/SemaInternal.h"
#include "llvm/ADT/STLExtras.h"
#include "llvm/ADT/StringExtras.h"
#include "llvm/Support/MathExtras.h"

using namespace clang;
using namespace sema;

namespace AttributeLangSupport {
  enum LANG {
    C,
    Cpp,
    ObjC
  };
} // end namespace AttributeLangSupport

//===----------------------------------------------------------------------===//
//  Helper functions
//===----------------------------------------------------------------------===//

/// isFunctionOrMethod - Return true if the given decl has function
/// type (function or function-typed variable) or an Objective-C
/// method.
static bool isFunctionOrMethod(const Decl *D) {
  return (D->getFunctionType() != nullptr) || isa<ObjCMethodDecl>(D);
}

/// Return true if the given decl has function type (function or
/// function-typed variable) or an Objective-C method or a block.
static bool isFunctionOrMethodOrBlock(const Decl *D) {
  return isFunctionOrMethod(D) || isa<BlockDecl>(D);
}

/// Return true if the given decl has a declarator that should have
/// been processed by Sema::GetTypeForDeclarator.
static bool hasDeclarator(const Decl *D) {
  // In some sense, TypedefDecl really *ought* to be a DeclaratorDecl.
  return isa<DeclaratorDecl>(D) || isa<BlockDecl>(D) || isa<TypedefNameDecl>(D) ||
         isa<ObjCPropertyDecl>(D);
}

/// hasFunctionProto - Return true if the given decl has a argument
/// information. This decl should have already passed
/// isFunctionOrMethod or isFunctionOrMethodOrBlock.
static bool hasFunctionProto(const Decl *D) {
  if (const FunctionType *FnTy = D->getFunctionType())
    return isa<FunctionProtoType>(FnTy);
  return isa<ObjCMethodDecl>(D) || isa<BlockDecl>(D);
}

/// getFunctionOrMethodNumParams - Return number of function or method
/// parameters. It is an error to call this on a K&R function (use
/// hasFunctionProto first).
static unsigned getFunctionOrMethodNumParams(const Decl *D) {
  if (const FunctionType *FnTy = D->getFunctionType())
    return cast<FunctionProtoType>(FnTy)->getNumParams();
  if (const auto *BD = dyn_cast<BlockDecl>(D))
    return BD->getNumParams();
  return cast<ObjCMethodDecl>(D)->param_size();
}

static QualType getFunctionOrMethodParamType(const Decl *D, unsigned Idx) {
  if (const FunctionType *FnTy = D->getFunctionType())
    return cast<FunctionProtoType>(FnTy)->getParamType(Idx);
  if (const auto *BD = dyn_cast<BlockDecl>(D))
    return BD->getParamDecl(Idx)->getType();

  return cast<ObjCMethodDecl>(D)->parameters()[Idx]->getType();
}

static SourceRange getFunctionOrMethodParamRange(const Decl *D, unsigned Idx) {
  if (const auto *FD = dyn_cast<FunctionDecl>(D))
    return FD->getParamDecl(Idx)->getSourceRange();
  if (const auto *MD = dyn_cast<ObjCMethodDecl>(D))
    return MD->parameters()[Idx]->getSourceRange();
  if (const auto *BD = dyn_cast<BlockDecl>(D))
    return BD->getParamDecl(Idx)->getSourceRange();
  return SourceRange();
}

static QualType getFunctionOrMethodResultType(const Decl *D) {
  if (const FunctionType *FnTy = D->getFunctionType())
    return FnTy->getReturnType();
  return cast<ObjCMethodDecl>(D)->getReturnType();
}

static SourceRange getFunctionOrMethodResultSourceRange(const Decl *D) {
  if (const auto *FD = dyn_cast<FunctionDecl>(D))
    return FD->getReturnTypeSourceRange();
  if (const auto *MD = dyn_cast<ObjCMethodDecl>(D))
    return MD->getReturnTypeSourceRange();
  return SourceRange();
}

static bool isFunctionOrMethodVariadic(const Decl *D) {
  if (const FunctionType *FnTy = D->getFunctionType())
    return cast<FunctionProtoType>(FnTy)->isVariadic();
  if (const auto *BD = dyn_cast<BlockDecl>(D))
    return BD->isVariadic();
  return cast<ObjCMethodDecl>(D)->isVariadic();
}

static bool isInstanceMethod(const Decl *D) {
  if (const auto *MethodDecl = dyn_cast<CXXMethodDecl>(D))
    return MethodDecl->isInstance();
  return false;
}

static inline bool isNSStringType(QualType T, ASTContext &Ctx) {
  const auto *PT = T->getAs<ObjCObjectPointerType>();
  if (!PT)
    return false;

  ObjCInterfaceDecl *Cls = PT->getObjectType()->getInterface();
  if (!Cls)
    return false;

  IdentifierInfo* ClsName = Cls->getIdentifier();

  // FIXME: Should we walk the chain of classes?
  return ClsName == &Ctx.Idents.get("NSString") ||
         ClsName == &Ctx.Idents.get("NSMutableString");
}

static inline bool isCFStringType(QualType T, ASTContext &Ctx) {
  const auto *PT = T->getAs<PointerType>();
  if (!PT)
    return false;

  const auto *RT = PT->getPointeeType()->getAs<RecordType>();
  if (!RT)
    return false;

  const RecordDecl *RD = RT->getDecl();
  if (RD->getTagKind() != TTK_Struct)
    return false;

  return RD->getIdentifier() == &Ctx.Idents.get("__CFString");
}

static unsigned getNumAttributeArgs(const ParsedAttr &AL) {
  // FIXME: Include the type in the argument list.
  return AL.getNumArgs() + AL.hasParsedType();
}

template <typename Compare>
static bool checkAttributeNumArgsImpl(Sema &S, const ParsedAttr &AL,
                                      unsigned Num, unsigned Diag,
                                      Compare Comp) {
  if (Comp(getNumAttributeArgs(AL), Num)) {
    S.Diag(AL.getLoc(), Diag) << AL << Num;
    return false;
  }

  return true;
}

/// Check if the attribute has exactly as many args as Num. May
/// output an error.
static bool checkAttributeNumArgs(Sema &S, const ParsedAttr &AL, unsigned Num) {
  return checkAttributeNumArgsImpl(S, AL, Num,
                                   diag::err_attribute_wrong_number_arguments,
                                   std::not_equal_to<unsigned>());
}

/// Check if the attribute has at least as many args as Num. May
/// output an error.
static bool checkAttributeAtLeastNumArgs(Sema &S, const ParsedAttr &AL,
                                         unsigned Num) {
  return checkAttributeNumArgsImpl(S, AL, Num,
                                   diag::err_attribute_too_few_arguments,
                                   std::less<unsigned>());
}

/// Check if the attribute has at most as many args as Num. May
/// output an error.
static bool checkAttributeAtMostNumArgs(Sema &S, const ParsedAttr &AL,
                                        unsigned Num) {
  return checkAttributeNumArgsImpl(S, AL, Num,
                                   diag::err_attribute_too_many_arguments,
                                   std::greater<unsigned>());
}

/// A helper function to provide Attribute Location for the Attr types
/// AND the ParsedAttr.
template <typename AttrInfo>
static typename std::enable_if<std::is_base_of<Attr, AttrInfo>::value,
                               SourceLocation>::type
getAttrLoc(const AttrInfo &AL) {
  return AL.getLocation();
}
static SourceLocation getAttrLoc(const ParsedAttr &AL) { return AL.getLoc(); }

/// If Expr is a valid integer constant, get the value of the integer
/// expression and return success or failure. May output an error.
///
/// Negative argument is implicitly converted to unsigned, unless
/// \p StrictlyUnsigned is true.
template <typename AttrInfo>
static bool checkUInt32Argument(Sema &S, const AttrInfo &AI, const Expr *Expr,
                                uint32_t &Val, unsigned Idx = UINT_MAX,
                                bool StrictlyUnsigned = false) {
  llvm::APSInt I(32);
  if (Expr->isTypeDependent() || Expr->isValueDependent() ||
      !Expr->isIntegerConstantExpr(I, S.Context)) {
    if (Idx != UINT_MAX)
      S.Diag(getAttrLoc(AI), diag::err_attribute_argument_n_type)
          << AI << Idx << AANT_ArgumentIntegerConstant
          << Expr->getSourceRange();
    else
      S.Diag(getAttrLoc(AI), diag::err_attribute_argument_type)
          << AI << AANT_ArgumentIntegerConstant << Expr->getSourceRange();
    return false;
  }

  if (!I.isIntN(32)) {
    S.Diag(Expr->getExprLoc(), diag::err_ice_too_large)
        << I.toString(10, false) << 32 << /* Unsigned */ 1;
    return false;
  }

  if (StrictlyUnsigned && I.isSigned() && I.isNegative()) {
    S.Diag(getAttrLoc(AI), diag::err_attribute_requires_positive_integer)
        << AI << /*non-negative*/ 1;
    return false;
  }

  Val = (uint32_t)I.getZExtValue();
  return true;
}

/// Wrapper around checkUInt32Argument, with an extra check to be sure
/// that the result will fit into a regular (signed) int. All args have the same
/// purpose as they do in checkUInt32Argument.
template <typename AttrInfo>
static bool checkPositiveIntArgument(Sema &S, const AttrInfo &AI, const Expr *Expr,
                                     int &Val, unsigned Idx = UINT_MAX) {
  uint32_t UVal;
  if (!checkUInt32Argument(S, AI, Expr, UVal, Idx))
    return false;

  if (UVal > (uint32_t)std::numeric_limits<int>::max()) {
    llvm::APSInt I(32); // for toString
    I = UVal;
    S.Diag(Expr->getExprLoc(), diag::err_ice_too_large)
        << I.toString(10, false) << 32 << /* Unsigned */ 0;
    return false;
  }

  Val = UVal;
  return true;
}

/// Diagnose mutually exclusive attributes when present on a given
/// declaration. Returns true if diagnosed.
template <typename AttrTy>
static bool checkAttrMutualExclusion(Sema &S, Decl *D, const ParsedAttr &AL) {
  if (const auto *A = D->getAttr<AttrTy>()) {
    S.Diag(AL.getLoc(), diag::err_attributes_are_not_compatible) << AL << A;
    S.Diag(A->getLocation(), diag::note_conflicting_attribute);
    return true;
  }
  return false;
}

template <typename AttrTy>
static bool checkAttrMutualExclusion(Sema &S, Decl *D, const Attr &AL) {
  if (const auto *A = D->getAttr<AttrTy>()) {
    S.Diag(AL.getLocation(), diag::err_attributes_are_not_compatible) << &AL
                                                                      << A;
    S.Diag(A->getLocation(), diag::note_conflicting_attribute);
    return true;
  }
  return false;
}

/// Check if IdxExpr is a valid parameter index for a function or
/// instance method D.  May output an error.
///
/// \returns true if IdxExpr is a valid index.
template <typename AttrInfo>
static bool checkFunctionOrMethodParameterIndex(
    Sema &S, const Decl *D, const AttrInfo &AI, unsigned AttrArgNum,
    const Expr *IdxExpr, ParamIdx &Idx, bool CanIndexImplicitThis = false) {
  assert(isFunctionOrMethodOrBlock(D));

  // In C++ the implicit 'this' function parameter also counts.
  // Parameters are counted from one.
  bool HP = hasFunctionProto(D);
  bool HasImplicitThisParam = isInstanceMethod(D);
  bool IV = HP && isFunctionOrMethodVariadic(D);
  unsigned NumParams =
      (HP ? getFunctionOrMethodNumParams(D) : 0) + HasImplicitThisParam;

  llvm::APSInt IdxInt;
  if (IdxExpr->isTypeDependent() || IdxExpr->isValueDependent() ||
      !IdxExpr->isIntegerConstantExpr(IdxInt, S.Context)) {
    S.Diag(getAttrLoc(AI), diag::err_attribute_argument_n_type)
        << &AI << AttrArgNum << AANT_ArgumentIntegerConstant
        << IdxExpr->getSourceRange();
    return false;
  }

  unsigned IdxSource = IdxInt.getLimitedValue(UINT_MAX);
  if (IdxSource < 1 || (!IV && IdxSource > NumParams)) {
    S.Diag(getAttrLoc(AI), diag::err_attribute_argument_out_of_bounds)
        << &AI << AttrArgNum << IdxExpr->getSourceRange();
    return false;
  }
  if (HasImplicitThisParam && !CanIndexImplicitThis) {
    if (IdxSource == 1) {
      S.Diag(getAttrLoc(AI), diag::err_attribute_invalid_implicit_this_argument)
          << &AI << IdxExpr->getSourceRange();
      return false;
    }
  }

  Idx = ParamIdx(IdxSource, D);
  return true;
}

/// Check if the argument \p ArgNum of \p Attr is a ASCII string literal.
/// If not emit an error and return false. If the argument is an identifier it
/// will emit an error with a fixit hint and treat it as if it was a string
/// literal.
bool Sema::checkStringLiteralArgumentAttr(const ParsedAttr &AL, unsigned ArgNum,
                                          StringRef &Str,
                                          SourceLocation *ArgLocation) {
  // Look for identifiers. If we have one emit a hint to fix it to a literal.
  if (AL.isArgIdent(ArgNum)) {
    IdentifierLoc *Loc = AL.getArgAsIdent(ArgNum);
    Diag(Loc->Loc, diag::err_attribute_argument_type)
        << AL << AANT_ArgumentString
        << FixItHint::CreateInsertion(Loc->Loc, "\"")
        << FixItHint::CreateInsertion(getLocForEndOfToken(Loc->Loc), "\"");
    Str = Loc->Ident->getName();
    if (ArgLocation)
      *ArgLocation = Loc->Loc;
    return true;
  }

  // Now check for an actual string literal.
  Expr *ArgExpr = AL.getArgAsExpr(ArgNum);
  const auto *Literal = dyn_cast<StringLiteral>(ArgExpr->IgnoreParenCasts());
  if (ArgLocation)
    *ArgLocation = ArgExpr->getBeginLoc();

  if (!Literal || !Literal->isAscii()) {
    Diag(ArgExpr->getBeginLoc(), diag::err_attribute_argument_type)
        << AL << AANT_ArgumentString;
    return false;
  }

  Str = Literal->getString();
  return true;
}

/// Applies the given attribute to the Decl without performing any
/// additional semantic checking.
template <typename AttrType>
static void handleSimpleAttribute(Sema &S, Decl *D, const ParsedAttr &AL) {
  D->addAttr(::new (S.Context) AttrType(AL.getRange(), S.Context,
                                        AL.getAttributeSpellingListIndex()));
}

template <typename AttrType>
static void handleSimpleAttributeWithExclusions(Sema &S, Decl *D,
                                                const ParsedAttr &AL) {
  handleSimpleAttribute<AttrType>(S, D, AL);
}

/// Applies the given attribute to the Decl so long as the Decl doesn't
/// already have one of the given incompatible attributes.
template <typename AttrType, typename IncompatibleAttrType,
          typename... IncompatibleAttrTypes>
static void handleSimpleAttributeWithExclusions(Sema &S, Decl *D,
                                                const ParsedAttr &AL) {
  if (checkAttrMutualExclusion<IncompatibleAttrType>(S, D, AL))
    return;
  handleSimpleAttributeWithExclusions<AttrType, IncompatibleAttrTypes...>(S, D,
                                                                          AL);
}

/// Check if the passed-in expression is of type int or bool.
static bool isIntOrBool(Expr *Exp) {
  QualType QT = Exp->getType();
  return QT->isBooleanType() || QT->isIntegerType();
}


// Check to see if the type is a smart pointer of some kind.  We assume
// it's a smart pointer if it defines both operator-> and operator*.
static bool threadSafetyCheckIsSmartPointer(Sema &S, const RecordType* RT) {
  auto IsOverloadedOperatorPresent = [&S](const RecordDecl *Record,
                                          OverloadedOperatorKind Op) {
    DeclContextLookupResult Result =
        Record->lookup(S.Context.DeclarationNames.getCXXOperatorName(Op));
    return !Result.empty();
  };

  const RecordDecl *Record = RT->getDecl();
  bool foundStarOperator = IsOverloadedOperatorPresent(Record, OO_Star);
  bool foundArrowOperator = IsOverloadedOperatorPresent(Record, OO_Arrow);
  if (foundStarOperator && foundArrowOperator)
    return true;

  const CXXRecordDecl *CXXRecord = dyn_cast<CXXRecordDecl>(Record);
  if (!CXXRecord)
    return false;

  for (auto BaseSpecifier : CXXRecord->bases()) {
    if (!foundStarOperator)
      foundStarOperator = IsOverloadedOperatorPresent(
          BaseSpecifier.getType()->getAsRecordDecl(), OO_Star);
    if (!foundArrowOperator)
      foundArrowOperator = IsOverloadedOperatorPresent(
          BaseSpecifier.getType()->getAsRecordDecl(), OO_Arrow);
  }

  if (foundStarOperator && foundArrowOperator)
    return true;

  return false;
}

/// Check if passed in Decl is a pointer type.
/// Note that this function may produce an error message.
/// \return true if the Decl is a pointer type; false otherwise
static bool threadSafetyCheckIsPointer(Sema &S, const Decl *D,
                                       const ParsedAttr &AL) {
  const auto *VD = cast<ValueDecl>(D);
  QualType QT = VD->getType();
  if (QT->isAnyPointerType())
    return true;

  if (const auto *RT = QT->getAs<RecordType>()) {
    // If it's an incomplete type, it could be a smart pointer; skip it.
    // (We don't want to force template instantiation if we can avoid it,
    // since that would alter the order in which templates are instantiated.)
    if (RT->isIncompleteType())
      return true;

    if (threadSafetyCheckIsSmartPointer(S, RT))
      return true;
  }

  S.Diag(AL.getLoc(), diag::warn_thread_attribute_decl_not_pointer) << AL << QT;
  return false;
}

/// Checks that the passed in QualType either is of RecordType or points
/// to RecordType. Returns the relevant RecordType, null if it does not exit.
static const RecordType *getRecordType(QualType QT) {
  if (const auto *RT = QT->getAs<RecordType>())
    return RT;

  // Now check if we point to record type.
  if (const auto *PT = QT->getAs<PointerType>())
    return PT->getPointeeType()->getAs<RecordType>();

  return nullptr;
}

template <typename AttrType>
static bool checkRecordDeclForAttr(const RecordDecl *RD) {
  // Check if the record itself has the attribute.
  if (RD->hasAttr<AttrType>())
    return true;

  // Else check if any base classes have the attribute.
  if (const auto *CRD = dyn_cast<CXXRecordDecl>(RD)) {
    CXXBasePaths BPaths(false, false);
    if (CRD->lookupInBases(
            [](const CXXBaseSpecifier *BS, CXXBasePath &) {
              const auto &Ty = *BS->getType();
              // If it's type-dependent, we assume it could have the attribute.
              if (Ty.isDependentType())
                return true;
              return Ty.getAs<RecordType>()->getDecl()->hasAttr<AttrType>();
            },
            BPaths, true))
      return true;
  }
  return false;
}

static bool checkRecordTypeForCapability(Sema &S, QualType Ty) {
  const RecordType *RT = getRecordType(Ty);

  if (!RT)
    return false;

  // Don't check for the capability if the class hasn't been defined yet.
  if (RT->isIncompleteType())
    return true;

  // Allow smart pointers to be used as capability objects.
  // FIXME -- Check the type that the smart pointer points to.
  if (threadSafetyCheckIsSmartPointer(S, RT))
    return true;

  return checkRecordDeclForAttr<CapabilityAttr>(RT->getDecl());
}

static bool checkTypedefTypeForCapability(QualType Ty) {
  const auto *TD = Ty->getAs<TypedefType>();
  if (!TD)
    return false;

  TypedefNameDecl *TN = TD->getDecl();
  if (!TN)
    return false;

  return TN->hasAttr<CapabilityAttr>();
}

static bool typeHasCapability(Sema &S, QualType Ty) {
  if (checkTypedefTypeForCapability(Ty))
    return true;

  if (checkRecordTypeForCapability(S, Ty))
    return true;

  return false;
}

static bool isCapabilityExpr(Sema &S, const Expr *Ex) {
  // Capability expressions are simple expressions involving the boolean logic
  // operators &&, || or !, a simple DeclRefExpr, CastExpr or a ParenExpr. Once
  // a DeclRefExpr is found, its type should be checked to determine whether it
  // is a capability or not.

  if (const auto *E = dyn_cast<CastExpr>(Ex))
    return isCapabilityExpr(S, E->getSubExpr());
  else if (const auto *E = dyn_cast<ParenExpr>(Ex))
    return isCapabilityExpr(S, E->getSubExpr());
  else if (const auto *E = dyn_cast<UnaryOperator>(Ex)) {
    if (E->getOpcode() == UO_LNot || E->getOpcode() == UO_AddrOf ||
        E->getOpcode() == UO_Deref)
      return isCapabilityExpr(S, E->getSubExpr());
    return false;
  } else if (const auto *E = dyn_cast<BinaryOperator>(Ex)) {
    if (E->getOpcode() == BO_LAnd || E->getOpcode() == BO_LOr)
      return isCapabilityExpr(S, E->getLHS()) &&
             isCapabilityExpr(S, E->getRHS());
    return false;
  }

  return typeHasCapability(S, Ex->getType());
}

/// Checks that all attribute arguments, starting from Sidx, resolve to
/// a capability object.
/// \param Sidx The attribute argument index to start checking with.
/// \param ParamIdxOk Whether an argument can be indexing into a function
/// parameter list.
static void checkAttrArgsAreCapabilityObjs(Sema &S, Decl *D,
                                           const ParsedAttr &AL,
                                           SmallVectorImpl<Expr *> &Args,
                                           unsigned Sidx = 0,
                                           bool ParamIdxOk = false) {
  if (Sidx == AL.getNumArgs()) {
    // If we don't have any capability arguments, the attribute implicitly
    // refers to 'this'. So we need to make sure that 'this' exists, i.e. we're
    // a non-static method, and that the class is a (scoped) capability.
    const auto *MD = dyn_cast<const CXXMethodDecl>(D);
    if (MD && !MD->isStatic()) {
      const CXXRecordDecl *RD = MD->getParent();
      // FIXME -- need to check this again on template instantiation
      if (!checkRecordDeclForAttr<CapabilityAttr>(RD) &&
          !checkRecordDeclForAttr<ScopedLockableAttr>(RD))
        S.Diag(AL.getLoc(),
               diag::warn_thread_attribute_not_on_capability_member)
            << AL << MD->getParent();
    } else {
      S.Diag(AL.getLoc(), diag::warn_thread_attribute_not_on_non_static_member)
          << AL;
    }
  }

  for (unsigned Idx = Sidx; Idx < AL.getNumArgs(); ++Idx) {
    Expr *ArgExp = AL.getArgAsExpr(Idx);

    if (ArgExp->isTypeDependent()) {
      // FIXME -- need to check this again on template instantiation
      Args.push_back(ArgExp);
      continue;
    }

    if (const auto *StrLit = dyn_cast<StringLiteral>(ArgExp)) {
      if (StrLit->getLength() == 0 ||
          (StrLit->isAscii() && StrLit->getString() == StringRef("*"))) {
        // Pass empty strings to the analyzer without warnings.
        // Treat "*" as the universal lock.
        Args.push_back(ArgExp);
        continue;
      }

      // We allow constant strings to be used as a placeholder for expressions
      // that are not valid C++ syntax, but warn that they are ignored.
      S.Diag(AL.getLoc(), diag::warn_thread_attribute_ignored) << AL;
      Args.push_back(ArgExp);
      continue;
    }

    QualType ArgTy = ArgExp->getType();

    // A pointer to member expression of the form  &MyClass::mu is treated
    // specially -- we need to look at the type of the member.
    if (const auto *UOp = dyn_cast<UnaryOperator>(ArgExp))
      if (UOp->getOpcode() == UO_AddrOf)
        if (const auto *DRE = dyn_cast<DeclRefExpr>(UOp->getSubExpr()))
          if (DRE->getDecl()->isCXXInstanceMember())
            ArgTy = DRE->getDecl()->getType();

    // First see if we can just cast to record type, or pointer to record type.
    const RecordType *RT = getRecordType(ArgTy);

    // Now check if we index into a record type function param.
    if(!RT && ParamIdxOk) {
      const auto *FD = dyn_cast<FunctionDecl>(D);
      const auto *IL = dyn_cast<IntegerLiteral>(ArgExp);
      if(FD && IL) {
        unsigned int NumParams = FD->getNumParams();
        llvm::APInt ArgValue = IL->getValue();
        uint64_t ParamIdxFromOne = ArgValue.getZExtValue();
        uint64_t ParamIdxFromZero = ParamIdxFromOne - 1;
        if (!ArgValue.isStrictlyPositive() || ParamIdxFromOne > NumParams) {
          S.Diag(AL.getLoc(), diag::err_attribute_argument_out_of_range)
              << AL << Idx + 1 << NumParams;
          continue;
        }
        ArgTy = FD->getParamDecl(ParamIdxFromZero)->getType();
      }
    }

    // If the type does not have a capability, see if the components of the
    // expression have capabilities. This allows for writing C code where the
    // capability may be on the type, and the expression is a capability
    // boolean logic expression. Eg) requires_capability(A || B && !C)
    if (!typeHasCapability(S, ArgTy) && !isCapabilityExpr(S, ArgExp))
      S.Diag(AL.getLoc(), diag::warn_thread_attribute_argument_not_lockable)
          << AL << ArgTy;

    Args.push_back(ArgExp);
  }
}

//===----------------------------------------------------------------------===//
// Attribute Implementations
//===----------------------------------------------------------------------===//

static void handlePtGuardedVarAttr(Sema &S, Decl *D, const ParsedAttr &AL) {
  if (!threadSafetyCheckIsPointer(S, D, AL))
    return;

  D->addAttr(::new (S.Context)
             PtGuardedVarAttr(AL.getRange(), S.Context,
                              AL.getAttributeSpellingListIndex()));
}

static bool checkGuardedByAttrCommon(Sema &S, Decl *D, const ParsedAttr &AL,
                                     Expr *&Arg) {
  SmallVector<Expr *, 1> Args;
  // check that all arguments are lockable objects
  checkAttrArgsAreCapabilityObjs(S, D, AL, Args);
  unsigned Size = Args.size();
  if (Size != 1)
    return false;

  Arg = Args[0];

  return true;
}

static void handleGuardedByAttr(Sema &S, Decl *D, const ParsedAttr &AL) {
  Expr *Arg = nullptr;
  if (!checkGuardedByAttrCommon(S, D, AL, Arg))
    return;

  D->addAttr(::new (S.Context) GuardedByAttr(
      AL.getRange(), S.Context, Arg, AL.getAttributeSpellingListIndex()));
}

static void handlePtGuardedByAttr(Sema &S, Decl *D, const ParsedAttr &AL) {
  Expr *Arg = nullptr;
  if (!checkGuardedByAttrCommon(S, D, AL, Arg))
    return;

  if (!threadSafetyCheckIsPointer(S, D, AL))
    return;

  D->addAttr(::new (S.Context) PtGuardedByAttr(
      AL.getRange(), S.Context, Arg, AL.getAttributeSpellingListIndex()));
}

static bool checkAcquireOrderAttrCommon(Sema &S, Decl *D, const ParsedAttr &AL,
                                        SmallVectorImpl<Expr *> &Args) {
  if (!checkAttributeAtLeastNumArgs(S, AL, 1))
    return false;

  // Check that this attribute only applies to lockable types.
  QualType QT = cast<ValueDecl>(D)->getType();
  if (!QT->isDependentType() && !typeHasCapability(S, QT)) {
    S.Diag(AL.getLoc(), diag::warn_thread_attribute_decl_not_lockable) << AL;
    return false;
  }

  // Check that all arguments are lockable objects.
  checkAttrArgsAreCapabilityObjs(S, D, AL, Args);
  if (Args.empty())
    return false;

  return true;
}

static void handleAcquiredAfterAttr(Sema &S, Decl *D, const ParsedAttr &AL) {
  SmallVector<Expr *, 1> Args;
  if (!checkAcquireOrderAttrCommon(S, D, AL, Args))
    return;

  Expr **StartArg = &Args[0];
  D->addAttr(::new (S.Context) AcquiredAfterAttr(
      AL.getRange(), S.Context, StartArg, Args.size(),
      AL.getAttributeSpellingListIndex()));
}

static void handleAcquiredBeforeAttr(Sema &S, Decl *D, const ParsedAttr &AL) {
  SmallVector<Expr *, 1> Args;
  if (!checkAcquireOrderAttrCommon(S, D, AL, Args))
    return;

  Expr **StartArg = &Args[0];
  D->addAttr(::new (S.Context) AcquiredBeforeAttr(
      AL.getRange(), S.Context, StartArg, Args.size(),
      AL.getAttributeSpellingListIndex()));
}

static bool checkLockFunAttrCommon(Sema &S, Decl *D, const ParsedAttr &AL,
                                   SmallVectorImpl<Expr *> &Args) {
  // zero or more arguments ok
  // check that all arguments are lockable objects
  checkAttrArgsAreCapabilityObjs(S, D, AL, Args, 0, /*ParamIdxOk=*/true);

  return true;
}

static void handleAssertSharedLockAttr(Sema &S, Decl *D, const ParsedAttr &AL) {
  SmallVector<Expr *, 1> Args;
  if (!checkLockFunAttrCommon(S, D, AL, Args))
    return;

  unsigned Size = Args.size();
  Expr **StartArg = Size == 0 ? nullptr : &Args[0];
  D->addAttr(::new (S.Context)
                 AssertSharedLockAttr(AL.getRange(), S.Context, StartArg, Size,
                                      AL.getAttributeSpellingListIndex()));
}

static void handleAssertExclusiveLockAttr(Sema &S, Decl *D,
                                          const ParsedAttr &AL) {
  SmallVector<Expr *, 1> Args;
  if (!checkLockFunAttrCommon(S, D, AL, Args))
    return;

  unsigned Size = Args.size();
  Expr **StartArg = Size == 0 ? nullptr : &Args[0];
  D->addAttr(::new (S.Context) AssertExclusiveLockAttr(
      AL.getRange(), S.Context, StartArg, Size,
      AL.getAttributeSpellingListIndex()));
}

/// Checks to be sure that the given parameter number is in bounds, and
/// is an integral type. Will emit appropriate diagnostics if this returns
/// false.
///
/// AttrArgNo is used to actually retrieve the argument, so it's base-0.
template <typename AttrInfo>
static bool checkParamIsIntegerType(Sema &S, const FunctionDecl *FD,
                                    const AttrInfo &AI, unsigned AttrArgNo) {
  assert(AI.isArgExpr(AttrArgNo) && "Expected expression argument");
  Expr *AttrArg = AI.getArgAsExpr(AttrArgNo);
  ParamIdx Idx;
  if (!checkFunctionOrMethodParameterIndex(S, FD, AI, AttrArgNo + 1, AttrArg,
                                           Idx))
    return false;

  const ParmVarDecl *Param = FD->getParamDecl(Idx.getASTIndex());
  if (!Param->getType()->isIntegerType() && !Param->getType()->isCharType()) {
    SourceLocation SrcLoc = AttrArg->getBeginLoc();
    S.Diag(SrcLoc, diag::err_attribute_integers_only)
        << AI << Param->getSourceRange();
    return false;
  }
  return true;
}

static void handleAllocSizeAttr(Sema &S, Decl *D, const ParsedAttr &AL) {
  if (!checkAttributeAtLeastNumArgs(S, AL, 1) ||
      !checkAttributeAtMostNumArgs(S, AL, 2))
    return;

  const auto *FD = cast<FunctionDecl>(D);
  if (!FD->getReturnType()->isPointerType()) {
    S.Diag(AL.getLoc(), diag::warn_attribute_return_pointers_only) << AL;
    return;
  }

  const Expr *SizeExpr = AL.getArgAsExpr(0);
  int SizeArgNoVal;
  // Parameter indices are 1-indexed, hence Index=1
  if (!checkPositiveIntArgument(S, AL, SizeExpr, SizeArgNoVal, /*Index=*/1))
    return;
  if (!checkParamIsIntegerType(S, FD, AL, /*AttrArgNo=*/0))
    return;
  ParamIdx SizeArgNo(SizeArgNoVal, D);

  ParamIdx NumberArgNo;
  if (AL.getNumArgs() == 2) {
    const Expr *NumberExpr = AL.getArgAsExpr(1);
    int Val;
    // Parameter indices are 1-based, hence Index=2
    if (!checkPositiveIntArgument(S, AL, NumberExpr, Val, /*Index=*/2))
      return;
    if (!checkParamIsIntegerType(S, FD, AL, /*AttrArgNo=*/1))
      return;
    NumberArgNo = ParamIdx(Val, D);
  }

  D->addAttr(::new (S.Context)
                 AllocSizeAttr(AL.getRange(), S.Context, SizeArgNo, NumberArgNo,
                               AL.getAttributeSpellingListIndex()));
}

static bool checkTryLockFunAttrCommon(Sema &S, Decl *D, const ParsedAttr &AL,
                                      SmallVectorImpl<Expr *> &Args) {
  if (!checkAttributeAtLeastNumArgs(S, AL, 1))
    return false;

  if (!isIntOrBool(AL.getArgAsExpr(0))) {
    S.Diag(AL.getLoc(), diag::err_attribute_argument_n_type)
        << AL << 1 << AANT_ArgumentIntOrBool;
    return false;
  }

  // check that all arguments are lockable objects
  checkAttrArgsAreCapabilityObjs(S, D, AL, Args, 1);

  return true;
}

static void handleSharedTrylockFunctionAttr(Sema &S, Decl *D,
                                            const ParsedAttr &AL) {
  SmallVector<Expr*, 2> Args;
  if (!checkTryLockFunAttrCommon(S, D, AL, Args))
    return;

  D->addAttr(::new (S.Context) SharedTrylockFunctionAttr(
      AL.getRange(), S.Context, AL.getArgAsExpr(0), Args.data(), Args.size(),
      AL.getAttributeSpellingListIndex()));
}

static void handleExclusiveTrylockFunctionAttr(Sema &S, Decl *D,
                                               const ParsedAttr &AL) {
  SmallVector<Expr*, 2> Args;
  if (!checkTryLockFunAttrCommon(S, D, AL, Args))
    return;

  D->addAttr(::new (S.Context) ExclusiveTrylockFunctionAttr(
      AL.getRange(), S.Context, AL.getArgAsExpr(0), Args.data(),
      Args.size(), AL.getAttributeSpellingListIndex()));
}

static void handleLockReturnedAttr(Sema &S, Decl *D, const ParsedAttr &AL) {
  // check that the argument is lockable object
  SmallVector<Expr*, 1> Args;
  checkAttrArgsAreCapabilityObjs(S, D, AL, Args);
  unsigned Size = Args.size();
  if (Size == 0)
    return;

  D->addAttr(::new (S.Context)
             LockReturnedAttr(AL.getRange(), S.Context, Args[0],
                              AL.getAttributeSpellingListIndex()));
}

static void handleLocksExcludedAttr(Sema &S, Decl *D, const ParsedAttr &AL) {
  if (!checkAttributeAtLeastNumArgs(S, AL, 1))
    return;

  // check that all arguments are lockable objects
  SmallVector<Expr*, 1> Args;
  checkAttrArgsAreCapabilityObjs(S, D, AL, Args);
  unsigned Size = Args.size();
  if (Size == 0)
    return;
  Expr **StartArg = &Args[0];

  D->addAttr(::new (S.Context)
             LocksExcludedAttr(AL.getRange(), S.Context, StartArg, Size,
                               AL.getAttributeSpellingListIndex()));
}

static bool checkFunctionConditionAttr(Sema &S, Decl *D, const ParsedAttr &AL,
                                       Expr *&Cond, StringRef &Msg) {
  Cond = AL.getArgAsExpr(0);
  if (!Cond->isTypeDependent()) {
    ExprResult Converted = S.PerformContextuallyConvertToBool(Cond);
    if (Converted.isInvalid())
      return false;
    Cond = Converted.get();
  }

  if (!S.checkStringLiteralArgumentAttr(AL, 1, Msg))
    return false;

  if (Msg.empty())
    Msg = "<no message provided>";

  SmallVector<PartialDiagnosticAt, 8> Diags;
  if (isa<FunctionDecl>(D) && !Cond->isValueDependent() &&
      !Expr::isPotentialConstantExprUnevaluated(Cond, cast<FunctionDecl>(D),
                                                Diags)) {
    S.Diag(AL.getLoc(), diag::err_attr_cond_never_constant_expr) << AL;
    for (const PartialDiagnosticAt &PDiag : Diags)
      S.Diag(PDiag.first, PDiag.second);
    return false;
  }
  return true;
}

static void handleEnableIfAttr(Sema &S, Decl *D, const ParsedAttr &AL) {
  S.Diag(AL.getLoc(), diag::ext_clang_enable_if);

  Expr *Cond;
  StringRef Msg;
  if (checkFunctionConditionAttr(S, D, AL, Cond, Msg))
    D->addAttr(::new (S.Context)
                   EnableIfAttr(AL.getRange(), S.Context, Cond, Msg,
                                AL.getAttributeSpellingListIndex()));
}

namespace {
/// Determines if a given Expr references any of the given function's
/// ParmVarDecls, or the function's implicit `this` parameter (if applicable).
class ArgumentDependenceChecker
    : public RecursiveASTVisitor<ArgumentDependenceChecker> {
#ifndef NDEBUG
  const CXXRecordDecl *ClassType;
#endif
  llvm::SmallPtrSet<const ParmVarDecl *, 16> Parms;
  bool Result;

public:
  ArgumentDependenceChecker(const FunctionDecl *FD) {
#ifndef NDEBUG
    if (const auto *MD = dyn_cast<CXXMethodDecl>(FD))
      ClassType = MD->getParent();
    else
      ClassType = nullptr;
#endif
    Parms.insert(FD->param_begin(), FD->param_end());
  }

  bool referencesArgs(Expr *E) {
    Result = false;
    TraverseStmt(E);
    return Result;
  }

  bool VisitCXXThisExpr(CXXThisExpr *E) {
    assert(E->getType()->getPointeeCXXRecordDecl() == ClassType &&
           "`this` doesn't refer to the enclosing class?");
    Result = true;
    return false;
  }

  bool VisitDeclRefExpr(DeclRefExpr *DRE) {
    if (const auto *PVD = dyn_cast<ParmVarDecl>(DRE->getDecl()))
      if (Parms.count(PVD)) {
        Result = true;
        return false;
      }
    return true;
  }
};
}

static void handleDiagnoseIfAttr(Sema &S, Decl *D, const ParsedAttr &AL) {
  S.Diag(AL.getLoc(), diag::ext_clang_diagnose_if);

  Expr *Cond;
  StringRef Msg;
  if (!checkFunctionConditionAttr(S, D, AL, Cond, Msg))
    return;

  StringRef DiagTypeStr;
  if (!S.checkStringLiteralArgumentAttr(AL, 2, DiagTypeStr))
    return;

  DiagnoseIfAttr::DiagnosticType DiagType;
  if (!DiagnoseIfAttr::ConvertStrToDiagnosticType(DiagTypeStr, DiagType)) {
    S.Diag(AL.getArgAsExpr(2)->getBeginLoc(),
           diag::err_diagnose_if_invalid_diagnostic_type);
    return;
  }

  bool ArgDependent = false;
  if (const auto *FD = dyn_cast<FunctionDecl>(D))
    ArgDependent = ArgumentDependenceChecker(FD).referencesArgs(Cond);
  D->addAttr(::new (S.Context) DiagnoseIfAttr(
      AL.getRange(), S.Context, Cond, Msg, DiagType, ArgDependent,
      cast<NamedDecl>(D), AL.getAttributeSpellingListIndex()));
}

static void handlePassObjectSizeAttr(Sema &S, Decl *D, const ParsedAttr &AL) {
  if (D->hasAttr<PassObjectSizeAttr>()) {
    S.Diag(D->getBeginLoc(), diag::err_attribute_only_once_per_parameter) << AL;
    return;
  }

  Expr *E = AL.getArgAsExpr(0);
  uint32_t Type;
  if (!checkUInt32Argument(S, AL, E, Type, /*Idx=*/1))
    return;

  // pass_object_size's argument is passed in as the second argument of
  // __builtin_object_size. So, it has the same constraints as that second
  // argument; namely, it must be in the range [0, 3].
  if (Type > 3) {
    S.Diag(E->getBeginLoc(), diag::err_attribute_argument_outof_range)
        << AL << 0 << 3 << E->getSourceRange();
    return;
  }

  // pass_object_size is only supported on constant pointer parameters; as a
  // kindness to users, we allow the parameter to be non-const for declarations.
  // At this point, we have no clue if `D` belongs to a function declaration or
  // definition, so we defer the constness check until later.
  if (!cast<ParmVarDecl>(D)->getType()->isPointerType()) {
    S.Diag(D->getBeginLoc(), diag::err_attribute_pointers_only) << AL << 1;
    return;
  }

  D->addAttr(::new (S.Context) PassObjectSizeAttr(
      AL.getRange(), S.Context, (int)Type, AL.getAttributeSpellingListIndex()));
}

static void handleConsumableAttr(Sema &S, Decl *D, const ParsedAttr &AL) {
  ConsumableAttr::ConsumedState DefaultState;

  if (AL.isArgIdent(0)) {
    IdentifierLoc *IL = AL.getArgAsIdent(0);
    if (!ConsumableAttr::ConvertStrToConsumedState(IL->Ident->getName(),
                                                   DefaultState)) {
      S.Diag(IL->Loc, diag::warn_attribute_type_not_supported) << AL
                                                               << IL->Ident;
      return;
    }
  } else {
    S.Diag(AL.getLoc(), diag::err_attribute_argument_type)
        << AL << AANT_ArgumentIdentifier;
    return;
  }

  D->addAttr(::new (S.Context)
             ConsumableAttr(AL.getRange(), S.Context, DefaultState,
                            AL.getAttributeSpellingListIndex()));
}

static bool checkForConsumableClass(Sema &S, const CXXMethodDecl *MD,
                                    const ParsedAttr &AL) {
  ASTContext &CurrContext = S.getASTContext();
  QualType ThisType = MD->getThisType(CurrContext)->getPointeeType();

  if (const CXXRecordDecl *RD = ThisType->getAsCXXRecordDecl()) {
    if (!RD->hasAttr<ConsumableAttr>()) {
      S.Diag(AL.getLoc(), diag::warn_attr_on_unconsumable_class) <<
        RD->getNameAsString();

      return false;
    }
  }

  return true;
}

static void handleCallableWhenAttr(Sema &S, Decl *D, const ParsedAttr &AL) {
  if (!checkAttributeAtLeastNumArgs(S, AL, 1))
    return;

  if (!checkForConsumableClass(S, cast<CXXMethodDecl>(D), AL))
    return;

  SmallVector<CallableWhenAttr::ConsumedState, 3> States;
  for (unsigned ArgIndex = 0; ArgIndex < AL.getNumArgs(); ++ArgIndex) {
    CallableWhenAttr::ConsumedState CallableState;

    StringRef StateString;
    SourceLocation Loc;
    if (AL.isArgIdent(ArgIndex)) {
      IdentifierLoc *Ident = AL.getArgAsIdent(ArgIndex);
      StateString = Ident->Ident->getName();
      Loc = Ident->Loc;
    } else {
      if (!S.checkStringLiteralArgumentAttr(AL, ArgIndex, StateString, &Loc))
        return;
    }

    if (!CallableWhenAttr::ConvertStrToConsumedState(StateString,
                                                     CallableState)) {
      S.Diag(Loc, diag::warn_attribute_type_not_supported) << AL << StateString;
      return;
    }

    States.push_back(CallableState);
  }

  D->addAttr(::new (S.Context)
             CallableWhenAttr(AL.getRange(), S.Context, States.data(),
               States.size(), AL.getAttributeSpellingListIndex()));
}

static void handleParamTypestateAttr(Sema &S, Decl *D, const ParsedAttr &AL) {
  ParamTypestateAttr::ConsumedState ParamState;

  if (AL.isArgIdent(0)) {
    IdentifierLoc *Ident = AL.getArgAsIdent(0);
    StringRef StateString = Ident->Ident->getName();

    if (!ParamTypestateAttr::ConvertStrToConsumedState(StateString,
                                                       ParamState)) {
      S.Diag(Ident->Loc, diag::warn_attribute_type_not_supported)
          << AL << StateString;
      return;
    }
  } else {
    S.Diag(AL.getLoc(), diag::err_attribute_argument_type)
        << AL << AANT_ArgumentIdentifier;
    return;
  }

  // FIXME: This check is currently being done in the analysis.  It can be
  //        enabled here only after the parser propagates attributes at
  //        template specialization definition, not declaration.
  //QualType ReturnType = cast<ParmVarDecl>(D)->getType();
  //const CXXRecordDecl *RD = ReturnType->getAsCXXRecordDecl();
  //
  //if (!RD || !RD->hasAttr<ConsumableAttr>()) {
  //    S.Diag(AL.getLoc(), diag::warn_return_state_for_unconsumable_type) <<
  //      ReturnType.getAsString();
  //    return;
  //}

  D->addAttr(::new (S.Context)
             ParamTypestateAttr(AL.getRange(), S.Context, ParamState,
                                AL.getAttributeSpellingListIndex()));
}

static void handleReturnTypestateAttr(Sema &S, Decl *D, const ParsedAttr &AL) {
  ReturnTypestateAttr::ConsumedState ReturnState;

  if (AL.isArgIdent(0)) {
    IdentifierLoc *IL = AL.getArgAsIdent(0);
    if (!ReturnTypestateAttr::ConvertStrToConsumedState(IL->Ident->getName(),
                                                        ReturnState)) {
      S.Diag(IL->Loc, diag::warn_attribute_type_not_supported) << AL
                                                               << IL->Ident;
      return;
    }
  } else {
    S.Diag(AL.getLoc(), diag::err_attribute_argument_type)
        << AL << AANT_ArgumentIdentifier;
    return;
  }

  // FIXME: This check is currently being done in the analysis.  It can be
  //        enabled here only after the parser propagates attributes at
  //        template specialization definition, not declaration.
  //QualType ReturnType;
  //
  //if (const ParmVarDecl *Param = dyn_cast<ParmVarDecl>(D)) {
  //  ReturnType = Param->getType();
  //
  //} else if (const CXXConstructorDecl *Constructor =
  //             dyn_cast<CXXConstructorDecl>(D)) {
  //  ReturnType = Constructor->getThisType(S.getASTContext())->getPointeeType();
  //
  //} else {
  //
  //  ReturnType = cast<FunctionDecl>(D)->getCallResultType();
  //}
  //
  //const CXXRecordDecl *RD = ReturnType->getAsCXXRecordDecl();
  //
  //if (!RD || !RD->hasAttr<ConsumableAttr>()) {
  //    S.Diag(Attr.getLoc(), diag::warn_return_state_for_unconsumable_type) <<
  //      ReturnType.getAsString();
  //    return;
  //}

  D->addAttr(::new (S.Context)
                 ReturnTypestateAttr(AL.getRange(), S.Context, ReturnState,
                                     AL.getAttributeSpellingListIndex()));
}

static void handleSetTypestateAttr(Sema &S, Decl *D, const ParsedAttr &AL) {
  if (!checkForConsumableClass(S, cast<CXXMethodDecl>(D), AL))
    return;

  SetTypestateAttr::ConsumedState NewState;
  if (AL.isArgIdent(0)) {
    IdentifierLoc *Ident = AL.getArgAsIdent(0);
    StringRef Param = Ident->Ident->getName();
    if (!SetTypestateAttr::ConvertStrToConsumedState(Param, NewState)) {
      S.Diag(Ident->Loc, diag::warn_attribute_type_not_supported) << AL
                                                                  << Param;
      return;
    }
  } else {
    S.Diag(AL.getLoc(), diag::err_attribute_argument_type)
        << AL << AANT_ArgumentIdentifier;
    return;
  }

  D->addAttr(::new (S.Context)
             SetTypestateAttr(AL.getRange(), S.Context, NewState,
                              AL.getAttributeSpellingListIndex()));
}

static void handleTestTypestateAttr(Sema &S, Decl *D, const ParsedAttr &AL) {
  if (!checkForConsumableClass(S, cast<CXXMethodDecl>(D), AL))
    return;

  TestTypestateAttr::ConsumedState TestState;
  if (AL.isArgIdent(0)) {
    IdentifierLoc *Ident = AL.getArgAsIdent(0);
    StringRef Param = Ident->Ident->getName();
    if (!TestTypestateAttr::ConvertStrToConsumedState(Param, TestState)) {
      S.Diag(Ident->Loc, diag::warn_attribute_type_not_supported) << AL
                                                                  << Param;
      return;
    }
  } else {
    S.Diag(AL.getLoc(), diag::err_attribute_argument_type)
        << AL << AANT_ArgumentIdentifier;
    return;
  }

  D->addAttr(::new (S.Context)
             TestTypestateAttr(AL.getRange(), S.Context, TestState,
                                AL.getAttributeSpellingListIndex()));
}

static void handleExtVectorTypeAttr(Sema &S, Decl *D, const ParsedAttr &AL) {
  // Remember this typedef decl, we will need it later for diagnostics.
  S.ExtVectorDecls.push_back(cast<TypedefNameDecl>(D));
}

static void handlePackedAttr(Sema &S, Decl *D, const ParsedAttr &AL) {
  if (auto *TD = dyn_cast<TagDecl>(D))
    TD->addAttr(::new (S.Context) PackedAttr(AL.getRange(), S.Context,
                                        AL.getAttributeSpellingListIndex()));
  else if (auto *FD = dyn_cast<FieldDecl>(D)) {
    bool BitfieldByteAligned = (!FD->getType()->isDependentType() &&
                                !FD->getType()->isIncompleteType() &&
                                FD->isBitField() &&
                                S.Context.getTypeAlign(FD->getType()) <= 8);

    if (S.getASTContext().getTargetInfo().getTriple().isPS4()) {
      if (BitfieldByteAligned)
        // The PS4 target needs to maintain ABI backwards compatibility.
        S.Diag(AL.getLoc(), diag::warn_attribute_ignored_for_field_of_type)
            << AL << FD->getType();
      else
        FD->addAttr(::new (S.Context) PackedAttr(
                    AL.getRange(), S.Context, AL.getAttributeSpellingListIndex()));
    } else {
      // Report warning about changed offset in the newer compiler versions.
      if (BitfieldByteAligned)
        S.Diag(AL.getLoc(), diag::warn_attribute_packed_for_bitfield);

      FD->addAttr(::new (S.Context) PackedAttr(
                  AL.getRange(), S.Context, AL.getAttributeSpellingListIndex()));
    }

  } else
    S.Diag(AL.getLoc(), diag::warn_attribute_ignored) << AL;
}

static bool checkIBOutletCommon(Sema &S, Decl *D, const ParsedAttr &AL) {
  // The IBOutlet/IBOutletCollection attributes only apply to instance
  // variables or properties of Objective-C classes.  The outlet must also
  // have an object reference type.
  if (const auto *VD = dyn_cast<ObjCIvarDecl>(D)) {
    if (!VD->getType()->getAs<ObjCObjectPointerType>()) {
      S.Diag(AL.getLoc(), diag::warn_iboutlet_object_type)
          << AL << VD->getType() << 0;
      return false;
    }
  }
  else if (const auto *PD = dyn_cast<ObjCPropertyDecl>(D)) {
    if (!PD->getType()->getAs<ObjCObjectPointerType>()) {
      S.Diag(AL.getLoc(), diag::warn_iboutlet_object_type)
          << AL << PD->getType() << 1;
      return false;
    }
  }
  else {
    S.Diag(AL.getLoc(), diag::warn_attribute_iboutlet) << AL;
    return false;
  }

  return true;
}

static void handleIBOutlet(Sema &S, Decl *D, const ParsedAttr &AL) {
  if (!checkIBOutletCommon(S, D, AL))
    return;

  D->addAttr(::new (S.Context)
             IBOutletAttr(AL.getRange(), S.Context,
                          AL.getAttributeSpellingListIndex()));
}

static void handleIBOutletCollection(Sema &S, Decl *D, const ParsedAttr &AL) {

  // The iboutletcollection attribute can have zero or one arguments.
  if (AL.getNumArgs() > 1) {
    S.Diag(AL.getLoc(), diag::err_attribute_wrong_number_arguments) << AL << 1;
    return;
  }

  if (!checkIBOutletCommon(S, D, AL))
    return;

  ParsedType PT;

  if (AL.hasParsedType())
    PT = AL.getTypeArg();
  else {
    PT = S.getTypeName(S.Context.Idents.get("NSObject"), AL.getLoc(),
                       S.getScopeForContext(D->getDeclContext()->getParent()));
    if (!PT) {
      S.Diag(AL.getLoc(), diag::err_iboutletcollection_type) << "NSObject";
      return;
    }
  }

  TypeSourceInfo *QTLoc = nullptr;
  QualType QT = S.GetTypeFromParser(PT, &QTLoc);
  if (!QTLoc)
    QTLoc = S.Context.getTrivialTypeSourceInfo(QT, AL.getLoc());

  // Diagnose use of non-object type in iboutletcollection attribute.
  // FIXME. Gnu attribute extension ignores use of builtin types in
  // attributes. So, __attribute__((iboutletcollection(char))) will be
  // treated as __attribute__((iboutletcollection())).
  if (!QT->isObjCIdType() && !QT->isObjCObjectType()) {
    S.Diag(AL.getLoc(),
           QT->isBuiltinType() ? diag::err_iboutletcollection_builtintype
                               : diag::err_iboutletcollection_type) << QT;
    return;
  }

  D->addAttr(::new (S.Context)
             IBOutletCollectionAttr(AL.getRange(), S.Context, QTLoc,
                                    AL.getAttributeSpellingListIndex()));
}

bool Sema::isValidPointerAttrType(QualType T, bool RefOkay) {
  if (RefOkay) {
    if (T->isReferenceType())
      return true;
  } else {
    T = T.getNonReferenceType();
  }

  // The nonnull attribute, and other similar attributes, can be applied to a
  // transparent union that contains a pointer type.
  if (const RecordType *UT = T->getAsUnionType()) {
    if (UT && UT->getDecl()->hasAttr<TransparentUnionAttr>()) {
      RecordDecl *UD = UT->getDecl();
      for (const auto *I : UD->fields()) {
        QualType QT = I->getType();
        if (QT->isAnyPointerType() || QT->isBlockPointerType())
          return true;
      }
    }
  }

  return T->isAnyPointerType() || T->isBlockPointerType();
}

static bool attrNonNullArgCheck(Sema &S, QualType T, const ParsedAttr &AL,
                                SourceRange AttrParmRange,
                                SourceRange TypeRange,
                                bool isReturnValue = false) {
  if (!S.isValidPointerAttrType(T)) {
    if (isReturnValue)
      S.Diag(AL.getLoc(), diag::warn_attribute_return_pointers_only)
          << AL << AttrParmRange << TypeRange;
    else
      S.Diag(AL.getLoc(), diag::warn_attribute_pointers_only)
          << AL << AttrParmRange << TypeRange << 0;
    return false;
  }
  return true;
}

static void handleNonNullAttr(Sema &S, Decl *D, const ParsedAttr &AL) {
  SmallVector<ParamIdx, 8> NonNullArgs;
  for (unsigned I = 0; I < AL.getNumArgs(); ++I) {
    Expr *Ex = AL.getArgAsExpr(I);
    ParamIdx Idx;
    if (!checkFunctionOrMethodParameterIndex(S, D, AL, I + 1, Ex, Idx))
      return;

    // Is the function argument a pointer type?
    if (Idx.getASTIndex() < getFunctionOrMethodNumParams(D) &&
        !attrNonNullArgCheck(
            S, getFunctionOrMethodParamType(D, Idx.getASTIndex()), AL,
            Ex->getSourceRange(),
            getFunctionOrMethodParamRange(D, Idx.getASTIndex())))
      continue;

    NonNullArgs.push_back(Idx);
  }

  // If no arguments were specified to __attribute__((nonnull)) then all pointer
  // arguments have a nonnull attribute; warn if there aren't any. Skip this
  // check if the attribute came from a macro expansion or a template
  // instantiation.
  if (NonNullArgs.empty() && AL.getLoc().isFileID() &&
      !S.inTemplateInstantiation()) {
    bool AnyPointers = isFunctionOrMethodVariadic(D);
    for (unsigned I = 0, E = getFunctionOrMethodNumParams(D);
         I != E && !AnyPointers; ++I) {
      QualType T = getFunctionOrMethodParamType(D, I);
      if (T->isDependentType() || S.isValidPointerAttrType(T))
        AnyPointers = true;
    }

    if (!AnyPointers)
      S.Diag(AL.getLoc(), diag::warn_attribute_nonnull_no_pointers);
  }

  ParamIdx *Start = NonNullArgs.data();
  unsigned Size = NonNullArgs.size();
  llvm::array_pod_sort(Start, Start + Size);
  D->addAttr(::new (S.Context)
                 NonNullAttr(AL.getRange(), S.Context, Start, Size,
                             AL.getAttributeSpellingListIndex()));
}

static void handleNonNullAttrParameter(Sema &S, ParmVarDecl *D,
                                       const ParsedAttr &AL) {
  if (AL.getNumArgs() > 0) {
    if (D->getFunctionType()) {
      handleNonNullAttr(S, D, AL);
    } else {
      S.Diag(AL.getLoc(), diag::warn_attribute_nonnull_parm_no_args)
        << D->getSourceRange();
    }
    return;
  }

  // Is the argument a pointer type?
  if (!attrNonNullArgCheck(S, D->getType(), AL, SourceRange(),
                           D->getSourceRange()))
    return;

  D->addAttr(::new (S.Context)
                 NonNullAttr(AL.getRange(), S.Context, nullptr, 0,
                             AL.getAttributeSpellingListIndex()));
}

static void handleReturnsNonNullAttr(Sema &S, Decl *D, const ParsedAttr &AL) {
  QualType ResultType = getFunctionOrMethodResultType(D);
  SourceRange SR = getFunctionOrMethodResultSourceRange(D);
  if (!attrNonNullArgCheck(S, ResultType, AL, SourceRange(), SR,
                           /* isReturnValue */ true))
    return;

  D->addAttr(::new (S.Context)
            ReturnsNonNullAttr(AL.getRange(), S.Context,
                               AL.getAttributeSpellingListIndex()));
}

static void handleNoEscapeAttr(Sema &S, Decl *D, const ParsedAttr &AL) {
  if (D->isInvalidDecl())
    return;

  // noescape only applies to pointer types.
  QualType T = cast<ParmVarDecl>(D)->getType();
  if (!S.isValidPointerAttrType(T, /* RefOkay */ true)) {
    S.Diag(AL.getLoc(), diag::warn_attribute_pointers_only)
        << AL << AL.getRange() << 0;
    return;
  }

  D->addAttr(::new (S.Context) NoEscapeAttr(
      AL.getRange(), S.Context, AL.getAttributeSpellingListIndex()));
}

static void handleAssumeAlignedAttr(Sema &S, Decl *D, const ParsedAttr &AL) {
  Expr *E = AL.getArgAsExpr(0),
       *OE = AL.getNumArgs() > 1 ? AL.getArgAsExpr(1) : nullptr;
  S.AddAssumeAlignedAttr(AL.getRange(), D, E, OE,
                         AL.getAttributeSpellingListIndex());
}

static void handleAllocAlignAttr(Sema &S, Decl *D, const ParsedAttr &AL) {
  S.AddAllocAlignAttr(AL.getRange(), D, AL.getArgAsExpr(0),
                      AL.getAttributeSpellingListIndex());
}

void Sema::AddAssumeAlignedAttr(SourceRange AttrRange, Decl *D, Expr *E,
                                Expr *OE, unsigned SpellingListIndex) {
  QualType ResultType = getFunctionOrMethodResultType(D);
  SourceRange SR = getFunctionOrMethodResultSourceRange(D);

  AssumeAlignedAttr TmpAttr(AttrRange, Context, E, OE, SpellingListIndex);
  SourceLocation AttrLoc = AttrRange.getBegin();

  if (!isValidPointerAttrType(ResultType, /* RefOkay */ true)) {
    Diag(AttrLoc, diag::warn_attribute_return_pointers_refs_only)
      << &TmpAttr << AttrRange << SR;
    return;
  }

  if (!E->isValueDependent()) {
    llvm::APSInt I(64);
    if (!E->isIntegerConstantExpr(I, Context)) {
      if (OE)
        Diag(AttrLoc, diag::err_attribute_argument_n_type)
          << &TmpAttr << 1 << AANT_ArgumentIntegerConstant
          << E->getSourceRange();
      else
        Diag(AttrLoc, diag::err_attribute_argument_type)
          << &TmpAttr << AANT_ArgumentIntegerConstant
          << E->getSourceRange();
      return;
    }

    if (!I.isPowerOf2()) {
      Diag(AttrLoc, diag::err_alignment_not_power_of_two)
        << E->getSourceRange();
      return;
    }
  }

  if (OE) {
    if (!OE->isValueDependent()) {
      llvm::APSInt I(64);
      if (!OE->isIntegerConstantExpr(I, Context)) {
        Diag(AttrLoc, diag::err_attribute_argument_n_type)
          << &TmpAttr << 2 << AANT_ArgumentIntegerConstant
          << OE->getSourceRange();
        return;
      }
    }
  }

  D->addAttr(::new (Context)
            AssumeAlignedAttr(AttrRange, Context, E, OE, SpellingListIndex));
}

void Sema::AddAllocAlignAttr(SourceRange AttrRange, Decl *D, Expr *ParamExpr,
                             unsigned SpellingListIndex) {
  QualType ResultType = getFunctionOrMethodResultType(D);

  AllocAlignAttr TmpAttr(AttrRange, Context, ParamIdx(), SpellingListIndex);
  SourceLocation AttrLoc = AttrRange.getBegin();

  if (!ResultType->isDependentType() &&
      !isValidPointerAttrType(ResultType, /* RefOkay */ true)) {
    Diag(AttrLoc, diag::warn_attribute_return_pointers_refs_only)
        << &TmpAttr << AttrRange << getFunctionOrMethodResultSourceRange(D);
    return;
  }

  ParamIdx Idx;
  const auto *FuncDecl = cast<FunctionDecl>(D);
  if (!checkFunctionOrMethodParameterIndex(*this, FuncDecl, TmpAttr,
                                           /*AttrArgNo=*/1, ParamExpr, Idx))
    return;

  QualType Ty = getFunctionOrMethodParamType(D, Idx.getASTIndex());
  if (!Ty->isDependentType() && !Ty->isIntegralType(Context)) {
    Diag(ParamExpr->getBeginLoc(), diag::err_attribute_integers_only)
        << &TmpAttr
        << FuncDecl->getParamDecl(Idx.getASTIndex())->getSourceRange();
    return;
  }

  D->addAttr(::new (Context)
                 AllocAlignAttr(AttrRange, Context, Idx, SpellingListIndex));
}

/// Normalize the attribute, __foo__ becomes foo.
/// Returns true if normalization was applied.
static bool normalizeName(StringRef &AttrName) {
  if (AttrName.size() > 4 && AttrName.startswith("__") &&
      AttrName.endswith("__")) {
    AttrName = AttrName.drop_front(2).drop_back(2);
    return true;
  }
  return false;
}

static void handleOwnershipAttr(Sema &S, Decl *D, const ParsedAttr &AL) {
  // This attribute must be applied to a function declaration. The first
  // argument to the attribute must be an identifier, the name of the resource,
  // for example: malloc. The following arguments must be argument indexes, the
  // arguments must be of integer type for Returns, otherwise of pointer type.
  // The difference between Holds and Takes is that a pointer may still be used
  // after being held. free() should be __attribute((ownership_takes)), whereas
  // a list append function may well be __attribute((ownership_holds)).

  if (!AL.isArgIdent(0)) {
    S.Diag(AL.getLoc(), diag::err_attribute_argument_n_type)
        << AL << 1 << AANT_ArgumentIdentifier;
    return;
  }

  // Figure out our Kind.
  OwnershipAttr::OwnershipKind K =
      OwnershipAttr(AL.getLoc(), S.Context, nullptr, nullptr, 0,
                    AL.getAttributeSpellingListIndex()).getOwnKind();

  // Check arguments.
  switch (K) {
  case OwnershipAttr::Takes:
  case OwnershipAttr::Holds:
    if (AL.getNumArgs() < 2) {
      S.Diag(AL.getLoc(), diag::err_attribute_too_few_arguments) << AL << 2;
      return;
    }
    break;
  case OwnershipAttr::Returns:
    if (AL.getNumArgs() > 2) {
      S.Diag(AL.getLoc(), diag::err_attribute_too_many_arguments) << AL << 1;
      return;
    }
    break;
  }

  IdentifierInfo *Module = AL.getArgAsIdent(0)->Ident;

  StringRef ModuleName = Module->getName();
  if (normalizeName(ModuleName)) {
    Module = &S.PP.getIdentifierTable().get(ModuleName);
  }

  SmallVector<ParamIdx, 8> OwnershipArgs;
  for (unsigned i = 1; i < AL.getNumArgs(); ++i) {
    Expr *Ex = AL.getArgAsExpr(i);
    ParamIdx Idx;
    if (!checkFunctionOrMethodParameterIndex(S, D, AL, i, Ex, Idx))
      return;

    // Is the function argument a pointer type?
    QualType T = getFunctionOrMethodParamType(D, Idx.getASTIndex());
    int Err = -1;  // No error
    switch (K) {
      case OwnershipAttr::Takes:
      case OwnershipAttr::Holds:
        if (!T->isAnyPointerType() && !T->isBlockPointerType())
          Err = 0;
        break;
      case OwnershipAttr::Returns:
        if (!T->isIntegerType())
          Err = 1;
        break;
    }
    if (-1 != Err) {
      S.Diag(AL.getLoc(), diag::err_ownership_type) << AL << Err
                                                    << Ex->getSourceRange();
      return;
    }

    // Check we don't have a conflict with another ownership attribute.
    for (const auto *I : D->specific_attrs<OwnershipAttr>()) {
      // Cannot have two ownership attributes of different kinds for the same
      // index.
      if (I->getOwnKind() != K && I->args_end() !=
          std::find(I->args_begin(), I->args_end(), Idx)) {
        S.Diag(AL.getLoc(), diag::err_attributes_are_not_compatible) << AL << I;
        return;
      } else if (K == OwnershipAttr::Returns &&
                 I->getOwnKind() == OwnershipAttr::Returns) {
        // A returns attribute conflicts with any other returns attribute using
        // a different index.
        if (std::find(I->args_begin(), I->args_end(), Idx) == I->args_end()) {
          S.Diag(I->getLocation(), diag::err_ownership_returns_index_mismatch)
              << I->args_begin()->getSourceIndex();
          if (I->args_size())
            S.Diag(AL.getLoc(), diag::note_ownership_returns_index_mismatch)
                << Idx.getSourceIndex() << Ex->getSourceRange();
          return;
        }
      }
    }
    OwnershipArgs.push_back(Idx);
  }

  ParamIdx *Start = OwnershipArgs.data();
  unsigned Size = OwnershipArgs.size();
  llvm::array_pod_sort(Start, Start + Size);
  D->addAttr(::new (S.Context)
                 OwnershipAttr(AL.getLoc(), S.Context, Module, Start, Size,
                               AL.getAttributeSpellingListIndex()));
}

static void handleWeakRefAttr(Sema &S, Decl *D, const ParsedAttr &AL) {
  // Check the attribute arguments.
  if (AL.getNumArgs() > 1) {
    S.Diag(AL.getLoc(), diag::err_attribute_wrong_number_arguments) << AL << 1;
    return;
  }

  // gcc rejects
  // class c {
  //   static int a __attribute__((weakref ("v2")));
  //   static int b() __attribute__((weakref ("f3")));
  // };
  // and ignores the attributes of
  // void f(void) {
  //   static int a __attribute__((weakref ("v2")));
  // }
  // we reject them
  const DeclContext *Ctx = D->getDeclContext()->getRedeclContext();
  if (!Ctx->isFileContext()) {
    S.Diag(AL.getLoc(), diag::err_attribute_weakref_not_global_context)
        << cast<NamedDecl>(D);
    return;
  }

  // The GCC manual says
  //
  // At present, a declaration to which `weakref' is attached can only
  // be `static'.
  //
  // It also says
  //
  // Without a TARGET,
  // given as an argument to `weakref' or to `alias', `weakref' is
  // equivalent to `weak'.
  //
  // gcc 4.4.1 will accept
  // int a7 __attribute__((weakref));
  // as
  // int a7 __attribute__((weak));
  // This looks like a bug in gcc. We reject that for now. We should revisit
  // it if this behaviour is actually used.

  // GCC rejects
  // static ((alias ("y"), weakref)).
  // Should we? How to check that weakref is before or after alias?

  // FIXME: it would be good for us to keep the WeakRefAttr as-written instead
  // of transforming it into an AliasAttr.  The WeakRefAttr never uses the
  // StringRef parameter it was given anyway.
  StringRef Str;
  if (AL.getNumArgs() && S.checkStringLiteralArgumentAttr(AL, 0, Str))
    // GCC will accept anything as the argument of weakref. Should we
    // check for an existing decl?
    D->addAttr(::new (S.Context) AliasAttr(AL.getRange(), S.Context, Str,
                                        AL.getAttributeSpellingListIndex()));

  D->addAttr(::new (S.Context)
             WeakRefAttr(AL.getRange(), S.Context,
                         AL.getAttributeSpellingListIndex()));
}

static void handleIFuncAttr(Sema &S, Decl *D, const ParsedAttr &AL) {
  StringRef Str;
  if (!S.checkStringLiteralArgumentAttr(AL, 0, Str))
    return;

  // Aliases should be on declarations, not definitions.
  const auto *FD = cast<FunctionDecl>(D);
  if (FD->isThisDeclarationADefinition()) {
    S.Diag(AL.getLoc(), diag::err_alias_is_definition) << FD << 1;
    return;
  }

  D->addAttr(::new (S.Context) IFuncAttr(AL.getRange(), S.Context, Str,
                                         AL.getAttributeSpellingListIndex()));
}

static void handleAliasAttr(Sema &S, Decl *D, const ParsedAttr &AL) {
  StringRef Str;
  if (!S.checkStringLiteralArgumentAttr(AL, 0, Str))
    return;

  if (S.Context.getTargetInfo().getTriple().isOSDarwin()) {
    S.Diag(AL.getLoc(), diag::err_alias_not_supported_on_darwin);
    return;
  }
  if (S.Context.getTargetInfo().getTriple().isNVPTX()) {
    S.Diag(AL.getLoc(), diag::err_alias_not_supported_on_nvptx);
  }

  // Aliases should be on declarations, not definitions.
  if (const auto *FD = dyn_cast<FunctionDecl>(D)) {
    if (FD->isThisDeclarationADefinition()) {
      S.Diag(AL.getLoc(), diag::err_alias_is_definition) << FD << 0;
      return;
    }
  } else {
    const auto *VD = cast<VarDecl>(D);
    if (VD->isThisDeclarationADefinition() && VD->isExternallyVisible()) {
      S.Diag(AL.getLoc(), diag::err_alias_is_definition) << VD << 0;
      return;
    }
  }

  // FIXME: check if target symbol exists in current file

  D->addAttr(::new (S.Context) AliasAttr(AL.getRange(), S.Context, Str,
                                         AL.getAttributeSpellingListIndex()));
}

static void handleTLSModelAttr(Sema &S, Decl *D, const ParsedAttr &AL) {
  StringRef Model;
  SourceLocation LiteralLoc;
  // Check that it is a string.
  if (!S.checkStringLiteralArgumentAttr(AL, 0, Model, &LiteralLoc))
    return;

  // Check that the value.
  if (Model != "global-dynamic" && Model != "local-dynamic"
      && Model != "initial-exec" && Model != "local-exec") {
    S.Diag(LiteralLoc, diag::err_attr_tlsmodel_arg);
    return;
  }

  D->addAttr(::new (S.Context)
             TLSModelAttr(AL.getRange(), S.Context, Model,
                          AL.getAttributeSpellingListIndex()));
}

static void handleRestrictAttr(Sema &S, Decl *D, const ParsedAttr &AL) {
  QualType ResultType = getFunctionOrMethodResultType(D);
  if (ResultType->isAnyPointerType() || ResultType->isBlockPointerType()) {
    D->addAttr(::new (S.Context) RestrictAttr(
        AL.getRange(), S.Context, AL.getAttributeSpellingListIndex()));
    return;
  }

  S.Diag(AL.getLoc(), diag::warn_attribute_return_pointers_only)
      << AL << getFunctionOrMethodResultSourceRange(D);
}

static void handleCPUSpecificAttr(Sema &S, Decl *D, const ParsedAttr &AL) {
  FunctionDecl *FD = cast<FunctionDecl>(D);

  if (const auto *MD = dyn_cast<CXXMethodDecl>(D)) {
    if (MD->getParent()->isLambda()) {
      S.Diag(AL.getLoc(), diag::err_attribute_dll_lambda) << AL;
      return;
    }
  }

  if (!checkAttributeAtLeastNumArgs(S, AL, 1))
    return;

  SmallVector<IdentifierInfo *, 8> CPUs;
  for (unsigned ArgNo = 0; ArgNo < getNumAttributeArgs(AL); ++ArgNo) {
    if (!AL.isArgIdent(ArgNo)) {
      S.Diag(AL.getLoc(), diag::err_attribute_argument_type)
          << AL << AANT_ArgumentIdentifier;
      return;
    }

    IdentifierLoc *CPUArg = AL.getArgAsIdent(ArgNo);
    StringRef CPUName = CPUArg->Ident->getName().trim();

    if (!S.Context.getTargetInfo().validateCPUSpecificCPUDispatch(CPUName)) {
      S.Diag(CPUArg->Loc, diag::err_invalid_cpu_specific_dispatch_value)
          << CPUName << (AL.getKind() == ParsedAttr::AT_CPUDispatch);
      return;
    }

    const TargetInfo &Target = S.Context.getTargetInfo();
    if (llvm::any_of(CPUs, [CPUName, &Target](const IdentifierInfo *Cur) {
          return Target.CPUSpecificManglingCharacter(CPUName) ==
                 Target.CPUSpecificManglingCharacter(Cur->getName());
        })) {
      S.Diag(AL.getLoc(), diag::warn_multiversion_duplicate_entries);
      return;
    }
    CPUs.push_back(CPUArg->Ident);
  }

  FD->setIsMultiVersion(true);
  if (AL.getKind() == ParsedAttr::AT_CPUSpecific)
    D->addAttr(::new (S.Context) CPUSpecificAttr(
        AL.getRange(), S.Context, CPUs.data(), CPUs.size(),
        AL.getAttributeSpellingListIndex()));
  else
    D->addAttr(::new (S.Context) CPUDispatchAttr(
        AL.getRange(), S.Context, CPUs.data(), CPUs.size(),
        AL.getAttributeSpellingListIndex()));
}

static void handleCommonAttr(Sema &S, Decl *D, const ParsedAttr &AL) {
  if (S.LangOpts.CPlusPlus) {
    S.Diag(AL.getLoc(), diag::err_attribute_not_supported_in_lang)
        << AL << AttributeLangSupport::Cpp;
    return;
  }

  if (CommonAttr *CA = S.mergeCommonAttr(D, AL))
    D->addAttr(CA);
}

static void handleNakedAttr(Sema &S, Decl *D, const ParsedAttr &AL) {
  if (checkAttrMutualExclusion<DisableTailCallsAttr>(S, D, AL))
    return;

  if (AL.isDeclspecAttribute()) {
    const auto &Triple = S.getASTContext().getTargetInfo().getTriple();
    const auto &Arch = Triple.getArch();
    if (Arch != llvm::Triple::x86 &&
        (Arch != llvm::Triple::arm && Arch != llvm::Triple::thumb)) {
      S.Diag(AL.getLoc(), diag::err_attribute_not_supported_on_arch)
          << AL << Triple.getArchName();
      return;
    }
  }

  D->addAttr(::new (S.Context) NakedAttr(AL.getRange(), S.Context,
                                         AL.getAttributeSpellingListIndex()));
}

static void handleNoReturnAttr(Sema &S, Decl *D, const ParsedAttr &Attrs) {
  if (hasDeclarator(D)) return;

  if (!isa<ObjCMethodDecl>(D)) {
    S.Diag(Attrs.getLoc(), diag::warn_attribute_wrong_decl_type)
        << Attrs << ExpectedFunctionOrMethod;
    return;
  }

  D->addAttr(::new (S.Context) NoReturnAttr(
      Attrs.getRange(), S.Context, Attrs.getAttributeSpellingListIndex()));
}

static void handleNoCfCheckAttr(Sema &S, Decl *D, const ParsedAttr &Attrs) {
  if (!S.getLangOpts().CFProtectionBranch)
    S.Diag(Attrs.getLoc(), diag::warn_nocf_check_attribute_ignored);
  else
    handleSimpleAttribute<AnyX86NoCfCheckAttr>(S, D, Attrs);
}

bool Sema::CheckAttrNoArgs(const ParsedAttr &Attrs) {
  if (!checkAttributeNumArgs(*this, Attrs, 0)) {
    Attrs.setInvalid();
    return true;
  }

  return false;
}

bool Sema::CheckAttrTarget(const ParsedAttr &AL) {
  // Check whether the attribute is valid on the current target.
  if (!AL.existsInTarget(Context.getTargetInfo())) {
    Diag(AL.getLoc(), diag::warn_unknown_attribute_ignored) << AL;
    AL.setInvalid();
    return true;
  }

  return false;
}

static void handleAnalyzerNoReturnAttr(Sema &S, Decl *D, const ParsedAttr &AL) {

  // The checking path for 'noreturn' and 'analyzer_noreturn' are different
  // because 'analyzer_noreturn' does not impact the type.
  if (!isFunctionOrMethodOrBlock(D)) {
    ValueDecl *VD = dyn_cast<ValueDecl>(D);
    if (!VD || (!VD->getType()->isBlockPointerType() &&
                !VD->getType()->isFunctionPointerType())) {
      S.Diag(AL.getLoc(), AL.isCXX11Attribute()
                              ? diag::err_attribute_wrong_decl_type
                              : diag::warn_attribute_wrong_decl_type)
          << AL << ExpectedFunctionMethodOrBlock;
      return;
    }
  }

  D->addAttr(::new (S.Context)
             AnalyzerNoReturnAttr(AL.getRange(), S.Context,
                                  AL.getAttributeSpellingListIndex()));
}

// PS3 PPU-specific.
static void handleVecReturnAttr(Sema &S, Decl *D, const ParsedAttr &AL) {
  /*
    Returning a Vector Class in Registers

    According to the PPU ABI specifications, a class with a single member of
    vector type is returned in memory when used as the return value of a
    function.
    This results in inefficient code when implementing vector classes. To return
    the value in a single vector register, add the vecreturn attribute to the
    class definition. This attribute is also applicable to struct types.

    Example:

    struct Vector
    {
      __vector float xyzw;
    } __attribute__((vecreturn));

    Vector Add(Vector lhs, Vector rhs)
    {
      Vector result;
      result.xyzw = vec_add(lhs.xyzw, rhs.xyzw);
      return result; // This will be returned in a register
    }
  */
  if (VecReturnAttr *A = D->getAttr<VecReturnAttr>()) {
    S.Diag(AL.getLoc(), diag::err_repeat_attribute) << A;
    return;
  }

  const auto *R = cast<RecordDecl>(D);
  int count = 0;

  if (!isa<CXXRecordDecl>(R)) {
    S.Diag(AL.getLoc(), diag::err_attribute_vecreturn_only_vector_member);
    return;
  }

  if (!cast<CXXRecordDecl>(R)->isPOD()) {
    S.Diag(AL.getLoc(), diag::err_attribute_vecreturn_only_pod_record);
    return;
  }

  for (const auto *I : R->fields()) {
    if ((count == 1) || !I->getType()->isVectorType()) {
      S.Diag(AL.getLoc(), diag::err_attribute_vecreturn_only_vector_member);
      return;
    }
    count++;
  }

  D->addAttr(::new (S.Context) VecReturnAttr(
      AL.getRange(), S.Context, AL.getAttributeSpellingListIndex()));
}

static void handleDependencyAttr(Sema &S, Scope *Scope, Decl *D,
                                 const ParsedAttr &AL) {
  if (isa<ParmVarDecl>(D)) {
    // [[carries_dependency]] can only be applied to a parameter if it is a
    // parameter of a function declaration or lambda.
    if (!(Scope->getFlags() & clang::Scope::FunctionDeclarationScope)) {
      S.Diag(AL.getLoc(),
             diag::err_carries_dependency_param_not_function_decl);
      return;
    }
  }

  D->addAttr(::new (S.Context) CarriesDependencyAttr(
                                   AL.getRange(), S.Context,
                                   AL.getAttributeSpellingListIndex()));
}

static void handleUnusedAttr(Sema &S, Decl *D, const ParsedAttr &AL) {
  bool IsCXX17Attr = AL.isCXX11Attribute() && !AL.getScopeName();

  // If this is spelled as the standard C++17 attribute, but not in C++17, warn
  // about using it as an extension.
  if (!S.getLangOpts().CPlusPlus17 && IsCXX17Attr)
    S.Diag(AL.getLoc(), diag::ext_cxx17_attr) << AL;

  D->addAttr(::new (S.Context) UnusedAttr(
      AL.getRange(), S.Context, AL.getAttributeSpellingListIndex()));
}

static void handleConstructorAttr(Sema &S, Decl *D, const ParsedAttr &AL) {
  uint32_t priority = ConstructorAttr::DefaultPriority;
  if (AL.getNumArgs() &&
      !checkUInt32Argument(S, AL, AL.getArgAsExpr(0), priority))
    return;

  D->addAttr(::new (S.Context)
             ConstructorAttr(AL.getRange(), S.Context, priority,
                             AL.getAttributeSpellingListIndex()));
}

static void handleDestructorAttr(Sema &S, Decl *D, const ParsedAttr &AL) {
  uint32_t priority = DestructorAttr::DefaultPriority;
  if (AL.getNumArgs() &&
      !checkUInt32Argument(S, AL, AL.getArgAsExpr(0), priority))
    return;

  D->addAttr(::new (S.Context)
             DestructorAttr(AL.getRange(), S.Context, priority,
                            AL.getAttributeSpellingListIndex()));
}

template <typename AttrTy>
static void handleAttrWithMessage(Sema &S, Decl *D, const ParsedAttr &AL) {
  // Handle the case where the attribute has a text message.
  StringRef Str;
  if (AL.getNumArgs() == 1 && !S.checkStringLiteralArgumentAttr(AL, 0, Str))
    return;

  D->addAttr(::new (S.Context) AttrTy(AL.getRange(), S.Context, Str,
                                      AL.getAttributeSpellingListIndex()));
}

static void handleObjCSuppresProtocolAttr(Sema &S, Decl *D,
                                          const ParsedAttr &AL) {
  if (!cast<ObjCProtocolDecl>(D)->isThisDeclarationADefinition()) {
    S.Diag(AL.getLoc(), diag::err_objc_attr_protocol_requires_definition)
        << AL << AL.getRange();
    return;
  }

  D->addAttr(::new (S.Context)
          ObjCExplicitProtocolImplAttr(AL.getRange(), S.Context,
                                       AL.getAttributeSpellingListIndex()));
}

static bool checkAvailabilityAttr(Sema &S, SourceRange Range,
                                  IdentifierInfo *Platform,
                                  VersionTuple Introduced,
                                  VersionTuple Deprecated,
                                  VersionTuple Obsoleted) {
  StringRef PlatformName
    = AvailabilityAttr::getPrettyPlatformName(Platform->getName());
  if (PlatformName.empty())
    PlatformName = Platform->getName();

  // Ensure that Introduced <= Deprecated <= Obsoleted (although not all
  // of these steps are needed).
  if (!Introduced.empty() && !Deprecated.empty() &&
      !(Introduced <= Deprecated)) {
    S.Diag(Range.getBegin(), diag::warn_availability_version_ordering)
      << 1 << PlatformName << Deprecated.getAsString()
      << 0 << Introduced.getAsString();
    return true;
  }

  if (!Introduced.empty() && !Obsoleted.empty() &&
      !(Introduced <= Obsoleted)) {
    S.Diag(Range.getBegin(), diag::warn_availability_version_ordering)
      << 2 << PlatformName << Obsoleted.getAsString()
      << 0 << Introduced.getAsString();
    return true;
  }

  if (!Deprecated.empty() && !Obsoleted.empty() &&
      !(Deprecated <= Obsoleted)) {
    S.Diag(Range.getBegin(), diag::warn_availability_version_ordering)
      << 2 << PlatformName << Obsoleted.getAsString()
      << 1 << Deprecated.getAsString();
    return true;
  }

  return false;
}

/// Check whether the two versions match.
///
/// If either version tuple is empty, then they are assumed to match. If
/// \p BeforeIsOkay is true, then \p X can be less than or equal to \p Y.
static bool versionsMatch(const VersionTuple &X, const VersionTuple &Y,
                          bool BeforeIsOkay) {
  if (X.empty() || Y.empty())
    return true;

  if (X == Y)
    return true;

  if (BeforeIsOkay && X < Y)
    return true;

  return false;
}

AvailabilityAttr *Sema::mergeAvailabilityAttr(NamedDecl *D, SourceRange Range,
                                              IdentifierInfo *Platform,
                                              bool Implicit,
                                              VersionTuple Introduced,
                                              VersionTuple Deprecated,
                                              VersionTuple Obsoleted,
                                              bool IsUnavailable,
                                              StringRef Message,
                                              bool IsStrict,
                                              StringRef Replacement,
                                              AvailabilityMergeKind AMK,
                                              unsigned AttrSpellingListIndex) {
  VersionTuple MergedIntroduced = Introduced;
  VersionTuple MergedDeprecated = Deprecated;
  VersionTuple MergedObsoleted = Obsoleted;
  bool FoundAny = false;
  bool OverrideOrImpl = false;
  switch (AMK) {
  case AMK_None:
  case AMK_Redeclaration:
    OverrideOrImpl = false;
    break;

  case AMK_Override:
  case AMK_ProtocolImplementation:
    OverrideOrImpl = true;
    break;
  }

  if (D->hasAttrs()) {
    AttrVec &Attrs = D->getAttrs();
    for (unsigned i = 0, e = Attrs.size(); i != e;) {
      const auto *OldAA = dyn_cast<AvailabilityAttr>(Attrs[i]);
      if (!OldAA) {
        ++i;
        continue;
      }

      IdentifierInfo *OldPlatform = OldAA->getPlatform();
      if (OldPlatform != Platform) {
        ++i;
        continue;
      }

      // If there is an existing availability attribute for this platform that
      // is explicit and the new one is implicit use the explicit one and
      // discard the new implicit attribute.
      if (!OldAA->isImplicit() && Implicit) {
        return nullptr;
      }

      // If there is an existing attribute for this platform that is implicit
      // and the new attribute is explicit then erase the old one and
      // continue processing the attributes.
      if (!Implicit && OldAA->isImplicit()) {
        Attrs.erase(Attrs.begin() + i);
        --e;
        continue;
      }

      FoundAny = true;
      VersionTuple OldIntroduced = OldAA->getIntroduced();
      VersionTuple OldDeprecated = OldAA->getDeprecated();
      VersionTuple OldObsoleted = OldAA->getObsoleted();
      bool OldIsUnavailable = OldAA->getUnavailable();

      if (!versionsMatch(OldIntroduced, Introduced, OverrideOrImpl) ||
          !versionsMatch(Deprecated, OldDeprecated, OverrideOrImpl) ||
          !versionsMatch(Obsoleted, OldObsoleted, OverrideOrImpl) ||
          !(OldIsUnavailable == IsUnavailable ||
            (OverrideOrImpl && !OldIsUnavailable && IsUnavailable))) {
        if (OverrideOrImpl) {
          int Which = -1;
          VersionTuple FirstVersion;
          VersionTuple SecondVersion;
          if (!versionsMatch(OldIntroduced, Introduced, OverrideOrImpl)) {
            Which = 0;
            FirstVersion = OldIntroduced;
            SecondVersion = Introduced;
          } else if (!versionsMatch(Deprecated, OldDeprecated, OverrideOrImpl)) {
            Which = 1;
            FirstVersion = Deprecated;
            SecondVersion = OldDeprecated;
          } else if (!versionsMatch(Obsoleted, OldObsoleted, OverrideOrImpl)) {
            Which = 2;
            FirstVersion = Obsoleted;
            SecondVersion = OldObsoleted;
          }

          if (Which == -1) {
            Diag(OldAA->getLocation(),
                 diag::warn_mismatched_availability_override_unavail)
              << AvailabilityAttr::getPrettyPlatformName(Platform->getName())
              << (AMK == AMK_Override);
          } else {
            Diag(OldAA->getLocation(),
                 diag::warn_mismatched_availability_override)
              << Which
              << AvailabilityAttr::getPrettyPlatformName(Platform->getName())
              << FirstVersion.getAsString() << SecondVersion.getAsString()
              << (AMK == AMK_Override);
          }
          if (AMK == AMK_Override)
            Diag(Range.getBegin(), diag::note_overridden_method);
          else
            Diag(Range.getBegin(), diag::note_protocol_method);
        } else {
          Diag(OldAA->getLocation(), diag::warn_mismatched_availability);
          Diag(Range.getBegin(), diag::note_previous_attribute);
        }

        Attrs.erase(Attrs.begin() + i);
        --e;
        continue;
      }

      VersionTuple MergedIntroduced2 = MergedIntroduced;
      VersionTuple MergedDeprecated2 = MergedDeprecated;
      VersionTuple MergedObsoleted2 = MergedObsoleted;

      if (MergedIntroduced2.empty())
        MergedIntroduced2 = OldIntroduced;
      if (MergedDeprecated2.empty())
        MergedDeprecated2 = OldDeprecated;
      if (MergedObsoleted2.empty())
        MergedObsoleted2 = OldObsoleted;

      if (checkAvailabilityAttr(*this, OldAA->getRange(), Platform,
                                MergedIntroduced2, MergedDeprecated2,
                                MergedObsoleted2)) {
        Attrs.erase(Attrs.begin() + i);
        --e;
        continue;
      }

      MergedIntroduced = MergedIntroduced2;
      MergedDeprecated = MergedDeprecated2;
      MergedObsoleted = MergedObsoleted2;
      ++i;
    }
  }

  if (FoundAny &&
      MergedIntroduced == Introduced &&
      MergedDeprecated == Deprecated &&
      MergedObsoleted == Obsoleted)
    return nullptr;

  // Only create a new attribute if !OverrideOrImpl, but we want to do
  // the checking.
  if (!checkAvailabilityAttr(*this, Range, Platform, MergedIntroduced,
                             MergedDeprecated, MergedObsoleted) &&
      !OverrideOrImpl) {
    auto *Avail =  ::new (Context) AvailabilityAttr(Range, Context, Platform,
                                            Introduced, Deprecated,
                                            Obsoleted, IsUnavailable, Message,
                                            IsStrict, Replacement,
                                            AttrSpellingListIndex);
    Avail->setImplicit(Implicit);
    return Avail;
  }
  return nullptr;
}

static void handleAvailabilityAttr(Sema &S, Decl *D, const ParsedAttr &AL) {
  if (!checkAttributeNumArgs(S, AL, 1))
    return;
  IdentifierLoc *Platform = AL.getArgAsIdent(0);
  unsigned Index = AL.getAttributeSpellingListIndex();

  IdentifierInfo *II = Platform->Ident;
  if (AvailabilityAttr::getPrettyPlatformName(II->getName()).empty())
    S.Diag(Platform->Loc, diag::warn_availability_unknown_platform)
      << Platform->Ident;

  auto *ND = dyn_cast<NamedDecl>(D);
  if (!ND) // We warned about this already, so just return.
    return;

  AvailabilityChange Introduced = AL.getAvailabilityIntroduced();
  AvailabilityChange Deprecated = AL.getAvailabilityDeprecated();
  AvailabilityChange Obsoleted = AL.getAvailabilityObsoleted();
  bool IsUnavailable = AL.getUnavailableLoc().isValid();
  bool IsStrict = AL.getStrictLoc().isValid();
  StringRef Str;
  if (const auto *SE = dyn_cast_or_null<StringLiteral>(AL.getMessageExpr()))
    Str = SE->getString();
  StringRef Replacement;
  if (const auto *SE = dyn_cast_or_null<StringLiteral>(AL.getReplacementExpr()))
    Replacement = SE->getString();

<<<<<<< HEAD
  if (II->getName() == "swift") {
=======
  if (II->isStr("swift")) {
>>>>>>> c7525f52
    if (Introduced.isValid() || Obsoleted.isValid() ||
        (!IsUnavailable && !Deprecated.isValid())) {
      S.Diag(AL.getLoc(),
             diag::warn_availability_swift_unavailable_deprecated_only);
      return;
    }
  }

  AvailabilityAttr *NewAttr = S.mergeAvailabilityAttr(ND, AL.getRange(), II,
                                                      false/*Implicit*/,
                                                      Introduced.Version,
                                                      Deprecated.Version,
                                                      Obsoleted.Version,
                                                      IsUnavailable, Str,
                                                      IsStrict, Replacement,
                                                      Sema::AMK_None,
                                                      Index);
  if (NewAttr)
    D->addAttr(NewAttr);

  // Transcribe "ios" to "watchos" (and add a new attribute) if the versioning
  // matches before the start of the watchOS platform.
  if (S.Context.getTargetInfo().getTriple().isWatchOS()) {
    IdentifierInfo *NewII = nullptr;
    if (II->getName() == "ios")
      NewII = &S.Context.Idents.get("watchos");
    else if (II->getName() == "ios_app_extension")
      NewII = &S.Context.Idents.get("watchos_app_extension");

    if (NewII) {
        auto adjustWatchOSVersion = [](VersionTuple Version) -> VersionTuple {
          if (Version.empty())
            return Version;
          auto Major = Version.getMajor();
          auto NewMajor = Major >= 9 ? Major - 7 : 0;
          if (NewMajor >= 2) {
            if (Version.getMinor().hasValue()) {
              if (Version.getSubminor().hasValue())
                return VersionTuple(NewMajor, Version.getMinor().getValue(),
                                    Version.getSubminor().getValue());
              else
                return VersionTuple(NewMajor, Version.getMinor().getValue());
            }
          }

          return VersionTuple(2, 0);
        };

        auto NewIntroduced = adjustWatchOSVersion(Introduced.Version);
        auto NewDeprecated = adjustWatchOSVersion(Deprecated.Version);
        auto NewObsoleted = adjustWatchOSVersion(Obsoleted.Version);

        AvailabilityAttr *NewAttr = S.mergeAvailabilityAttr(ND,
                                                            AL.getRange(),
                                                            NewII,
                                                            true/*Implicit*/,
                                                            NewIntroduced,
                                                            NewDeprecated,
                                                            NewObsoleted,
                                                            IsUnavailable, Str,
                                                            IsStrict,
                                                            Replacement,
                                                            Sema::AMK_None,
                                                            Index);
        if (NewAttr)
          D->addAttr(NewAttr);
      }
  } else if (S.Context.getTargetInfo().getTriple().isTvOS()) {
    // Transcribe "ios" to "tvos" (and add a new attribute) if the versioning
    // matches before the start of the tvOS platform.
    IdentifierInfo *NewII = nullptr;
    if (II->getName() == "ios")
      NewII = &S.Context.Idents.get("tvos");
    else if (II->getName() == "ios_app_extension")
      NewII = &S.Context.Idents.get("tvos_app_extension");

    if (NewII) {
        AvailabilityAttr *NewAttr = S.mergeAvailabilityAttr(ND,
                                                            AL.getRange(),
                                                            NewII,
                                                            true/*Implicit*/,
                                                            Introduced.Version,
                                                            Deprecated.Version,
                                                            Obsoleted.Version,
                                                            IsUnavailable, Str,
                                                            IsStrict,
                                                            Replacement,
                                                            Sema::AMK_None,
                                                            Index);
        if (NewAttr)
          D->addAttr(NewAttr);
      }
  }
}

static void handleExternalSourceSymbolAttr(Sema &S, Decl *D,
                                           const ParsedAttr &AL) {
  if (!checkAttributeAtLeastNumArgs(S, AL, 1))
    return;
  assert(checkAttributeAtMostNumArgs(S, AL, 3) &&
         "Invalid number of arguments in an external_source_symbol attribute");

  StringRef Language;
  if (const auto *SE = dyn_cast_or_null<StringLiteral>(AL.getArgAsExpr(0)))
    Language = SE->getString();
  StringRef DefinedIn;
  if (const auto *SE = dyn_cast_or_null<StringLiteral>(AL.getArgAsExpr(1)))
    DefinedIn = SE->getString();
  bool IsGeneratedDeclaration = AL.getArgAsIdent(2) != nullptr;

  D->addAttr(::new (S.Context) ExternalSourceSymbolAttr(
      AL.getRange(), S.Context, Language, DefinedIn, IsGeneratedDeclaration,
      AL.getAttributeSpellingListIndex()));
}

template <class T>
static T *mergeVisibilityAttr(Sema &S, Decl *D, SourceRange range,
                              typename T::VisibilityType value,
                              unsigned attrSpellingListIndex) {
  T *existingAttr = D->getAttr<T>();
  if (existingAttr) {
    typename T::VisibilityType existingValue = existingAttr->getVisibility();
    if (existingValue == value)
      return nullptr;
    S.Diag(existingAttr->getLocation(), diag::err_mismatched_visibility);
    S.Diag(range.getBegin(), diag::note_previous_attribute);
    D->dropAttr<T>();
  }
  return ::new (S.Context) T(range, S.Context, value, attrSpellingListIndex);
}

VisibilityAttr *Sema::mergeVisibilityAttr(Decl *D, SourceRange Range,
                                          VisibilityAttr::VisibilityType Vis,
                                          unsigned AttrSpellingListIndex) {
  return ::mergeVisibilityAttr<VisibilityAttr>(*this, D, Range, Vis,
                                               AttrSpellingListIndex);
}

TypeVisibilityAttr *Sema::mergeTypeVisibilityAttr(Decl *D, SourceRange Range,
                                      TypeVisibilityAttr::VisibilityType Vis,
                                      unsigned AttrSpellingListIndex) {
  return ::mergeVisibilityAttr<TypeVisibilityAttr>(*this, D, Range, Vis,
                                                   AttrSpellingListIndex);
}

static void handleVisibilityAttr(Sema &S, Decl *D, const ParsedAttr &AL,
                                 bool isTypeVisibility) {
  // Visibility attributes don't mean anything on a typedef.
  if (isa<TypedefNameDecl>(D)) {
    S.Diag(AL.getRange().getBegin(), diag::warn_attribute_ignored) << AL;
    return;
  }

  // 'type_visibility' can only go on a type or namespace.
  if (isTypeVisibility &&
      !(isa<TagDecl>(D) ||
        isa<ObjCInterfaceDecl>(D) ||
        isa<NamespaceDecl>(D))) {
    S.Diag(AL.getRange().getBegin(), diag::err_attribute_wrong_decl_type)
        << AL << ExpectedTypeOrNamespace;
    return;
  }

  // Check that the argument is a string literal.
  StringRef TypeStr;
  SourceLocation LiteralLoc;
  if (!S.checkStringLiteralArgumentAttr(AL, 0, TypeStr, &LiteralLoc))
    return;

  VisibilityAttr::VisibilityType type;
  if (!VisibilityAttr::ConvertStrToVisibilityType(TypeStr, type)) {
    S.Diag(LiteralLoc, diag::warn_attribute_type_not_supported) << AL
                                                                << TypeStr;
    return;
  }

  // Complain about attempts to use protected visibility on targets
  // (like Darwin) that don't support it.
  if (type == VisibilityAttr::Protected &&
      !S.Context.getTargetInfo().hasProtectedVisibility()) {
    S.Diag(AL.getLoc(), diag::warn_attribute_protected_visibility);
    type = VisibilityAttr::Default;
  }

  unsigned Index = AL.getAttributeSpellingListIndex();
  Attr *newAttr;
  if (isTypeVisibility) {
    newAttr = S.mergeTypeVisibilityAttr(D, AL.getRange(),
                                    (TypeVisibilityAttr::VisibilityType) type,
                                        Index);
  } else {
    newAttr = S.mergeVisibilityAttr(D, AL.getRange(), type, Index);
  }
  if (newAttr)
    D->addAttr(newAttr);
}

static void handleObjCMethodFamilyAttr(Sema &S, Decl *D, const ParsedAttr &AL) {
  const auto *M = cast<ObjCMethodDecl>(D);
  if (!AL.isArgIdent(0)) {
    S.Diag(AL.getLoc(), diag::err_attribute_argument_n_type)
        << AL << 1 << AANT_ArgumentIdentifier;
    return;
  }

  IdentifierLoc *IL = AL.getArgAsIdent(0);
  ObjCMethodFamilyAttr::FamilyKind F;
  if (!ObjCMethodFamilyAttr::ConvertStrToFamilyKind(IL->Ident->getName(), F)) {
    S.Diag(IL->Loc, diag::warn_attribute_type_not_supported) << AL << IL->Ident;
    return;
  }

  if (F == ObjCMethodFamilyAttr::OMF_init &&
      !M->getReturnType()->isObjCObjectPointerType()) {
    S.Diag(M->getLocation(), diag::err_init_method_bad_return_type)
        << M->getReturnType();
    // Ignore the attribute.
    return;
  }

  D->addAttr(new (S.Context) ObjCMethodFamilyAttr(
      AL.getRange(), S.Context, F, AL.getAttributeSpellingListIndex()));
}

static void handleObjCNSObject(Sema &S, Decl *D, const ParsedAttr &AL) {
  if (const auto *TD = dyn_cast<TypedefNameDecl>(D)) {
    QualType T = TD->getUnderlyingType();
    if (!T->isCARCBridgableType()) {
      S.Diag(TD->getLocation(), diag::err_nsobject_attribute);
      return;
    }
  }
  else if (const auto *PD = dyn_cast<ObjCPropertyDecl>(D)) {
    QualType T = PD->getType();
    if (!T->isCARCBridgableType()) {
      S.Diag(PD->getLocation(), diag::err_nsobject_attribute);
      return;
    }
  }
  else {
    // It is okay to include this attribute on properties, e.g.:
    //
    //  @property (retain, nonatomic) struct Bork *Q __attribute__((NSObject));
    //
    // In this case it follows tradition and suppresses an error in the above
    // case.
    S.Diag(D->getLocation(), diag::warn_nsobject_attribute);
  }
  D->addAttr(::new (S.Context)
             ObjCNSObjectAttr(AL.getRange(), S.Context,
                              AL.getAttributeSpellingListIndex()));
}

static void handleObjCIndependentClass(Sema &S, Decl *D, const ParsedAttr &AL) {
  if (const auto *TD = dyn_cast<TypedefNameDecl>(D)) {
    QualType T = TD->getUnderlyingType();
    if (!T->isObjCObjectPointerType()) {
      S.Diag(TD->getLocation(), diag::warn_ptr_independentclass_attribute);
      return;
    }
  } else {
    S.Diag(D->getLocation(), diag::warn_independentclass_attribute);
    return;
  }
  D->addAttr(::new (S.Context)
             ObjCIndependentClassAttr(AL.getRange(), S.Context,
                              AL.getAttributeSpellingListIndex()));
}

static void handleBlocksAttr(Sema &S, Decl *D, const ParsedAttr &AL) {
  if (!AL.isArgIdent(0)) {
    S.Diag(AL.getLoc(), diag::err_attribute_argument_n_type)
        << AL << 1 << AANT_ArgumentIdentifier;
    return;
  }

  IdentifierInfo *II = AL.getArgAsIdent(0)->Ident;
  BlocksAttr::BlockType type;
  if (!BlocksAttr::ConvertStrToBlockType(II->getName(), type)) {
    S.Diag(AL.getLoc(), diag::warn_attribute_type_not_supported) << AL << II;
    return;
  }

  D->addAttr(::new (S.Context)
             BlocksAttr(AL.getRange(), S.Context, type,
                        AL.getAttributeSpellingListIndex()));
}

static void handleSentinelAttr(Sema &S, Decl *D, const ParsedAttr &AL) {
  unsigned sentinel = (unsigned)SentinelAttr::DefaultSentinel;
  if (AL.getNumArgs() > 0) {
    Expr *E = AL.getArgAsExpr(0);
    llvm::APSInt Idx(32);
    if (E->isTypeDependent() || E->isValueDependent() ||
        !E->isIntegerConstantExpr(Idx, S.Context)) {
      S.Diag(AL.getLoc(), diag::err_attribute_argument_n_type)
          << AL << 1 << AANT_ArgumentIntegerConstant << E->getSourceRange();
      return;
    }

    if (Idx.isSigned() && Idx.isNegative()) {
      S.Diag(AL.getLoc(), diag::err_attribute_sentinel_less_than_zero)
        << E->getSourceRange();
      return;
    }

    sentinel = Idx.getZExtValue();
  }

  unsigned nullPos = (unsigned)SentinelAttr::DefaultNullPos;
  if (AL.getNumArgs() > 1) {
    Expr *E = AL.getArgAsExpr(1);
    llvm::APSInt Idx(32);
    if (E->isTypeDependent() || E->isValueDependent() ||
        !E->isIntegerConstantExpr(Idx, S.Context)) {
      S.Diag(AL.getLoc(), diag::err_attribute_argument_n_type)
          << AL << 2 << AANT_ArgumentIntegerConstant << E->getSourceRange();
      return;
    }
    nullPos = Idx.getZExtValue();

    if ((Idx.isSigned() && Idx.isNegative()) || nullPos > 1) {
      // FIXME: This error message could be improved, it would be nice
      // to say what the bounds actually are.
      S.Diag(AL.getLoc(), diag::err_attribute_sentinel_not_zero_or_one)
        << E->getSourceRange();
      return;
    }
  }

  if (const auto *FD = dyn_cast<FunctionDecl>(D)) {
    const FunctionType *FT = FD->getType()->castAs<FunctionType>();
    if (isa<FunctionNoProtoType>(FT)) {
      S.Diag(AL.getLoc(), diag::warn_attribute_sentinel_named_arguments);
      return;
    }

    if (!cast<FunctionProtoType>(FT)->isVariadic()) {
      S.Diag(AL.getLoc(), diag::warn_attribute_sentinel_not_variadic) << 0;
      return;
    }
  } else if (const auto *MD = dyn_cast<ObjCMethodDecl>(D)) {
    if (!MD->isVariadic()) {
      S.Diag(AL.getLoc(), diag::warn_attribute_sentinel_not_variadic) << 0;
      return;
    }
  } else if (const auto *BD = dyn_cast<BlockDecl>(D)) {
    if (!BD->isVariadic()) {
      S.Diag(AL.getLoc(), diag::warn_attribute_sentinel_not_variadic) << 1;
      return;
    }
  } else if (const auto *V = dyn_cast<VarDecl>(D)) {
    QualType Ty = V->getType();
    if (Ty->isBlockPointerType() || Ty->isFunctionPointerType()) {
      const FunctionType *FT = Ty->isFunctionPointerType()
       ? D->getFunctionType()
       : Ty->getAs<BlockPointerType>()->getPointeeType()->getAs<FunctionType>();
      if (!cast<FunctionProtoType>(FT)->isVariadic()) {
        int m = Ty->isFunctionPointerType() ? 0 : 1;
        S.Diag(AL.getLoc(), diag::warn_attribute_sentinel_not_variadic) << m;
        return;
      }
    } else {
      S.Diag(AL.getLoc(), diag::warn_attribute_wrong_decl_type)
          << AL << ExpectedFunctionMethodOrBlock;
      return;
    }
  } else {
    S.Diag(AL.getLoc(), diag::warn_attribute_wrong_decl_type)
        << AL << ExpectedFunctionMethodOrBlock;
    return;
  }
  D->addAttr(::new (S.Context)
             SentinelAttr(AL.getRange(), S.Context, sentinel, nullPos,
                          AL.getAttributeSpellingListIndex()));
}

static void handleWarnUnusedResult(Sema &S, Decl *D, const ParsedAttr &AL) {
  if (D->getFunctionType() &&
      D->getFunctionType()->getReturnType()->isVoidType()) {
    S.Diag(AL.getLoc(), diag::warn_attribute_void_function_method) << AL << 0;
    return;
  }
  if (const auto *MD = dyn_cast<ObjCMethodDecl>(D))
    if (MD->getReturnType()->isVoidType()) {
      S.Diag(AL.getLoc(), diag::warn_attribute_void_function_method) << AL << 1;
      return;
    }

  // If this is spelled as the standard C++17 attribute, but not in C++17, warn
  // about using it as an extension.
  if (!S.getLangOpts().CPlusPlus17 && AL.isCXX11Attribute() &&
      !AL.getScopeName())
    S.Diag(AL.getLoc(), diag::ext_cxx17_attr) << AL;

  D->addAttr(::new (S.Context)
             WarnUnusedResultAttr(AL.getRange(), S.Context,
                                  AL.getAttributeSpellingListIndex()));
}

static void handleWeakImportAttr(Sema &S, Decl *D, const ParsedAttr &AL) {
  // weak_import only applies to variable & function declarations.
  bool isDef = false;
  if (!D->canBeWeakImported(isDef)) {
    if (isDef)
      S.Diag(AL.getLoc(), diag::warn_attribute_invalid_on_definition)
        << "weak_import";
    else if (isa<ObjCPropertyDecl>(D) || isa<ObjCMethodDecl>(D) ||
             (S.Context.getTargetInfo().getTriple().isOSDarwin() &&
              (isa<ObjCInterfaceDecl>(D) || isa<EnumDecl>(D)))) {
      // Nothing to warn about here.
    } else
      S.Diag(AL.getLoc(), diag::warn_attribute_wrong_decl_type)
          << AL << ExpectedVariableOrFunction;

    return;
  }

  D->addAttr(::new (S.Context)
             WeakImportAttr(AL.getRange(), S.Context,
                            AL.getAttributeSpellingListIndex()));
}

// Handles reqd_work_group_size and work_group_size_hint.
template <typename WorkGroupAttr>
static void handleWorkGroupSize(Sema &S, Decl *D, const ParsedAttr &AL) {
  uint32_t WGSize[3];
  for (unsigned i = 0; i < 3; ++i) {
    const Expr *E = AL.getArgAsExpr(i);
    if (!checkUInt32Argument(S, AL, E, WGSize[i], i,
                             /*StrictlyUnsigned=*/true))
      return;
    if (WGSize[i] == 0) {
      S.Diag(AL.getLoc(), diag::err_attribute_argument_is_zero)
          << AL << E->getSourceRange();
      return;
    }
  }

  WorkGroupAttr *Existing = D->getAttr<WorkGroupAttr>();
  if (Existing && !(Existing->getXDim() == WGSize[0] &&
                    Existing->getYDim() == WGSize[1] &&
                    Existing->getZDim() == WGSize[2]))
    S.Diag(AL.getLoc(), diag::warn_duplicate_attribute) << AL;

  D->addAttr(::new (S.Context) WorkGroupAttr(AL.getRange(), S.Context,
                                             WGSize[0], WGSize[1], WGSize[2],
                                       AL.getAttributeSpellingListIndex()));
}

// Handles intel_reqd_sub_group_size.
static void handleSubGroupSize(Sema &S, Decl *D, const ParsedAttr &AL) {
  uint32_t SGSize;
  const Expr *E = AL.getArgAsExpr(0);
  if (!checkUInt32Argument(S, AL, E, SGSize))
    return;
  if (SGSize == 0) {
    S.Diag(AL.getLoc(), diag::err_attribute_argument_is_zero)
        << AL << E->getSourceRange();
    return;
  }

  OpenCLIntelReqdSubGroupSizeAttr *Existing =
      D->getAttr<OpenCLIntelReqdSubGroupSizeAttr>();
  if (Existing && Existing->getSubGroupSize() != SGSize)
    S.Diag(AL.getLoc(), diag::warn_duplicate_attribute) << AL;

  D->addAttr(::new (S.Context) OpenCLIntelReqdSubGroupSizeAttr(
      AL.getRange(), S.Context, SGSize,
      AL.getAttributeSpellingListIndex()));
}

static void handleVecTypeHint(Sema &S, Decl *D, const ParsedAttr &AL) {
  if (!AL.hasParsedType()) {
    S.Diag(AL.getLoc(), diag::err_attribute_wrong_number_arguments) << AL << 1;
    return;
  }

  TypeSourceInfo *ParmTSI = nullptr;
  QualType ParmType = S.GetTypeFromParser(AL.getTypeArg(), &ParmTSI);
  assert(ParmTSI && "no type source info for attribute argument");

  if (!ParmType->isExtVectorType() && !ParmType->isFloatingType() &&
      (ParmType->isBooleanType() ||
       !ParmType->isIntegralType(S.getASTContext()))) {
    S.Diag(AL.getLoc(), diag::err_attribute_argument_vec_type_hint)
        << ParmType;
    return;
  }

  if (VecTypeHintAttr *A = D->getAttr<VecTypeHintAttr>()) {
    if (!S.Context.hasSameType(A->getTypeHint(), ParmType)) {
      S.Diag(AL.getLoc(), diag::warn_duplicate_attribute) << AL;
      return;
    }
  }

  D->addAttr(::new (S.Context) VecTypeHintAttr(AL.getLoc(), S.Context,
                                               ParmTSI,
                                        AL.getAttributeSpellingListIndex()));
}

SectionAttr *Sema::mergeSectionAttr(Decl *D, SourceRange Range,
                                    StringRef Name,
                                    unsigned AttrSpellingListIndex) {
  // Explicit or partial specializations do not inherit
  // the section attribute from the primary template.
  if (const auto *FD = dyn_cast<FunctionDecl>(D)) {
    if (AttrSpellingListIndex == SectionAttr::Declspec_allocate &&
        FD->isFunctionTemplateSpecialization())
      return nullptr;
  }
  if (SectionAttr *ExistingAttr = D->getAttr<SectionAttr>()) {
    if (ExistingAttr->getName() == Name)
      return nullptr;
    Diag(ExistingAttr->getLocation(), diag::warn_mismatched_section)
         << 1 /*section*/;
    Diag(Range.getBegin(), diag::note_previous_attribute);
    return nullptr;
  }
  return ::new (Context) SectionAttr(Range, Context, Name,
                                     AttrSpellingListIndex);
}

bool Sema::checkSectionName(SourceLocation LiteralLoc, StringRef SecName) {
  std::string Error = Context.getTargetInfo().isValidSectionSpecifier(SecName);
  if (!Error.empty()) {
    Diag(LiteralLoc, diag::err_attribute_section_invalid_for_target) << Error
         << 1 /*'section'*/;
    return false;
  }
  return true;
}

static void handleSectionAttr(Sema &S, Decl *D, const ParsedAttr &AL) {
  // Make sure that there is a string literal as the sections's single
  // argument.
  StringRef Str;
  SourceLocation LiteralLoc;
  if (!S.checkStringLiteralArgumentAttr(AL, 0, Str, &LiteralLoc))
    return;

  if (!S.checkSectionName(LiteralLoc, Str))
    return;

  // If the target wants to validate the section specifier, make it happen.
  std::string Error = S.Context.getTargetInfo().isValidSectionSpecifier(Str);
  if (!Error.empty()) {
    S.Diag(LiteralLoc, diag::err_attribute_section_invalid_for_target)
    << Error;
    return;
  }

  unsigned Index = AL.getAttributeSpellingListIndex();
  SectionAttr *NewAttr = S.mergeSectionAttr(D, AL.getRange(), Str, Index);
  if (NewAttr)
    D->addAttr(NewAttr);
}

static bool checkCodeSegName(Sema&S, SourceLocation LiteralLoc, StringRef CodeSegName) {
  std::string Error = S.Context.getTargetInfo().isValidSectionSpecifier(CodeSegName);
  if (!Error.empty()) {
    S.Diag(LiteralLoc, diag::err_attribute_section_invalid_for_target) << Error
           << 0 /*'code-seg'*/;
    return false;
  }
  return true;
}

CodeSegAttr *Sema::mergeCodeSegAttr(Decl *D, SourceRange Range,
                                    StringRef Name,
                                    unsigned AttrSpellingListIndex) {
  // Explicit or partial specializations do not inherit
  // the code_seg attribute from the primary template.
  if (const auto *FD = dyn_cast<FunctionDecl>(D)) {
    if (FD->isFunctionTemplateSpecialization())
      return nullptr;
  }
  if (const auto *ExistingAttr = D->getAttr<CodeSegAttr>()) {
    if (ExistingAttr->getName() == Name)
      return nullptr;
    Diag(ExistingAttr->getLocation(), diag::warn_mismatched_section)
         << 0 /*codeseg*/;
    Diag(Range.getBegin(), diag::note_previous_attribute);
    return nullptr;
  }
  return ::new (Context) CodeSegAttr(Range, Context, Name,
                                     AttrSpellingListIndex);
}

static void handleCodeSegAttr(Sema &S, Decl *D, const ParsedAttr &AL) {
  StringRef Str;
  SourceLocation LiteralLoc;
  if (!S.checkStringLiteralArgumentAttr(AL, 0, Str, &LiteralLoc))
    return;
  if (!checkCodeSegName(S, LiteralLoc, Str))
    return;
  if (const auto *ExistingAttr = D->getAttr<CodeSegAttr>()) {
    if (!ExistingAttr->isImplicit()) {
      S.Diag(AL.getLoc(),
             ExistingAttr->getName() == Str
             ? diag::warn_duplicate_codeseg_attribute
             : diag::err_conflicting_codeseg_attribute);
      return;
    }
    D->dropAttr<CodeSegAttr>();
  }
  if (CodeSegAttr *CSA = S.mergeCodeSegAttr(D, AL.getRange(), Str,
                                            AL.getAttributeSpellingListIndex()))
    D->addAttr(CSA);
}

// Check for things we'd like to warn about. Multiversioning issues are
// handled later in the process, once we know how many exist.
bool Sema::checkTargetAttr(SourceLocation LiteralLoc, StringRef AttrStr) {
  enum FirstParam { Unsupported, Duplicate };
  enum SecondParam { None, Architecture };
  for (auto Str : {"tune=", "fpmath="})
    if (AttrStr.find(Str) != StringRef::npos)
      return Diag(LiteralLoc, diag::warn_unsupported_target_attribute)
             << Unsupported << None << Str;

  TargetAttr::ParsedTargetAttr ParsedAttrs = TargetAttr::parse(AttrStr);

  if (!ParsedAttrs.Architecture.empty() &&
      !Context.getTargetInfo().isValidCPUName(ParsedAttrs.Architecture))
    return Diag(LiteralLoc, diag::warn_unsupported_target_attribute)
           << Unsupported << Architecture << ParsedAttrs.Architecture;

  if (ParsedAttrs.DuplicateArchitecture)
    return Diag(LiteralLoc, diag::warn_unsupported_target_attribute)
           << Duplicate << None << "arch=";

  for (const auto &Feature : ParsedAttrs.Features) {
    auto CurFeature = StringRef(Feature).drop_front(); // remove + or -.
    if (!Context.getTargetInfo().isValidFeatureName(CurFeature))
      return Diag(LiteralLoc, diag::warn_unsupported_target_attribute)
             << Unsupported << None << CurFeature;
  }

  return false;
}

static void handleTargetAttr(Sema &S, Decl *D, const ParsedAttr &AL) {
  StringRef Str;
  SourceLocation LiteralLoc;
  if (!S.checkStringLiteralArgumentAttr(AL, 0, Str, &LiteralLoc) ||
      S.checkTargetAttr(LiteralLoc, Str))
    return;

  unsigned Index = AL.getAttributeSpellingListIndex();
  TargetAttr *NewAttr =
      ::new (S.Context) TargetAttr(AL.getRange(), S.Context, Str, Index);
  D->addAttr(NewAttr);
}

static void handleMinVectorWidthAttr(Sema &S, Decl *D, const ParsedAttr &AL) {
  Expr *E = AL.getArgAsExpr(0);
  uint32_t VecWidth;
  if (!checkUInt32Argument(S, AL, E, VecWidth)) {
    AL.setInvalid();
    return;
  }

  MinVectorWidthAttr *Existing = D->getAttr<MinVectorWidthAttr>();
  if (Existing && Existing->getVectorWidth() != VecWidth) {
    S.Diag(AL.getLoc(), diag::warn_duplicate_attribute) << AL;
    return;
  }

  D->addAttr(::new (S.Context)
             MinVectorWidthAttr(AL.getRange(), S.Context, VecWidth,
                                AL.getAttributeSpellingListIndex()));
}

static void handleCleanupAttr(Sema &S, Decl *D, const ParsedAttr &AL) {
  Expr *E = AL.getArgAsExpr(0);
  SourceLocation Loc = E->getExprLoc();
  FunctionDecl *FD = nullptr;
  DeclarationNameInfo NI;

  // gcc only allows for simple identifiers. Since we support more than gcc, we
  // will warn the user.
  if (auto *DRE = dyn_cast<DeclRefExpr>(E)) {
    if (DRE->hasQualifier())
      S.Diag(Loc, diag::warn_cleanup_ext);
    FD = dyn_cast<FunctionDecl>(DRE->getDecl());
    NI = DRE->getNameInfo();
    if (!FD) {
      S.Diag(Loc, diag::err_attribute_cleanup_arg_not_function) << 1
        << NI.getName();
      return;
    }
  } else if (auto *ULE = dyn_cast<UnresolvedLookupExpr>(E)) {
    if (ULE->hasExplicitTemplateArgs())
      S.Diag(Loc, diag::warn_cleanup_ext);
    FD = S.ResolveSingleFunctionTemplateSpecialization(ULE, true);
    NI = ULE->getNameInfo();
    if (!FD) {
      S.Diag(Loc, diag::err_attribute_cleanup_arg_not_function) << 2
        << NI.getName();
      if (ULE->getType() == S.Context.OverloadTy)
        S.NoteAllOverloadCandidates(ULE);
      return;
    }
  } else {
    S.Diag(Loc, diag::err_attribute_cleanup_arg_not_function) << 0;
    return;
  }

  if (FD->getNumParams() != 1) {
    S.Diag(Loc, diag::err_attribute_cleanup_func_must_take_one_arg)
      << NI.getName();
    return;
  }

  // We're currently more strict than GCC about what function types we accept.
  // If this ever proves to be a problem it should be easy to fix.
  QualType Ty = S.Context.getPointerType(cast<VarDecl>(D)->getType());
  QualType ParamTy = FD->getParamDecl(0)->getType();
  if (S.CheckAssignmentConstraints(FD->getParamDecl(0)->getLocation(),
                                   ParamTy, Ty) != Sema::Compatible) {
    S.Diag(Loc, diag::err_attribute_cleanup_func_arg_incompatible_type)
      << NI.getName() << ParamTy << Ty;
    return;
  }

  D->addAttr(::new (S.Context)
             CleanupAttr(AL.getRange(), S.Context, FD,
                         AL.getAttributeSpellingListIndex()));
}

static void handleEnumExtensibilityAttr(Sema &S, Decl *D,
                                        const ParsedAttr &AL) {
  if (!AL.isArgIdent(0)) {
    S.Diag(AL.getLoc(), diag::err_attribute_argument_n_type)
        << AL << 0 << AANT_ArgumentIdentifier;
    return;
  }

  EnumExtensibilityAttr::Kind ExtensibilityKind;
  IdentifierInfo *II = AL.getArgAsIdent(0)->Ident;
  if (!EnumExtensibilityAttr::ConvertStrToKind(II->getName(),
                                               ExtensibilityKind)) {
    S.Diag(AL.getLoc(), diag::warn_attribute_type_not_supported) << AL << II;
    return;
  }

  D->addAttr(::new (S.Context) EnumExtensibilityAttr(
      AL.getRange(), S.Context, ExtensibilityKind,
      AL.getAttributeSpellingListIndex()));
}

/// Handle __attribute__((format_arg((idx)))) attribute based on
/// http://gcc.gnu.org/onlinedocs/gcc/Function-Attributes.html
static void handleFormatArgAttr(Sema &S, Decl *D, const ParsedAttr &AL) {
  Expr *IdxExpr = AL.getArgAsExpr(0);
  ParamIdx Idx;
  if (!checkFunctionOrMethodParameterIndex(S, D, AL, 1, IdxExpr, Idx))
    return;

  // Make sure the format string is really a string.
  QualType Ty = getFunctionOrMethodParamType(D, Idx.getASTIndex());

  bool NotNSStringTy = !isNSStringType(Ty, S.Context);
  if (NotNSStringTy &&
      !isCFStringType(Ty, S.Context) &&
      (!Ty->isPointerType() ||
       !Ty->getAs<PointerType>()->getPointeeType()->isCharType())) {
    S.Diag(AL.getLoc(), diag::err_format_attribute_not)
        << "a string type" << IdxExpr->getSourceRange()
        << getFunctionOrMethodParamRange(D, 0);
    return;
  }
  Ty = getFunctionOrMethodResultType(D);
  if (!isNSStringType(Ty, S.Context) &&
      !isCFStringType(Ty, S.Context) &&
      (!Ty->isPointerType() ||
       !Ty->getAs<PointerType>()->getPointeeType()->isCharType())) {
    S.Diag(AL.getLoc(), diag::err_format_attribute_result_not)
        << (NotNSStringTy ? "string type" : "NSString")
        << IdxExpr->getSourceRange() << getFunctionOrMethodParamRange(D, 0);
    return;
  }

  D->addAttr(::new (S.Context) FormatArgAttr(
      AL.getRange(), S.Context, Idx, AL.getAttributeSpellingListIndex()));
}

enum FormatAttrKind {
  CFStringFormat,
  NSStringFormat,
  StrftimeFormat,
  SupportedFormat,
  IgnoredFormat,
  InvalidFormat
};

/// getFormatAttrKind - Map from format attribute names to supported format
/// types.
static FormatAttrKind getFormatAttrKind(StringRef Format) {
  return llvm::StringSwitch<FormatAttrKind>(Format)
      // Check for formats that get handled specially.
      .Case("NSString", NSStringFormat)
      .Case("CFString", CFStringFormat)
      .Case("strftime", StrftimeFormat)

      // Otherwise, check for supported formats.
      .Cases("scanf", "printf", "printf0", "strfmon", SupportedFormat)
      .Cases("cmn_err", "vcmn_err", "zcmn_err", SupportedFormat)
      .Case("kprintf", SupportedFormat)         // OpenBSD.
      .Case("freebsd_kprintf", SupportedFormat) // FreeBSD.
      .Case("os_trace", SupportedFormat)
      .Case("os_log", SupportedFormat)

      .Cases("gcc_diag", "gcc_cdiag", "gcc_cxxdiag", "gcc_tdiag", IgnoredFormat)
      .Default(InvalidFormat);
}

/// Handle __attribute__((init_priority(priority))) attributes based on
/// http://gcc.gnu.org/onlinedocs/gcc/C_002b_002b-Attributes.html
static void handleInitPriorityAttr(Sema &S, Decl *D, const ParsedAttr &AL) {
  if (!S.getLangOpts().CPlusPlus) {
    S.Diag(AL.getLoc(), diag::warn_attribute_ignored) << AL;
    return;
  }

  if (S.getCurFunctionOrMethodDecl()) {
    S.Diag(AL.getLoc(), diag::err_init_priority_object_attr);
    AL.setInvalid();
    return;
  }
  QualType T = cast<VarDecl>(D)->getType();
  if (S.Context.getAsArrayType(T))
    T = S.Context.getBaseElementType(T);
  if (!T->getAs<RecordType>()) {
    S.Diag(AL.getLoc(), diag::err_init_priority_object_attr);
    AL.setInvalid();
    return;
  }

  Expr *E = AL.getArgAsExpr(0);
  uint32_t prioritynum;
  if (!checkUInt32Argument(S, AL, E, prioritynum)) {
    AL.setInvalid();
    return;
  }

  if (prioritynum < 101 || prioritynum > 65535) {
    S.Diag(AL.getLoc(), diag::err_attribute_argument_outof_range)
        << E->getSourceRange() << AL << 101 << 65535;
    AL.setInvalid();
    return;
  }
  D->addAttr(::new (S.Context)
             InitPriorityAttr(AL.getRange(), S.Context, prioritynum,
                              AL.getAttributeSpellingListIndex()));
}

FormatAttr *Sema::mergeFormatAttr(Decl *D, SourceRange Range,
                                  IdentifierInfo *Format, int FormatIdx,
                                  int FirstArg,
                                  unsigned AttrSpellingListIndex) {
  // Check whether we already have an equivalent format attribute.
  for (auto *F : D->specific_attrs<FormatAttr>()) {
    if (F->getType() == Format &&
        F->getFormatIdx() == FormatIdx &&
        F->getFirstArg() == FirstArg) {
      // If we don't have a valid location for this attribute, adopt the
      // location.
      if (F->getLocation().isInvalid())
        F->setRange(Range);
      return nullptr;
    }
  }

  return ::new (Context) FormatAttr(Range, Context, Format, FormatIdx,
                                    FirstArg, AttrSpellingListIndex);
}

/// Handle __attribute__((format(type,idx,firstarg))) attributes based on
/// http://gcc.gnu.org/onlinedocs/gcc/Function-Attributes.html
static void handleFormatAttr(Sema &S, Decl *D, const ParsedAttr &AL) {
  if (!AL.isArgIdent(0)) {
    S.Diag(AL.getLoc(), diag::err_attribute_argument_n_type)
        << AL << 1 << AANT_ArgumentIdentifier;
    return;
  }

  // In C++ the implicit 'this' function parameter also counts, and they are
  // counted from one.
  bool HasImplicitThisParam = isInstanceMethod(D);
  unsigned NumArgs = getFunctionOrMethodNumParams(D) + HasImplicitThisParam;

  IdentifierInfo *II = AL.getArgAsIdent(0)->Ident;
  StringRef Format = II->getName();

  if (normalizeName(Format)) {
    // If we've modified the string name, we need a new identifier for it.
    II = &S.Context.Idents.get(Format);
  }

  // Check for supported formats.
  FormatAttrKind Kind = getFormatAttrKind(Format);

  if (Kind == IgnoredFormat)
    return;

  if (Kind == InvalidFormat) {
    S.Diag(AL.getLoc(), diag::warn_attribute_type_not_supported)
        << AL << II->getName();
    return;
  }

  // checks for the 2nd argument
  Expr *IdxExpr = AL.getArgAsExpr(1);
  uint32_t Idx;
  if (!checkUInt32Argument(S, AL, IdxExpr, Idx, 2))
    return;

  if (Idx < 1 || Idx > NumArgs) {
    S.Diag(AL.getLoc(), diag::err_attribute_argument_out_of_bounds)
        << AL << 2 << IdxExpr->getSourceRange();
    return;
  }

  // FIXME: Do we need to bounds check?
  unsigned ArgIdx = Idx - 1;

  if (HasImplicitThisParam) {
    if (ArgIdx == 0) {
      S.Diag(AL.getLoc(),
             diag::err_format_attribute_implicit_this_format_string)
        << IdxExpr->getSourceRange();
      return;
    }
    ArgIdx--;
  }

  // make sure the format string is really a string
  QualType Ty = getFunctionOrMethodParamType(D, ArgIdx);

  if (Kind == CFStringFormat) {
    if (!isCFStringType(Ty, S.Context)) {
      S.Diag(AL.getLoc(), diag::err_format_attribute_not)
        << "a CFString" << IdxExpr->getSourceRange()
        << getFunctionOrMethodParamRange(D, ArgIdx);
      return;
    }
  } else if (Kind == NSStringFormat) {
    // FIXME: do we need to check if the type is NSString*?  What are the
    // semantics?
    if (!isNSStringType(Ty, S.Context)) {
      S.Diag(AL.getLoc(), diag::err_format_attribute_not)
        << "an NSString" << IdxExpr->getSourceRange()
        << getFunctionOrMethodParamRange(D, ArgIdx);
      return;
    }
  } else if (!Ty->isPointerType() ||
             !Ty->getAs<PointerType>()->getPointeeType()->isCharType()) {
    S.Diag(AL.getLoc(), diag::err_format_attribute_not)
      << "a string type" << IdxExpr->getSourceRange()
      << getFunctionOrMethodParamRange(D, ArgIdx);
    return;
  }

  // check the 3rd argument
  Expr *FirstArgExpr = AL.getArgAsExpr(2);
  uint32_t FirstArg;
  if (!checkUInt32Argument(S, AL, FirstArgExpr, FirstArg, 3))
    return;

  // check if the function is variadic if the 3rd argument non-zero
  if (FirstArg != 0) {
    if (isFunctionOrMethodVariadic(D)) {
      ++NumArgs; // +1 for ...
    } else {
      S.Diag(D->getLocation(), diag::err_format_attribute_requires_variadic);
      return;
    }
  }

  // strftime requires FirstArg to be 0 because it doesn't read from any
  // variable the input is just the current time + the format string.
  if (Kind == StrftimeFormat) {
    if (FirstArg != 0) {
      S.Diag(AL.getLoc(), diag::err_format_strftime_third_parameter)
        << FirstArgExpr->getSourceRange();
      return;
    }
  // if 0 it disables parameter checking (to use with e.g. va_list)
  } else if (FirstArg != 0 && FirstArg != NumArgs) {
    S.Diag(AL.getLoc(), diag::err_attribute_argument_out_of_bounds)
        << AL << 3 << FirstArgExpr->getSourceRange();
    return;
  }

  FormatAttr *NewAttr = S.mergeFormatAttr(D, AL.getRange(), II,
                                          Idx, FirstArg,
                                          AL.getAttributeSpellingListIndex());
  if (NewAttr)
    D->addAttr(NewAttr);
}

static void handleTransparentUnionAttr(Sema &S, Decl *D, const ParsedAttr &AL) {
  // Try to find the underlying union declaration.
  RecordDecl *RD = nullptr;
  const auto *TD = dyn_cast<TypedefNameDecl>(D);
  if (TD && TD->getUnderlyingType()->isUnionType())
    RD = TD->getUnderlyingType()->getAsUnionType()->getDecl();
  else
    RD = dyn_cast<RecordDecl>(D);

  if (!RD || !RD->isUnion()) {
    S.Diag(AL.getLoc(), diag::warn_attribute_wrong_decl_type) << AL
                                                              << ExpectedUnion;
    return;
  }

  if (!RD->isCompleteDefinition()) {
    if (!RD->isBeingDefined())
      S.Diag(AL.getLoc(),
             diag::warn_transparent_union_attribute_not_definition);
    return;
  }

  RecordDecl::field_iterator Field = RD->field_begin(),
                          FieldEnd = RD->field_end();
  if (Field == FieldEnd) {
    S.Diag(AL.getLoc(), diag::warn_transparent_union_attribute_zero_fields);
    return;
  }

  FieldDecl *FirstField = *Field;
  QualType FirstType = FirstField->getType();
  if (FirstType->hasFloatingRepresentation() || FirstType->isVectorType()) {
    S.Diag(FirstField->getLocation(),
           diag::warn_transparent_union_attribute_floating)
      << FirstType->isVectorType() << FirstType;
    return;
  }

  if (FirstType->isIncompleteType())
    return;
  uint64_t FirstSize = S.Context.getTypeSize(FirstType);
  uint64_t FirstAlign = S.Context.getTypeAlign(FirstType);
  for (; Field != FieldEnd; ++Field) {
    QualType FieldType = Field->getType();
    if (FieldType->isIncompleteType())
      return;
    // FIXME: this isn't fully correct; we also need to test whether the
    // members of the union would all have the same calling convention as the
    // first member of the union. Checking just the size and alignment isn't
    // sufficient (consider structs passed on the stack instead of in registers
    // as an example).
    if (S.Context.getTypeSize(FieldType) != FirstSize ||
        S.Context.getTypeAlign(FieldType) > FirstAlign) {
      // Warn if we drop the attribute.
      bool isSize = S.Context.getTypeSize(FieldType) != FirstSize;
      unsigned FieldBits = isSize? S.Context.getTypeSize(FieldType)
                                 : S.Context.getTypeAlign(FieldType);
      S.Diag(Field->getLocation(),
          diag::warn_transparent_union_attribute_field_size_align)
        << isSize << Field->getDeclName() << FieldBits;
      unsigned FirstBits = isSize? FirstSize : FirstAlign;
      S.Diag(FirstField->getLocation(),
             diag::note_transparent_union_first_field_size_align)
        << isSize << FirstBits;
      return;
    }
  }

  RD->addAttr(::new (S.Context)
              TransparentUnionAttr(AL.getRange(), S.Context,
                                   AL.getAttributeSpellingListIndex()));
}

static void handleAnnotateAttr(Sema &S, Decl *D, const ParsedAttr &AL) {
  // Make sure that there is a string literal as the annotation's single
  // argument.
  StringRef Str;
  if (!S.checkStringLiteralArgumentAttr(AL, 0, Str))
    return;

  // Don't duplicate annotations that are already set.
  for (const auto *I : D->specific_attrs<AnnotateAttr>()) {
    if (I->getAnnotation() == Str)
      return;
  }

  D->addAttr(::new (S.Context)
             AnnotateAttr(AL.getRange(), S.Context, Str,
                          AL.getAttributeSpellingListIndex()));
}

static void handleAlignValueAttr(Sema &S, Decl *D, const ParsedAttr &AL) {
  S.AddAlignValueAttr(AL.getRange(), D, AL.getArgAsExpr(0),
                      AL.getAttributeSpellingListIndex());
}

void Sema::AddAlignValueAttr(SourceRange AttrRange, Decl *D, Expr *E,
                             unsigned SpellingListIndex) {
  AlignValueAttr TmpAttr(AttrRange, Context, E, SpellingListIndex);
  SourceLocation AttrLoc = AttrRange.getBegin();

  QualType T;
  if (const auto *TD = dyn_cast<TypedefNameDecl>(D))
    T = TD->getUnderlyingType();
  else if (const auto *VD = dyn_cast<ValueDecl>(D))
    T = VD->getType();
  else
    llvm_unreachable("Unknown decl type for align_value");

  if (!T->isDependentType() && !T->isAnyPointerType() &&
      !T->isReferenceType() && !T->isMemberPointerType()) {
    Diag(AttrLoc, diag::warn_attribute_pointer_or_reference_only)
      << &TmpAttr /*TmpAttr.getName()*/ << T << D->getSourceRange();
    return;
  }

  if (!E->isValueDependent()) {
    llvm::APSInt Alignment;
    ExprResult ICE
      = VerifyIntegerConstantExpression(E, &Alignment,
          diag::err_align_value_attribute_argument_not_int,
            /*AllowFold*/ false);
    if (ICE.isInvalid())
      return;

    if (!Alignment.isPowerOf2()) {
      Diag(AttrLoc, diag::err_alignment_not_power_of_two)
        << E->getSourceRange();
      return;
    }

    D->addAttr(::new (Context)
               AlignValueAttr(AttrRange, Context, ICE.get(),
               SpellingListIndex));
    return;
  }

  // Save dependent expressions in the AST to be instantiated.
  D->addAttr(::new (Context) AlignValueAttr(TmpAttr));
}

static void handleAlignedAttr(Sema &S, Decl *D, const ParsedAttr &AL) {
  // check the attribute arguments.
  if (AL.getNumArgs() > 1) {
    S.Diag(AL.getLoc(), diag::err_attribute_wrong_number_arguments) << AL << 1;
    return;
  }

  if (AL.getNumArgs() == 0) {
    D->addAttr(::new (S.Context) AlignedAttr(AL.getRange(), S.Context,
               true, nullptr, AL.getAttributeSpellingListIndex()));
    return;
  }

  Expr *E = AL.getArgAsExpr(0);
  if (AL.isPackExpansion() && !E->containsUnexpandedParameterPack()) {
    S.Diag(AL.getEllipsisLoc(),
           diag::err_pack_expansion_without_parameter_packs);
    return;
  }

  if (!AL.isPackExpansion() && S.DiagnoseUnexpandedParameterPack(E))
    return;

  S.AddAlignedAttr(AL.getRange(), D, E, AL.getAttributeSpellingListIndex(),
                   AL.isPackExpansion());
}

void Sema::AddAlignedAttr(SourceRange AttrRange, Decl *D, Expr *E,
                          unsigned SpellingListIndex, bool IsPackExpansion) {
  AlignedAttr TmpAttr(AttrRange, Context, true, E, SpellingListIndex);
  SourceLocation AttrLoc = AttrRange.getBegin();

  // C++11 alignas(...) and C11 _Alignas(...) have additional requirements.
  if (TmpAttr.isAlignas()) {
    // C++11 [dcl.align]p1:
    //   An alignment-specifier may be applied to a variable or to a class
    //   data member, but it shall not be applied to a bit-field, a function
    //   parameter, the formal parameter of a catch clause, or a variable
    //   declared with the register storage class specifier. An
    //   alignment-specifier may also be applied to the declaration of a class
    //   or enumeration type.
    // C11 6.7.5/2:
    //   An alignment attribute shall not be specified in a declaration of
    //   a typedef, or a bit-field, or a function, or a parameter, or an
    //   object declared with the register storage-class specifier.
    int DiagKind = -1;
    if (isa<ParmVarDecl>(D)) {
      DiagKind = 0;
    } else if (const auto *VD = dyn_cast<VarDecl>(D)) {
      if (VD->getStorageClass() == SC_Register)
        DiagKind = 1;
      if (VD->isExceptionVariable())
        DiagKind = 2;
    } else if (const auto *FD = dyn_cast<FieldDecl>(D)) {
      if (FD->isBitField())
        DiagKind = 3;
    } else if (!isa<TagDecl>(D)) {
      Diag(AttrLoc, diag::err_attribute_wrong_decl_type) << &TmpAttr
        << (TmpAttr.isC11() ? ExpectedVariableOrField
                            : ExpectedVariableFieldOrTag);
      return;
    }
    if (DiagKind != -1) {
      Diag(AttrLoc, diag::err_alignas_attribute_wrong_decl_type)
        << &TmpAttr << DiagKind;
      return;
    }
  }

  if (E->isValueDependent()) {
    // We can't support a dependent alignment on a non-dependent type,
    // because we have no way to model that a type is "alignment-dependent"
    // but not dependent in any other way.
    if (const auto *TND = dyn_cast<TypedefNameDecl>(D)) {
      if (!TND->getUnderlyingType()->isDependentType()) {
        Diag(AttrLoc, diag::err_alignment_dependent_typedef_name)
            << E->getSourceRange();
        return;
      }
    }

    // Save dependent expressions in the AST to be instantiated.
    AlignedAttr *AA = ::new (Context) AlignedAttr(TmpAttr);
    AA->setPackExpansion(IsPackExpansion);
    D->addAttr(AA);
    return;
  }

  // FIXME: Cache the number on the AL object?
  llvm::APSInt Alignment;
  ExprResult ICE
    = VerifyIntegerConstantExpression(E, &Alignment,
        diag::err_aligned_attribute_argument_not_int,
        /*AllowFold*/ false);
  if (ICE.isInvalid())
    return;

  uint64_t AlignVal = Alignment.getZExtValue();

  // C++11 [dcl.align]p2:
  //   -- if the constant expression evaluates to zero, the alignment
  //      specifier shall have no effect
  // C11 6.7.5p6:
  //   An alignment specification of zero has no effect.
  if (!(TmpAttr.isAlignas() && !Alignment)) {
    if (!llvm::isPowerOf2_64(AlignVal)) {
      Diag(AttrLoc, diag::err_alignment_not_power_of_two)
        << E->getSourceRange();
      return;
    }
  }

  // Alignment calculations can wrap around if it's greater than 2**28.
  unsigned MaxValidAlignment =
      Context.getTargetInfo().getTriple().isOSBinFormatCOFF() ? 8192
                                                              : 268435456;
  if (AlignVal > MaxValidAlignment) {
    Diag(AttrLoc, diag::err_attribute_aligned_too_great) << MaxValidAlignment
                                                         << E->getSourceRange();
    return;
  }

  if (Context.getTargetInfo().isTLSSupported()) {
    unsigned MaxTLSAlign =
        Context.toCharUnitsFromBits(Context.getTargetInfo().getMaxTLSAlign())
            .getQuantity();
    const auto *VD = dyn_cast<VarDecl>(D);
    if (MaxTLSAlign && AlignVal > MaxTLSAlign && VD &&
        VD->getTLSKind() != VarDecl::TLS_None) {
      Diag(VD->getLocation(), diag::err_tls_var_aligned_over_maximum)
          << (unsigned)AlignVal << VD << MaxTLSAlign;
      return;
    }
  }

  AlignedAttr *AA = ::new (Context) AlignedAttr(AttrRange, Context, true,
                                                ICE.get(), SpellingListIndex);
  AA->setPackExpansion(IsPackExpansion);
  D->addAttr(AA);
}

void Sema::AddAlignedAttr(SourceRange AttrRange, Decl *D, TypeSourceInfo *TS,
                          unsigned SpellingListIndex, bool IsPackExpansion) {
  // FIXME: Cache the number on the AL object if non-dependent?
  // FIXME: Perform checking of type validity
  AlignedAttr *AA = ::new (Context) AlignedAttr(AttrRange, Context, false, TS,
                                                SpellingListIndex);
  AA->setPackExpansion(IsPackExpansion);
  D->addAttr(AA);
}

void Sema::CheckAlignasUnderalignment(Decl *D) {
  assert(D->hasAttrs() && "no attributes on decl");

  QualType UnderlyingTy, DiagTy;
  if (const auto *VD = dyn_cast<ValueDecl>(D)) {
    UnderlyingTy = DiagTy = VD->getType();
  } else {
    UnderlyingTy = DiagTy = Context.getTagDeclType(cast<TagDecl>(D));
    if (const auto *ED = dyn_cast<EnumDecl>(D))
      UnderlyingTy = ED->getIntegerType();
  }
  if (DiagTy->isDependentType() || DiagTy->isIncompleteType())
    return;

  // C++11 [dcl.align]p5, C11 6.7.5/4:
  //   The combined effect of all alignment attributes in a declaration shall
  //   not specify an alignment that is less strict than the alignment that
  //   would otherwise be required for the entity being declared.
  AlignedAttr *AlignasAttr = nullptr;
  unsigned Align = 0;
  for (auto *I : D->specific_attrs<AlignedAttr>()) {
    if (I->isAlignmentDependent())
      return;
    if (I->isAlignas())
      AlignasAttr = I;
    Align = std::max(Align, I->getAlignment(Context));
  }

  if (AlignasAttr && Align) {
    CharUnits RequestedAlign = Context.toCharUnitsFromBits(Align);
    CharUnits NaturalAlign = Context.getTypeAlignInChars(UnderlyingTy);
    if (NaturalAlign > RequestedAlign)
      Diag(AlignasAttr->getLocation(), diag::err_alignas_underaligned)
        << DiagTy << (unsigned)NaturalAlign.getQuantity();
  }
}

bool Sema::checkMSInheritanceAttrOnDefinition(
    CXXRecordDecl *RD, SourceRange Range, bool BestCase,
    MSInheritanceAttr::Spelling SemanticSpelling) {
  assert(RD->hasDefinition() && "RD has no definition!");

  // We may not have seen base specifiers or any virtual methods yet.  We will
  // have to wait until the record is defined to catch any mismatches.
  if (!RD->getDefinition()->isCompleteDefinition())
    return false;

  // The unspecified model never matches what a definition could need.
  if (SemanticSpelling == MSInheritanceAttr::Keyword_unspecified_inheritance)
    return false;

  if (BestCase) {
    if (RD->calculateInheritanceModel() == SemanticSpelling)
      return false;
  } else {
    if (RD->calculateInheritanceModel() <= SemanticSpelling)
      return false;
  }

  Diag(Range.getBegin(), diag::err_mismatched_ms_inheritance)
      << 0 /*definition*/;
  Diag(RD->getDefinition()->getLocation(), diag::note_defined_here)
      << RD->getNameAsString();
  return true;
}

/// parseModeAttrArg - Parses attribute mode string and returns parsed type
/// attribute.
static void parseModeAttrArg(Sema &S, StringRef Str, unsigned &DestWidth,
                             bool &IntegerMode, bool &ComplexMode) {
  IntegerMode = true;
  ComplexMode = false;
  switch (Str.size()) {
  case 2:
    switch (Str[0]) {
    case 'Q':
      DestWidth = 8;
      break;
    case 'H':
      DestWidth = 16;
      break;
    case 'S':
      DestWidth = 32;
      break;
    case 'D':
      DestWidth = 64;
      break;
    case 'X':
      DestWidth = 96;
      break;
    case 'T':
      DestWidth = 128;
      break;
    }
    if (Str[1] == 'F') {
      IntegerMode = false;
    } else if (Str[1] == 'C') {
      IntegerMode = false;
      ComplexMode = true;
    } else if (Str[1] != 'I') {
      DestWidth = 0;
    }
    break;
  case 4:
    // FIXME: glibc uses 'word' to define register_t; this is narrower than a
    // pointer on PIC16 and other embedded platforms.
    if (Str == "word")
      DestWidth = S.Context.getTargetInfo().getRegisterWidth();
    else if (Str == "byte")
      DestWidth = S.Context.getTargetInfo().getCharWidth();
    break;
  case 7:
    if (Str == "pointer")
      DestWidth = S.Context.getTargetInfo().getPointerWidth(0);
    break;
  case 11:
    if (Str == "unwind_word")
      DestWidth = S.Context.getTargetInfo().getUnwindWordWidth();
    break;
  }
}

/// handleModeAttr - This attribute modifies the width of a decl with primitive
/// type.
///
/// Despite what would be logical, the mode attribute is a decl attribute, not a
/// type attribute: 'int ** __attribute((mode(HI))) *G;' tries to make 'G' be
/// HImode, not an intermediate pointer.
static void handleModeAttr(Sema &S, Decl *D, const ParsedAttr &AL) {
  // This attribute isn't documented, but glibc uses it.  It changes
  // the width of an int or unsigned int to the specified size.
  if (!AL.isArgIdent(0)) {
    S.Diag(AL.getLoc(), diag::err_attribute_argument_type)
        << AL << AANT_ArgumentIdentifier;
    return;
  }

  IdentifierInfo *Name = AL.getArgAsIdent(0)->Ident;

  S.AddModeAttr(AL.getRange(), D, Name, AL.getAttributeSpellingListIndex());
}

void Sema::AddModeAttr(SourceRange AttrRange, Decl *D, IdentifierInfo *Name,
                       unsigned SpellingListIndex, bool InInstantiation) {
  StringRef Str = Name->getName();
  normalizeName(Str);
  SourceLocation AttrLoc = AttrRange.getBegin();

  unsigned DestWidth = 0;
  bool IntegerMode = true;
  bool ComplexMode = false;
  llvm::APInt VectorSize(64, 0);
  if (Str.size() >= 4 && Str[0] == 'V') {
    // Minimal length of vector mode is 4: 'V' + NUMBER(>=1) + TYPE(>=2).
    size_t StrSize = Str.size();
    size_t VectorStringLength = 0;
    while ((VectorStringLength + 1) < StrSize &&
           isdigit(Str[VectorStringLength + 1]))
      ++VectorStringLength;
    if (VectorStringLength &&
        !Str.substr(1, VectorStringLength).getAsInteger(10, VectorSize) &&
        VectorSize.isPowerOf2()) {
      parseModeAttrArg(*this, Str.substr(VectorStringLength + 1), DestWidth,
                       IntegerMode, ComplexMode);
      // Avoid duplicate warning from template instantiation.
      if (!InInstantiation)
        Diag(AttrLoc, diag::warn_vector_mode_deprecated);
    } else {
      VectorSize = 0;
    }
  }

  if (!VectorSize)
    parseModeAttrArg(*this, Str, DestWidth, IntegerMode, ComplexMode);

  // FIXME: Sync this with InitializePredefinedMacros; we need to match int8_t
  // and friends, at least with glibc.
  // FIXME: Make sure floating-point mappings are accurate
  // FIXME: Support XF and TF types
  if (!DestWidth) {
    Diag(AttrLoc, diag::err_machine_mode) << 0 /*Unknown*/ << Name;
    return;
  }

  QualType OldTy;
  if (const auto *TD = dyn_cast<TypedefNameDecl>(D))
    OldTy = TD->getUnderlyingType();
  else if (const auto *ED = dyn_cast<EnumDecl>(D)) {
    // Something like 'typedef enum { X } __attribute__((mode(XX))) T;'.
    // Try to get type from enum declaration, default to int.
    OldTy = ED->getIntegerType();
    if (OldTy.isNull())
      OldTy = Context.IntTy;
  } else
    OldTy = cast<ValueDecl>(D)->getType();

  if (OldTy->isDependentType()) {
    D->addAttr(::new (Context)
               ModeAttr(AttrRange, Context, Name, SpellingListIndex));
    return;
  }

  // Base type can also be a vector type (see PR17453).
  // Distinguish between base type and base element type.
  QualType OldElemTy = OldTy;
  if (const auto *VT = OldTy->getAs<VectorType>())
    OldElemTy = VT->getElementType();

  // GCC allows 'mode' attribute on enumeration types (even incomplete), except
  // for vector modes. So, 'enum X __attribute__((mode(QI)));' forms a complete
  // type, 'enum { A } __attribute__((mode(V4SI)))' is rejected.
  if ((isa<EnumDecl>(D) || OldElemTy->getAs<EnumType>()) &&
      VectorSize.getBoolValue()) {
    Diag(AttrLoc, diag::err_enum_mode_vector_type) << Name << AttrRange;
    return;
  }
  bool IntegralOrAnyEnumType =
      OldElemTy->isIntegralOrEnumerationType() || OldElemTy->getAs<EnumType>();

  if (!OldElemTy->getAs<BuiltinType>() && !OldElemTy->isComplexType() &&
      !IntegralOrAnyEnumType)
    Diag(AttrLoc, diag::err_mode_not_primitive);
  else if (IntegerMode) {
    if (!IntegralOrAnyEnumType)
      Diag(AttrLoc, diag::err_mode_wrong_type);
  } else if (ComplexMode) {
    if (!OldElemTy->isComplexType())
      Diag(AttrLoc, diag::err_mode_wrong_type);
  } else {
    if (!OldElemTy->isFloatingType())
      Diag(AttrLoc, diag::err_mode_wrong_type);
  }

  QualType NewElemTy;

  if (IntegerMode)
    NewElemTy = Context.getIntTypeForBitwidth(DestWidth,
                                              OldElemTy->isSignedIntegerType());
  else
    NewElemTy = Context.getRealTypeForBitwidth(DestWidth);

  if (NewElemTy.isNull()) {
    Diag(AttrLoc, diag::err_machine_mode) << 1 /*Unsupported*/ << Name;
    return;
  }

  if (ComplexMode) {
    NewElemTy = Context.getComplexType(NewElemTy);
  }

  QualType NewTy = NewElemTy;
  if (VectorSize.getBoolValue()) {
    NewTy = Context.getVectorType(NewTy, VectorSize.getZExtValue(),
                                  VectorType::GenericVector);
  } else if (const auto *OldVT = OldTy->getAs<VectorType>()) {
    // Complex machine mode does not support base vector types.
    if (ComplexMode) {
      Diag(AttrLoc, diag::err_complex_mode_vector_type);
      return;
    }
    unsigned NumElements = Context.getTypeSize(OldElemTy) *
                           OldVT->getNumElements() /
                           Context.getTypeSize(NewElemTy);
    NewTy =
        Context.getVectorType(NewElemTy, NumElements, OldVT->getVectorKind());
  }

  if (NewTy.isNull()) {
    Diag(AttrLoc, diag::err_mode_wrong_type);
    return;
  }

  // Install the new type.
  if (auto *TD = dyn_cast<TypedefNameDecl>(D))
    TD->setModedTypeSourceInfo(TD->getTypeSourceInfo(), NewTy);
  else if (auto *ED = dyn_cast<EnumDecl>(D))
    ED->setIntegerType(NewTy);
  else
    cast<ValueDecl>(D)->setType(NewTy);

  D->addAttr(::new (Context)
             ModeAttr(AttrRange, Context, Name, SpellingListIndex));
}

static void handleNoDebugAttr(Sema &S, Decl *D, const ParsedAttr &AL) {
  D->addAttr(::new (S.Context)
             NoDebugAttr(AL.getRange(), S.Context,
                         AL.getAttributeSpellingListIndex()));
}

AlwaysInlineAttr *Sema::mergeAlwaysInlineAttr(Decl *D, SourceRange Range,
                                              IdentifierInfo *Ident,
                                              unsigned AttrSpellingListIndex) {
  if (OptimizeNoneAttr *Optnone = D->getAttr<OptimizeNoneAttr>()) {
    Diag(Range.getBegin(), diag::warn_attribute_ignored) << Ident;
    Diag(Optnone->getLocation(), diag::note_conflicting_attribute);
    return nullptr;
  }

  if (D->hasAttr<AlwaysInlineAttr>())
    return nullptr;

  return ::new (Context) AlwaysInlineAttr(Range, Context,
                                          AttrSpellingListIndex);
}

CommonAttr *Sema::mergeCommonAttr(Decl *D, const ParsedAttr &AL) {
  if (checkAttrMutualExclusion<InternalLinkageAttr>(*this, D, AL))
    return nullptr;

  return ::new (Context)
      CommonAttr(AL.getRange(), Context, AL.getAttributeSpellingListIndex());
}

CommonAttr *Sema::mergeCommonAttr(Decl *D, const CommonAttr &AL) {
  if (checkAttrMutualExclusion<InternalLinkageAttr>(*this, D, AL))
    return nullptr;

  return ::new (Context)
      CommonAttr(AL.getRange(), Context, AL.getSpellingListIndex());
}

InternalLinkageAttr *Sema::mergeInternalLinkageAttr(Decl *D,
                                                    const ParsedAttr &AL) {
  if (const auto *VD = dyn_cast<VarDecl>(D)) {
    // Attribute applies to Var but not any subclass of it (like ParmVar,
    // ImplicitParm or VarTemplateSpecialization).
    if (VD->getKind() != Decl::Var) {
      Diag(AL.getLoc(), diag::warn_attribute_wrong_decl_type)
          << AL << (getLangOpts().CPlusPlus ? ExpectedFunctionVariableOrClass
                                            : ExpectedVariableOrFunction);
      return nullptr;
    }
    // Attribute does not apply to non-static local variables.
    if (VD->hasLocalStorage()) {
      Diag(VD->getLocation(), diag::warn_internal_linkage_local_storage);
      return nullptr;
    }
  }

  if (checkAttrMutualExclusion<CommonAttr>(*this, D, AL))
    return nullptr;

  return ::new (Context) InternalLinkageAttr(
      AL.getRange(), Context, AL.getAttributeSpellingListIndex());
}
InternalLinkageAttr *
Sema::mergeInternalLinkageAttr(Decl *D, const InternalLinkageAttr &AL) {
  if (const auto *VD = dyn_cast<VarDecl>(D)) {
    // Attribute applies to Var but not any subclass of it (like ParmVar,
    // ImplicitParm or VarTemplateSpecialization).
    if (VD->getKind() != Decl::Var) {
      Diag(AL.getLocation(), diag::warn_attribute_wrong_decl_type)
          << &AL << (getLangOpts().CPlusPlus ? ExpectedFunctionVariableOrClass
                                             : ExpectedVariableOrFunction);
      return nullptr;
    }
    // Attribute does not apply to non-static local variables.
    if (VD->hasLocalStorage()) {
      Diag(VD->getLocation(), diag::warn_internal_linkage_local_storage);
      return nullptr;
    }
  }

  if (checkAttrMutualExclusion<CommonAttr>(*this, D, AL))
    return nullptr;

  return ::new (Context)
      InternalLinkageAttr(AL.getRange(), Context, AL.getSpellingListIndex());
}

MinSizeAttr *Sema::mergeMinSizeAttr(Decl *D, SourceRange Range,
                                    unsigned AttrSpellingListIndex) {
  if (OptimizeNoneAttr *Optnone = D->getAttr<OptimizeNoneAttr>()) {
    Diag(Range.getBegin(), diag::warn_attribute_ignored) << "'minsize'";
    Diag(Optnone->getLocation(), diag::note_conflicting_attribute);
    return nullptr;
  }

  if (D->hasAttr<MinSizeAttr>())
    return nullptr;

  return ::new (Context) MinSizeAttr(Range, Context, AttrSpellingListIndex);
}

OptimizeNoneAttr *Sema::mergeOptimizeNoneAttr(Decl *D, SourceRange Range,
                                              unsigned AttrSpellingListIndex) {
  if (AlwaysInlineAttr *Inline = D->getAttr<AlwaysInlineAttr>()) {
    Diag(Inline->getLocation(), diag::warn_attribute_ignored) << Inline;
    Diag(Range.getBegin(), diag::note_conflicting_attribute);
    D->dropAttr<AlwaysInlineAttr>();
  }
  if (MinSizeAttr *MinSize = D->getAttr<MinSizeAttr>()) {
    Diag(MinSize->getLocation(), diag::warn_attribute_ignored) << MinSize;
    Diag(Range.getBegin(), diag::note_conflicting_attribute);
    D->dropAttr<MinSizeAttr>();
  }

  if (D->hasAttr<OptimizeNoneAttr>())
    return nullptr;

  return ::new (Context) OptimizeNoneAttr(Range, Context,
                                          AttrSpellingListIndex);
}

SwiftNameAttr *Sema::mergeSwiftNameAttr(Decl *D, SourceRange Range,
                                        StringRef Name, bool Override,
                                        unsigned AttrSpellingListIndex) {
  if (SwiftNameAttr *Inline = D->getAttr<SwiftNameAttr>()) {
    if (Override) {
      // FIXME: Warn about an incompatible override.
      return nullptr;
    }

    if (Inline->getName() != Name && !Inline->isImplicit()) {
      Diag(Inline->getLocation(), diag::warn_attribute_ignored) << Inline;
      Diag(Range.getBegin(), diag::note_conflicting_attribute);
    }

    D->dropAttr<SwiftNameAttr>();
  }

  return ::new (Context) SwiftNameAttr(Range, Context, Name,
                                       AttrSpellingListIndex);
}

static void handleAlwaysInlineAttr(Sema &S, Decl *D, const ParsedAttr &AL) {
  if (checkAttrMutualExclusion<NotTailCalledAttr>(S, D, AL))
    return;

  if (AlwaysInlineAttr *Inline = S.mergeAlwaysInlineAttr(
          D, AL.getRange(), AL.getName(),
          AL.getAttributeSpellingListIndex()))
    D->addAttr(Inline);
}

static void handleMinSizeAttr(Sema &S, Decl *D, const ParsedAttr &AL) {
  if (MinSizeAttr *MinSize = S.mergeMinSizeAttr(
          D, AL.getRange(), AL.getAttributeSpellingListIndex()))
    D->addAttr(MinSize);
}

static void handleOptimizeNoneAttr(Sema &S, Decl *D, const ParsedAttr &AL) {
  if (OptimizeNoneAttr *Optnone = S.mergeOptimizeNoneAttr(
          D, AL.getRange(), AL.getAttributeSpellingListIndex()))
    D->addAttr(Optnone);
}

static void handleConstantAttr(Sema &S, Decl *D, const ParsedAttr &AL) {
  if (checkAttrMutualExclusion<CUDASharedAttr>(S, D, AL))
    return;
  const auto *VD = cast<VarDecl>(D);
  if (!VD->hasGlobalStorage()) {
    S.Diag(AL.getLoc(), diag::err_cuda_nonglobal_constant);
    return;
  }
  D->addAttr(::new (S.Context) CUDAConstantAttr(
      AL.getRange(), S.Context, AL.getAttributeSpellingListIndex()));
}

static void handleSharedAttr(Sema &S, Decl *D, const ParsedAttr &AL) {
  if (checkAttrMutualExclusion<CUDAConstantAttr>(S, D, AL))
    return;
  const auto *VD = cast<VarDecl>(D);
  // extern __shared__ is only allowed on arrays with no length (e.g.
  // "int x[]").
  if (!S.getLangOpts().GPURelocatableDeviceCode && VD->hasExternalStorage() &&
      !isa<IncompleteArrayType>(VD->getType())) {
    S.Diag(AL.getLoc(), diag::err_cuda_extern_shared) << VD;
    return;
  }
  if (S.getLangOpts().CUDA && VD->hasLocalStorage() &&
      S.CUDADiagIfHostCode(AL.getLoc(), diag::err_cuda_host_shared)
          << S.CurrentCUDATarget())
    return;
  D->addAttr(::new (S.Context) CUDASharedAttr(
      AL.getRange(), S.Context, AL.getAttributeSpellingListIndex()));
}

static void handleGlobalAttr(Sema &S, Decl *D, const ParsedAttr &AL) {
  if (checkAttrMutualExclusion<CUDADeviceAttr>(S, D, AL) ||
      checkAttrMutualExclusion<CUDAHostAttr>(S, D, AL)) {
    return;
  }
  const auto *FD = cast<FunctionDecl>(D);
  if (!FD->getReturnType()->isVoidType()) {
    SourceRange RTRange = FD->getReturnTypeSourceRange();
    S.Diag(FD->getTypeSpecStartLoc(), diag::err_kern_type_not_void_return)
        << FD->getType()
        << (RTRange.isValid() ? FixItHint::CreateReplacement(RTRange, "void")
                              : FixItHint());
    return;
  }
  if (const auto *Method = dyn_cast<CXXMethodDecl>(FD)) {
    if (Method->isInstance()) {
      S.Diag(Method->getBeginLoc(), diag::err_kern_is_nonstatic_method)
          << Method;
      return;
    }
    S.Diag(Method->getBeginLoc(), diag::warn_kern_is_method) << Method;
  }
  // Only warn for "inline" when compiling for host, to cut down on noise.
  if (FD->isInlineSpecified() && !S.getLangOpts().CUDAIsDevice)
    S.Diag(FD->getBeginLoc(), diag::warn_kern_is_inline) << FD;

  D->addAttr(::new (S.Context)
              CUDAGlobalAttr(AL.getRange(), S.Context,
                             AL.getAttributeSpellingListIndex()));
}

static void handleGNUInlineAttr(Sema &S, Decl *D, const ParsedAttr &AL) {
  const auto *Fn = cast<FunctionDecl>(D);
  if (!Fn->isInlineSpecified()) {
    S.Diag(AL.getLoc(), diag::warn_gnu_inline_attribute_requires_inline);
    return;
  }

  D->addAttr(::new (S.Context)
             GNUInlineAttr(AL.getRange(), S.Context,
                           AL.getAttributeSpellingListIndex()));
}

static void handleCallConvAttr(Sema &S, Decl *D, const ParsedAttr &AL) {
  if (hasDeclarator(D)) return;

  // Diagnostic is emitted elsewhere: here we store the (valid) AL
  // in the Decl node for syntactic reasoning, e.g., pretty-printing.
  CallingConv CC;
  if (S.CheckCallingConvAttr(AL, CC, /*FD*/nullptr))
    return;

  if (!isa<ObjCMethodDecl>(D)) {
    S.Diag(AL.getLoc(), diag::warn_attribute_wrong_decl_type)
        << AL << ExpectedFunctionOrMethod;
    return;
  }

  switch (AL.getKind()) {
  case ParsedAttr::AT_FastCall:
    D->addAttr(::new (S.Context)
               FastCallAttr(AL.getRange(), S.Context,
                            AL.getAttributeSpellingListIndex()));
    return;
  case ParsedAttr::AT_StdCall:
    D->addAttr(::new (S.Context)
               StdCallAttr(AL.getRange(), S.Context,
                           AL.getAttributeSpellingListIndex()));
    return;
  case ParsedAttr::AT_ThisCall:
    D->addAttr(::new (S.Context)
               ThisCallAttr(AL.getRange(), S.Context,
                            AL.getAttributeSpellingListIndex()));
    return;
  case ParsedAttr::AT_CDecl:
    D->addAttr(::new (S.Context)
               CDeclAttr(AL.getRange(), S.Context,
                         AL.getAttributeSpellingListIndex()));
    return;
  case ParsedAttr::AT_Pascal:
    D->addAttr(::new (S.Context)
               PascalAttr(AL.getRange(), S.Context,
                          AL.getAttributeSpellingListIndex()));
    return;
  case ParsedAttr::AT_SwiftCall:
    D->addAttr(::new (S.Context)
               SwiftCallAttr(AL.getRange(), S.Context,
                             AL.getAttributeSpellingListIndex()));
    return;
  case ParsedAttr::AT_VectorCall:
    D->addAttr(::new (S.Context)
               VectorCallAttr(AL.getRange(), S.Context,
                              AL.getAttributeSpellingListIndex()));
    return;
  case ParsedAttr::AT_MSABI:
    D->addAttr(::new (S.Context)
               MSABIAttr(AL.getRange(), S.Context,
                         AL.getAttributeSpellingListIndex()));
    return;
  case ParsedAttr::AT_SysVABI:
    D->addAttr(::new (S.Context)
               SysVABIAttr(AL.getRange(), S.Context,
                           AL.getAttributeSpellingListIndex()));
    return;
  case ParsedAttr::AT_RegCall:
    D->addAttr(::new (S.Context) RegCallAttr(
        AL.getRange(), S.Context, AL.getAttributeSpellingListIndex()));
    return;
  case ParsedAttr::AT_Pcs: {
    PcsAttr::PCSType PCS;
    switch (CC) {
    case CC_AAPCS:
      PCS = PcsAttr::AAPCS;
      break;
    case CC_AAPCS_VFP:
      PCS = PcsAttr::AAPCS_VFP;
      break;
    default:
      llvm_unreachable("unexpected calling convention in pcs attribute");
    }

    D->addAttr(::new (S.Context)
               PcsAttr(AL.getRange(), S.Context, PCS,
                       AL.getAttributeSpellingListIndex()));
    return;
  }
  case ParsedAttr::AT_IntelOclBicc:
    D->addAttr(::new (S.Context)
               IntelOclBiccAttr(AL.getRange(), S.Context,
                                AL.getAttributeSpellingListIndex()));
    return;
  case ParsedAttr::AT_PreserveMost:
    D->addAttr(::new (S.Context) PreserveMostAttr(
        AL.getRange(), S.Context, AL.getAttributeSpellingListIndex()));
    return;
  case ParsedAttr::AT_PreserveAll:
    D->addAttr(::new (S.Context) PreserveAllAttr(
        AL.getRange(), S.Context, AL.getAttributeSpellingListIndex()));
    return;
  default:
    llvm_unreachable("unexpected attribute kind");
  }
}

static void handleSuppressAttr(Sema &S, Decl *D, const ParsedAttr &AL) {
  if (!checkAttributeAtLeastNumArgs(S, AL, 1))
    return;

  std::vector<StringRef> DiagnosticIdentifiers;
  for (unsigned I = 0, E = AL.getNumArgs(); I != E; ++I) {
    StringRef RuleName;

    if (!S.checkStringLiteralArgumentAttr(AL, I, RuleName, nullptr))
      return;

    // FIXME: Warn if the rule name is unknown. This is tricky because only
    // clang-tidy knows about available rules.
    DiagnosticIdentifiers.push_back(RuleName);
  }
  D->addAttr(::new (S.Context) SuppressAttr(
      AL.getRange(), S.Context, DiagnosticIdentifiers.data(),
      DiagnosticIdentifiers.size(), AL.getAttributeSpellingListIndex()));
}

bool Sema::CheckCallingConvAttr(const ParsedAttr &Attrs, CallingConv &CC,
                                const FunctionDecl *FD) {
  if (Attrs.isInvalid())
    return true;

  if (Attrs.hasProcessingCache()) {
    CC = (CallingConv) Attrs.getProcessingCache();
    return false;
  }

  unsigned ReqArgs = Attrs.getKind() == ParsedAttr::AT_Pcs ? 1 : 0;
  if (!checkAttributeNumArgs(*this, Attrs, ReqArgs)) {
    Attrs.setInvalid();
    return true;
  }

  // TODO: diagnose uses of these conventions on the wrong target.
  switch (Attrs.getKind()) {
  case ParsedAttr::AT_CDecl:
    CC = CC_C;
    break;
  case ParsedAttr::AT_FastCall:
    CC = CC_X86FastCall;
    break;
  case ParsedAttr::AT_StdCall:
    CC = CC_X86StdCall;
    break;
  case ParsedAttr::AT_ThisCall:
    CC = CC_X86ThisCall;
    break;
  case ParsedAttr::AT_Pascal:
    CC = CC_X86Pascal;
    break;
  case ParsedAttr::AT_SwiftCall:
    CC = CC_Swift;
    break;
  case ParsedAttr::AT_VectorCall:
    CC = CC_X86VectorCall;
    break;
  case ParsedAttr::AT_RegCall:
    CC = CC_X86RegCall;
    break;
  case ParsedAttr::AT_MSABI:
    CC = Context.getTargetInfo().getTriple().isOSWindows() ? CC_C :
                                                             CC_Win64;
    break;
  case ParsedAttr::AT_SysVABI:
    CC = Context.getTargetInfo().getTriple().isOSWindows() ? CC_X86_64SysV :
                                                             CC_C;
    break;
  case ParsedAttr::AT_Pcs: {
    StringRef StrRef;
    if (!checkStringLiteralArgumentAttr(Attrs, 0, StrRef)) {
      Attrs.setInvalid();
      return true;
    }
    if (StrRef == "aapcs") {
      CC = CC_AAPCS;
      break;
    } else if (StrRef == "aapcs-vfp") {
      CC = CC_AAPCS_VFP;
      break;
    }

    Attrs.setInvalid();
    Diag(Attrs.getLoc(), diag::err_invalid_pcs);
    return true;
  }
  case ParsedAttr::AT_IntelOclBicc:
    CC = CC_IntelOclBicc;
    break;
  case ParsedAttr::AT_PreserveMost:
    CC = CC_PreserveMost;
    break;
  case ParsedAttr::AT_PreserveAll:
    CC = CC_PreserveAll;
    break;
  default: llvm_unreachable("unexpected attribute kind");
  }

  const TargetInfo &TI = Context.getTargetInfo();
  TargetInfo::CallingConvCheckResult A = TI.checkCallingConvention(CC);
  if (A != TargetInfo::CCCR_OK) {
    if (A == TargetInfo::CCCR_Warning)
      Diag(Attrs.getLoc(), diag::warn_cconv_ignored) << Attrs;

    // This convention is not valid for the target. Use the default function or
    // method calling convention.
    bool IsCXXMethod = false, IsVariadic = false;
    if (FD) {
      IsCXXMethod = FD->isCXXInstanceMember();
      IsVariadic = FD->isVariadic();
    }
    CC = Context.getDefaultCallingConvention(IsVariadic, IsCXXMethod);
  }

  Attrs.setProcessingCache((unsigned) CC);
  return false;
}

/// Pointer-like types in the default address space.
static bool isValidSwiftContextType(QualType Ty) {
  if (!Ty->hasPointerRepresentation())
    return Ty->isDependentType();
  return Ty->getPointeeType().getAddressSpace() == LangAS::Default;
}

/// Pointers and references in the default address space.
static bool isValidSwiftIndirectResultType(QualType Ty) {
  if (const auto *PtrType = Ty->getAs<PointerType>()) {
    Ty = PtrType->getPointeeType();
  } else if (const auto *RefType = Ty->getAs<ReferenceType>()) {
    Ty = RefType->getPointeeType();
  } else {
    return Ty->isDependentType();
  }
  return Ty.getAddressSpace() == LangAS::Default;
}

/// Pointers and references to pointers in the default address space.
static bool isValidSwiftErrorResultType(QualType Ty) {
  if (const auto *PtrType = Ty->getAs<PointerType>()) {
    Ty = PtrType->getPointeeType();
  } else if (const auto *RefType = Ty->getAs<ReferenceType>()) {
    Ty = RefType->getPointeeType();
  } else {
    return Ty->isDependentType();
  }
  if (!Ty.getQualifiers().empty())
    return false;
  return isValidSwiftContextType(Ty);
}

static void handleParameterABIAttr(Sema &S, Decl *D, const ParsedAttr &Attrs,
                                   ParameterABI Abi) {
  S.AddParameterABIAttr(Attrs.getRange(), D, Abi,
                        Attrs.getAttributeSpellingListIndex());
}

void Sema::AddParameterABIAttr(SourceRange range, Decl *D, ParameterABI abi,
                               unsigned spellingIndex) {

  QualType type = cast<ParmVarDecl>(D)->getType();

  if (auto existingAttr = D->getAttr<ParameterABIAttr>()) {
    if (existingAttr->getABI() != abi) {
      Diag(range.getBegin(), diag::err_attributes_are_not_compatible)
        << getParameterABISpelling(abi) << existingAttr;
      Diag(existingAttr->getLocation(), diag::note_conflicting_attribute);
      return;
    }
  }

  switch (abi) {
  case ParameterABI::Ordinary:
    llvm_unreachable("explicit attribute for ordinary parameter ABI?");

  case ParameterABI::SwiftContext:
    if (!isValidSwiftContextType(type)) {
      Diag(range.getBegin(), diag::err_swift_abi_parameter_wrong_type)
        << getParameterABISpelling(abi)
        << /*pointer to pointer */ 0 << type;
    }
    D->addAttr(::new (Context)
               SwiftContextAttr(range, Context, spellingIndex));
    return;

  case ParameterABI::SwiftErrorResult:
    if (!isValidSwiftErrorResultType(type)) {
      Diag(range.getBegin(), diag::err_swift_abi_parameter_wrong_type)
        << getParameterABISpelling(abi)
        << /*pointer to pointer */ 1 << type;
    }
    D->addAttr(::new (Context)
               SwiftErrorResultAttr(range, Context, spellingIndex));
    return;

  case ParameterABI::SwiftIndirectResult:
    if (!isValidSwiftIndirectResultType(type)) {
      Diag(range.getBegin(), diag::err_swift_abi_parameter_wrong_type)
        << getParameterABISpelling(abi)
        << /*pointer*/ 0 << type;
    }
    D->addAttr(::new (Context)
               SwiftIndirectResultAttr(range, Context, spellingIndex));
    return;
  }
  llvm_unreachable("bad parameter ABI attribute");
}

/// Checks a regparm attribute, returning true if it is ill-formed and
/// otherwise setting numParams to the appropriate value.
bool Sema::CheckRegparmAttr(const ParsedAttr &AL, unsigned &numParams) {
  if (AL.isInvalid())
    return true;

  if (!checkAttributeNumArgs(*this, AL, 1)) {
    AL.setInvalid();
    return true;
  }

  uint32_t NP;
  Expr *NumParamsExpr = AL.getArgAsExpr(0);
  if (!checkUInt32Argument(*this, AL, NumParamsExpr, NP)) {
    AL.setInvalid();
    return true;
  }

  if (Context.getTargetInfo().getRegParmMax() == 0) {
    Diag(AL.getLoc(), diag::err_attribute_regparm_wrong_platform)
      << NumParamsExpr->getSourceRange();
    AL.setInvalid();
    return true;
  }

  numParams = NP;
  if (numParams > Context.getTargetInfo().getRegParmMax()) {
    Diag(AL.getLoc(), diag::err_attribute_regparm_invalid_number)
      << Context.getTargetInfo().getRegParmMax() << NumParamsExpr->getSourceRange();
    AL.setInvalid();
    return true;
  }

  return false;
}

// Checks whether an argument of launch_bounds attribute is
// acceptable, performs implicit conversion to Rvalue, and returns
// non-nullptr Expr result on success. Otherwise, it returns nullptr
// and may output an error.
static Expr *makeLaunchBoundsArgExpr(Sema &S, Expr *E,
                                     const CUDALaunchBoundsAttr &AL,
                                     const unsigned Idx) {
  if (S.DiagnoseUnexpandedParameterPack(E))
    return nullptr;

  // Accept template arguments for now as they depend on something else.
  // We'll get to check them when they eventually get instantiated.
  if (E->isValueDependent())
    return E;

  llvm::APSInt I(64);
  if (!E->isIntegerConstantExpr(I, S.Context)) {
    S.Diag(E->getExprLoc(), diag::err_attribute_argument_n_type)
        << &AL << Idx << AANT_ArgumentIntegerConstant << E->getSourceRange();
    return nullptr;
  }
  // Make sure we can fit it in 32 bits.
  if (!I.isIntN(32)) {
    S.Diag(E->getExprLoc(), diag::err_ice_too_large) << I.toString(10, false)
                                                     << 32 << /* Unsigned */ 1;
    return nullptr;
  }
  if (I < 0)
    S.Diag(E->getExprLoc(), diag::warn_attribute_argument_n_negative)
        << &AL << Idx << E->getSourceRange();

  // We may need to perform implicit conversion of the argument.
  InitializedEntity Entity = InitializedEntity::InitializeParameter(
      S.Context, S.Context.getConstType(S.Context.IntTy), /*consume*/ false);
  ExprResult ValArg = S.PerformCopyInitialization(Entity, SourceLocation(), E);
  assert(!ValArg.isInvalid() &&
         "Unexpected PerformCopyInitialization() failure.");

  return ValArg.getAs<Expr>();
}

void Sema::AddLaunchBoundsAttr(SourceRange AttrRange, Decl *D, Expr *MaxThreads,
                               Expr *MinBlocks, unsigned SpellingListIndex) {
  CUDALaunchBoundsAttr TmpAttr(AttrRange, Context, MaxThreads, MinBlocks,
                               SpellingListIndex);
  MaxThreads = makeLaunchBoundsArgExpr(*this, MaxThreads, TmpAttr, 0);
  if (MaxThreads == nullptr)
    return;

  if (MinBlocks) {
    MinBlocks = makeLaunchBoundsArgExpr(*this, MinBlocks, TmpAttr, 1);
    if (MinBlocks == nullptr)
      return;
  }

  D->addAttr(::new (Context) CUDALaunchBoundsAttr(
      AttrRange, Context, MaxThreads, MinBlocks, SpellingListIndex));
}

static void handleLaunchBoundsAttr(Sema &S, Decl *D, const ParsedAttr &AL) {
  if (!checkAttributeAtLeastNumArgs(S, AL, 1) ||
      !checkAttributeAtMostNumArgs(S, AL, 2))
    return;

  S.AddLaunchBoundsAttr(AL.getRange(), D, AL.getArgAsExpr(0),
                        AL.getNumArgs() > 1 ? AL.getArgAsExpr(1) : nullptr,
                        AL.getAttributeSpellingListIndex());
}

static void handleArgumentWithTypeTagAttr(Sema &S, Decl *D,
                                          const ParsedAttr &AL) {
  if (!AL.isArgIdent(0)) {
    S.Diag(AL.getLoc(), diag::err_attribute_argument_n_type)
        << AL << /* arg num = */ 1 << AANT_ArgumentIdentifier;
    return;
  }

  ParamIdx ArgumentIdx;
  if (!checkFunctionOrMethodParameterIndex(S, D, AL, 2, AL.getArgAsExpr(1),
                                           ArgumentIdx))
    return;

  ParamIdx TypeTagIdx;
  if (!checkFunctionOrMethodParameterIndex(S, D, AL, 3, AL.getArgAsExpr(2),
                                           TypeTagIdx))
    return;

  bool IsPointer = AL.getName()->getName() == "pointer_with_type_tag";
  if (IsPointer) {
    // Ensure that buffer has a pointer type.
    unsigned ArgumentIdxAST = ArgumentIdx.getASTIndex();
    if (ArgumentIdxAST >= getFunctionOrMethodNumParams(D) ||
        !getFunctionOrMethodParamType(D, ArgumentIdxAST)->isPointerType())
      S.Diag(AL.getLoc(), diag::err_attribute_pointers_only) << AL << 0;
  }

  D->addAttr(::new (S.Context) ArgumentWithTypeTagAttr(
      AL.getRange(), S.Context, AL.getArgAsIdent(0)->Ident, ArgumentIdx,
      TypeTagIdx, IsPointer, AL.getAttributeSpellingListIndex()));
}

static void handleTypeTagForDatatypeAttr(Sema &S, Decl *D,
                                         const ParsedAttr &AL) {
  if (!AL.isArgIdent(0)) {
    S.Diag(AL.getLoc(), diag::err_attribute_argument_n_type)
        << AL << 1 << AANT_ArgumentIdentifier;
    return;
  }

  if (!checkAttributeNumArgs(S, AL, 1))
    return;

  if (!isa<VarDecl>(D)) {
    S.Diag(AL.getLoc(), diag::err_attribute_wrong_decl_type)
        << AL << ExpectedVariable;
    return;
  }

  IdentifierInfo *PointerKind = AL.getArgAsIdent(0)->Ident;
  TypeSourceInfo *MatchingCTypeLoc = nullptr;
  S.GetTypeFromParser(AL.getMatchingCType(), &MatchingCTypeLoc);
  assert(MatchingCTypeLoc && "no type source info for attribute argument");

  D->addAttr(::new (S.Context)
             TypeTagForDatatypeAttr(AL.getRange(), S.Context, PointerKind,
                                    MatchingCTypeLoc,
                                    AL.getLayoutCompatible(),
                                    AL.getMustBeNull(),
                                    AL.getAttributeSpellingListIndex()));
}

static void handleXRayLogArgsAttr(Sema &S, Decl *D, const ParsedAttr &AL) {
  ParamIdx ArgCount;

  if (!checkFunctionOrMethodParameterIndex(S, D, AL, 1, AL.getArgAsExpr(0),
                                           ArgCount,
                                           true /* CanIndexImplicitThis */))
    return;

  // ArgCount isn't a parameter index [0;n), it's a count [1;n]
  D->addAttr(::new (S.Context) XRayLogArgsAttr(
      AL.getRange(), S.Context, ArgCount.getSourceIndex(),
      AL.getAttributeSpellingListIndex()));
}

//===----------------------------------------------------------------------===//
// Checker-specific attribute handlers.
//===----------------------------------------------------------------------===//

static bool isValidSubjectOfNSReturnsRetainedAttribute(QualType QT) {
  return QT->isDependentType() || QT->isObjCRetainableType();
}

static bool isValidSubjectOfNSAttribute(Sema &S, QualType QT) {
  return QT->isDependentType() || QT->isObjCObjectPointerType() ||
         S.Context.isObjCNSObjectType(QT);
}

static bool isValidSubjectOfCFAttribute(Sema &S, QualType QT) {
  return QT->isDependentType() || QT->isPointerType() ||
         isValidSubjectOfNSAttribute(S, QT);
}

static void handleNSConsumedAttr(Sema &S, Decl *D, const ParsedAttr &AL) {
  S.AddNSConsumedAttr(AL.getRange(), D, AL.getAttributeSpellingListIndex(),
                      AL.getKind() == ParsedAttr::AT_NSConsumed,
                      /*template instantiation*/ false);
}

void Sema::AddNSConsumedAttr(SourceRange AttrRange, Decl *D,
                             unsigned SpellingIndex, bool IsNSConsumed,
                             bool IsTemplateInstantiation) {
  const auto *Param = cast<ParmVarDecl>(D);
  bool TypeOK;

  if (IsNSConsumed)
    TypeOK = isValidSubjectOfNSAttribute(*this, Param->getType());
  else
    TypeOK = isValidSubjectOfCFAttribute(*this, Param->getType());

  if (!TypeOK) {
    // These attributes are normally just advisory, but in ARC, ns_consumed
    // is significant.  Allow non-dependent code to contain inappropriate
    // attributes even in ARC, but require template instantiations to be
    // set up correctly.
    Diag(D->getBeginLoc(), (IsTemplateInstantiation && IsNSConsumed &&
                                    getLangOpts().ObjCAutoRefCount
                                ? diag::err_ns_attribute_wrong_parameter_type
                                : diag::warn_ns_attribute_wrong_parameter_type))
        << AttrRange << (IsNSConsumed ? "ns_consumed" : "cf_consumed")
        << (IsNSConsumed ? /*objc pointers*/ 0 : /*cf pointers*/ 1);
    return;
  }

  if (IsNSConsumed)
    D->addAttr(::new (Context)
                   NSConsumedAttr(AttrRange, Context, SpellingIndex));
  else
    D->addAttr(::new (Context)
                   CFConsumedAttr(AttrRange, Context, SpellingIndex));
}

bool Sema::checkNSReturnsRetainedReturnType(SourceLocation Loc, QualType QT) {
  if (isValidSubjectOfNSReturnsRetainedAttribute(QT))
    return false;

  Diag(Loc, diag::warn_ns_attribute_wrong_return_type)
      << "'ns_returns_retained'" << 0 << 0;
  return true;
}

static void handleNSReturnsRetainedAttr(Sema &S, Decl *D,
                                        const ParsedAttr &AL) {
  QualType ReturnType;

  if (const auto *MD = dyn_cast<ObjCMethodDecl>(D))
    ReturnType = MD->getReturnType();
  else if (S.getLangOpts().ObjCAutoRefCount && hasDeclarator(D) &&
           (AL.getKind() == ParsedAttr::AT_NSReturnsRetained))
    return; // ignore: was handled as a type attribute
  else if (const auto *PD = dyn_cast<ObjCPropertyDecl>(D))
    ReturnType = PD->getType();
  else if (const auto *FD = dyn_cast<FunctionDecl>(D))
    ReturnType = FD->getReturnType();
  else if (const auto *Param = dyn_cast<ParmVarDecl>(D)) {
    ReturnType = Param->getType()->getPointeeType();
    if (ReturnType.isNull()) {
      S.Diag(D->getBeginLoc(), diag::warn_ns_attribute_wrong_parameter_type)
          << AL << /*pointer-to-CF*/ 2 << AL.getRange();
      return;
    }
  } else if (AL.isUsedAsTypeAttr()) {
    return;
  } else {
    AttributeDeclKind ExpectedDeclKind;
    switch (AL.getKind()) {
    default: llvm_unreachable("invalid ownership attribute");
    case ParsedAttr::AT_NSReturnsRetained:
    case ParsedAttr::AT_NSReturnsAutoreleased:
    case ParsedAttr::AT_NSReturnsNotRetained:
      ExpectedDeclKind = ExpectedFunctionOrMethod;
      break;

    case ParsedAttr::AT_CFReturnsRetained:
    case ParsedAttr::AT_CFReturnsNotRetained:
      ExpectedDeclKind = ExpectedFunctionMethodOrParameter;
      break;
    }
    S.Diag(D->getBeginLoc(), diag::warn_attribute_wrong_decl_type)
        << AL.getRange() << AL << ExpectedDeclKind;
    return;
  }

  bool TypeOK;
  bool Cf;
  switch (AL.getKind()) {
  default: llvm_unreachable("invalid ownership attribute");
  case ParsedAttr::AT_NSReturnsRetained:
    TypeOK = isValidSubjectOfNSReturnsRetainedAttribute(ReturnType);
    Cf = false;
    break;

  case ParsedAttr::AT_NSReturnsAutoreleased:
  case ParsedAttr::AT_NSReturnsNotRetained:
    TypeOK = isValidSubjectOfNSAttribute(S, ReturnType);
    Cf = false;
    break;

  case ParsedAttr::AT_CFReturnsRetained:
  case ParsedAttr::AT_CFReturnsNotRetained:
    TypeOK = isValidSubjectOfCFAttribute(S, ReturnType);
    Cf = true;
    break;
  }

  if (!TypeOK) {
    if (AL.isUsedAsTypeAttr())
      return;

    if (isa<ParmVarDecl>(D)) {
      S.Diag(D->getBeginLoc(), diag::warn_ns_attribute_wrong_parameter_type)
          << AL << /*pointer-to-CF*/ 2 << AL.getRange();
    } else {
      // Needs to be kept in sync with warn_ns_attribute_wrong_return_type.
      enum : unsigned {
        Function,
        Method,
        Property
      } SubjectKind = Function;
      if (isa<ObjCMethodDecl>(D))
        SubjectKind = Method;
      else if (isa<ObjCPropertyDecl>(D))
        SubjectKind = Property;
      S.Diag(D->getBeginLoc(), diag::warn_ns_attribute_wrong_return_type)
          << AL << SubjectKind << Cf << AL.getRange();
    }
    return;
  }

  switch (AL.getKind()) {
    default:
      llvm_unreachable("invalid ownership attribute");
    case ParsedAttr::AT_NSReturnsAutoreleased:
      D->addAttr(::new (S.Context) NSReturnsAutoreleasedAttr(
          AL.getRange(), S.Context, AL.getAttributeSpellingListIndex()));
      return;
    case ParsedAttr::AT_CFReturnsNotRetained:
      D->addAttr(::new (S.Context) CFReturnsNotRetainedAttr(
          AL.getRange(), S.Context, AL.getAttributeSpellingListIndex()));
      return;
    case ParsedAttr::AT_NSReturnsNotRetained:
      D->addAttr(::new (S.Context) NSReturnsNotRetainedAttr(
          AL.getRange(), S.Context, AL.getAttributeSpellingListIndex()));
      return;
    case ParsedAttr::AT_CFReturnsRetained:
      D->addAttr(::new (S.Context) CFReturnsRetainedAttr(
          AL.getRange(), S.Context, AL.getAttributeSpellingListIndex()));
      return;
    case ParsedAttr::AT_NSReturnsRetained:
      D->addAttr(::new (S.Context) NSReturnsRetainedAttr(
          AL.getRange(), S.Context, AL.getAttributeSpellingListIndex()));
      return;
  };
}

static void handleObjCReturnsInnerPointerAttr(Sema &S, Decl *D,
                                              const ParsedAttr &Attrs) {
  const int EP_ObjCMethod = 1;
  const int EP_ObjCProperty = 2;

  SourceLocation loc = Attrs.getLoc();
  QualType resultType;
  if (isa<ObjCMethodDecl>(D))
    resultType = cast<ObjCMethodDecl>(D)->getReturnType();
  else
    resultType = cast<ObjCPropertyDecl>(D)->getType();

  if (!resultType->isReferenceType() &&
      (!resultType->isPointerType() || resultType->isObjCRetainableType())) {
    S.Diag(D->getBeginLoc(), diag::warn_ns_attribute_wrong_return_type)
        << SourceRange(loc) << Attrs
        << (isa<ObjCMethodDecl>(D) ? EP_ObjCMethod : EP_ObjCProperty)
        << /*non-retainable pointer*/ 2;

    // Drop the attribute.
    return;
  }

  D->addAttr(::new (S.Context) ObjCReturnsInnerPointerAttr(
      Attrs.getRange(), S.Context, Attrs.getAttributeSpellingListIndex()));
}

static void handleObjCRequiresSuperAttr(Sema &S, Decl *D,
                                        const ParsedAttr &Attrs) {
  const auto *Method = cast<ObjCMethodDecl>(D);

  const DeclContext *DC = Method->getDeclContext();
  if (const auto *PDecl = dyn_cast_or_null<ObjCProtocolDecl>(DC)) {
    S.Diag(D->getBeginLoc(), diag::warn_objc_requires_super_protocol) << Attrs
                                                                      << 0;
    S.Diag(PDecl->getLocation(), diag::note_protocol_decl);
    return;
  }
  if (Method->getMethodFamily() == OMF_dealloc) {
    S.Diag(D->getBeginLoc(), diag::warn_objc_requires_super_protocol) << Attrs
                                                                      << 1;
    return;
  }

  D->addAttr(::new (S.Context) ObjCRequiresSuperAttr(
      Attrs.getRange(), S.Context, Attrs.getAttributeSpellingListIndex()));
}

static void handleNSErrorDomain(Sema &S, Decl *D, const ParsedAttr &Attr) {
  if (!isa<TagDecl>(D)) {
    S.Diag(D->getBeginLoc(), diag::err_nserrordomain_not_tagdecl)
        << S.getLangOpts().CPlusPlus;
    return;
  }
  IdentifierLoc *identLoc =
      Attr.isArgIdent(0) ? Attr.getArgAsIdent(0) : nullptr;
  if (!identLoc || !identLoc->Ident) {
    // Try to locate the argument directly
    SourceLocation loc = Attr.getLoc();
    if (Attr.isArgExpr(0) && Attr.getArgAsExpr(0))
      loc = Attr.getArgAsExpr(0)->getBeginLoc();

    S.Diag(loc, diag::err_nserrordomain_requires_identifier);
    return;
  }

  // Verify that the identifier is a valid decl in the C decl namespace
  LookupResult lookupResult(S, DeclarationName(identLoc->Ident),
                            SourceLocation(),
                            Sema::LookupNameKind::LookupOrdinaryName);
  if (!S.LookupName(lookupResult, S.TUScope) ||
      !lookupResult.getAsSingle<VarDecl>()) {
    S.Diag(identLoc->Loc, diag::err_nserrordomain_invalid_decl)
        << identLoc->Ident;
    return;
  }

  D->addAttr(::new (S.Context)
                 NSErrorDomainAttr(Attr.getRange(), S.Context, identLoc->Ident,
                                   Attr.getAttributeSpellingListIndex()));
}

static void handleObjCBridgeAttr(Sema &S, Decl *D, const ParsedAttr &AL) {
  IdentifierLoc *Parm = AL.isArgIdent(0) ? AL.getArgAsIdent(0) : nullptr;

  if (!Parm) {
    S.Diag(D->getBeginLoc(), diag::err_objc_attr_not_id) << AL << 0;
    return;
  }

  // Typedefs only allow objc_bridge(id) and have some additional checking.
  if (const auto *TD = dyn_cast<TypedefNameDecl>(D)) {
    if (!Parm->Ident->isStr("id")) {
      S.Diag(AL.getLoc(), diag::err_objc_attr_typedef_not_id) << AL;
      return;
    }

    // Only allow 'cv void *'.
    QualType T = TD->getUnderlyingType();
    if (!T->isVoidPointerType()) {
      S.Diag(AL.getLoc(), diag::err_objc_attr_typedef_not_void_pointer);
      return;
    }
  }

  D->addAttr(::new (S.Context)
             ObjCBridgeAttr(AL.getRange(), S.Context, Parm->Ident,
                           AL.getAttributeSpellingListIndex()));
}

static void handleObjCBridgeMutableAttr(Sema &S, Decl *D,
                                        const ParsedAttr &AL) {
  IdentifierLoc *Parm = AL.isArgIdent(0) ? AL.getArgAsIdent(0) : nullptr;

  if (!Parm) {
    S.Diag(D->getBeginLoc(), diag::err_objc_attr_not_id) << AL << 0;
    return;
  }

  D->addAttr(::new (S.Context)
             ObjCBridgeMutableAttr(AL.getRange(), S.Context, Parm->Ident,
                            AL.getAttributeSpellingListIndex()));
}

static void handleObjCBridgeRelatedAttr(Sema &S, Decl *D,
                                        const ParsedAttr &AL) {
  IdentifierInfo *RelatedClass =
      AL.isArgIdent(0) ? AL.getArgAsIdent(0)->Ident : nullptr;
  if (!RelatedClass) {
    S.Diag(D->getBeginLoc(), diag::err_objc_attr_not_id) << AL << 0;
    return;
  }
  IdentifierInfo *ClassMethod =
    AL.getArgAsIdent(1) ? AL.getArgAsIdent(1)->Ident : nullptr;
  IdentifierInfo *InstanceMethod =
    AL.getArgAsIdent(2) ? AL.getArgAsIdent(2)->Ident : nullptr;
  D->addAttr(::new (S.Context)
             ObjCBridgeRelatedAttr(AL.getRange(), S.Context, RelatedClass,
                                   ClassMethod, InstanceMethod,
                                   AL.getAttributeSpellingListIndex()));
}

static void handleObjCDesignatedInitializer(Sema &S, Decl *D,
                                            const ParsedAttr &AL) {
  ObjCInterfaceDecl *IFace;
  if (auto *CatDecl = dyn_cast<ObjCCategoryDecl>(D->getDeclContext()))
    IFace = CatDecl->getClassInterface();
  else
    IFace = cast<ObjCInterfaceDecl>(D->getDeclContext());

  if (!IFace)
    return;

  IFace->setHasDesignatedInitializers();
  D->addAttr(::new (S.Context)
                  ObjCDesignatedInitializerAttr(AL.getRange(), S.Context,
                                         AL.getAttributeSpellingListIndex()));
}

static void handleObjCRuntimeName(Sema &S, Decl *D, const ParsedAttr &AL) {
  StringRef MetaDataName;
  if (!S.checkStringLiteralArgumentAttr(AL, 0, MetaDataName))
    return;
  D->addAttr(::new (S.Context)
             ObjCRuntimeNameAttr(AL.getRange(), S.Context,
                                 MetaDataName,
                                 AL.getAttributeSpellingListIndex()));
}

// When a user wants to use objc_boxable with a union or struct
// but they don't have access to the declaration (legacy/third-party code)
// then they can 'enable' this feature with a typedef:
// typedef struct __attribute((objc_boxable)) legacy_struct legacy_struct;
static void handleObjCBoxable(Sema &S, Decl *D, const ParsedAttr &AL) {
  bool notify = false;

  auto *RD = dyn_cast<RecordDecl>(D);
  if (RD && RD->getDefinition()) {
    RD = RD->getDefinition();
    notify = true;
  }

  if (RD) {
    ObjCBoxableAttr *BoxableAttr = ::new (S.Context)
                          ObjCBoxableAttr(AL.getRange(), S.Context,
                                          AL.getAttributeSpellingListIndex());
    RD->addAttr(BoxableAttr);
    if (notify) {
      // we need to notify ASTReader/ASTWriter about
      // modification of existing declaration
      if (ASTMutationListener *L = S.getASTMutationListener())
        L->AddedAttributeToRecord(BoxableAttr, RD);
    }
  }
}

static void handleObjCOwnershipAttr(Sema &S, Decl *D, const ParsedAttr &AL) {
  if (hasDeclarator(D)) return;

  S.Diag(D->getBeginLoc(), diag::err_attribute_wrong_decl_type)
      << AL.getRange() << AL << ExpectedVariable;
}

static void handleObjCPreciseLifetimeAttr(Sema &S, Decl *D,
                                          const ParsedAttr &AL) {
  const auto *VD = cast<ValueDecl>(D);
  QualType QT = VD->getType();

  if (!QT->isDependentType() &&
      !QT->isObjCLifetimeType()) {
    S.Diag(AL.getLoc(), diag::err_objc_precise_lifetime_bad_type)
      << QT;
    return;
  }

  Qualifiers::ObjCLifetime Lifetime = QT.getObjCLifetime();

  // If we have no lifetime yet, check the lifetime we're presumably
  // going to infer.
  if (Lifetime == Qualifiers::OCL_None && !QT->isDependentType())
    Lifetime = QT->getObjCARCImplicitLifetime();

  switch (Lifetime) {
  case Qualifiers::OCL_None:
    assert(QT->isDependentType() &&
           "didn't infer lifetime for non-dependent type?");
    break;

  case Qualifiers::OCL_Weak:   // meaningful
  case Qualifiers::OCL_Strong: // meaningful
    break;

  case Qualifiers::OCL_ExplicitNone:
  case Qualifiers::OCL_Autoreleasing:
    S.Diag(AL.getLoc(), diag::warn_objc_precise_lifetime_meaningless)
        << (Lifetime == Qualifiers::OCL_Autoreleasing);
    break;
  }

  D->addAttr(::new (S.Context)
             ObjCPreciseLifetimeAttr(AL.getRange(), S.Context,
                                     AL.getAttributeSpellingListIndex()));
}

static Optional<unsigned>
validateSwiftFunctionName(StringRef Name,
                          unsigned &SwiftParamCount,
                          bool &IsSingleParamInit) {
  SwiftParamCount = 0;

  // Check whether this will be mapped to a getter or setter of a
  // property.
  bool isGetter = false;
  bool isSetter = false;
  if (Name.startswith("getter:")) {
    isGetter = true;
    Name = Name.substr(7);
  } else if (Name.startswith("setter:")) {
    isSetter = true;
    Name = Name.substr(7);
  }

  if (Name.back() != ')')
    return diag::warn_attr_swift_name_function;

  StringRef BaseName, Parameters;
  std::tie(BaseName, Parameters) = Name.split('(');

  // Split at the first '.', if it exists, which separates the context
  // name from the base name.
  StringRef ContextName;
  bool IsMember = false;
  std::tie(ContextName, BaseName) = BaseName.split('.');
  if (BaseName.empty()) {
    BaseName = ContextName;
    ContextName = StringRef();
  } else if (ContextName.empty() || !isValidIdentifier(ContextName)) {
    return diag::warn_attr_swift_name_context_name_invalid_identifier;
  } else {
    IsMember = true;
  }

  if (!isValidIdentifier(BaseName) || BaseName == "_")
    return diag::warn_attr_swift_name_basename_invalid_identifier;

  bool IsSubscript = BaseName == "subscript";
  // A subscript accessor must be a getter or setter.
  if (IsSubscript && !isGetter && !isSetter)
    return diag::warn_attr_swift_name_subscript_not_accessor;
  
  if (Parameters.empty())
    return diag::warn_attr_swift_name_missing_parameters;
  Parameters = Parameters.drop_back(); // ')'

  if (Parameters.empty()) {
    // Setters and subscripts must have at least one parameter.
    if (IsSubscript)
      return diag::warn_attr_swift_name_subscript_no_parameter;
    if (isSetter)
      return diag::warn_attr_swift_name_setter_parameters;
    
    return None;
  }

  if (Parameters.back() != ':')
    return diag::warn_attr_swift_name_function;

  Optional<unsigned> SelfLocation;
  Optional<unsigned> NewValueLocation;
  unsigned NewValueCount = 0;
  StringRef NextParam;
  do {
    std::tie(NextParam, Parameters) = Parameters.split(':');

    if (!isValidIdentifier(NextParam))
      return diag::warn_attr_swift_name_parameter_invalid_identifier;

    // "self" indicates the "self" argument for a member.
    if (IsMember && NextParam == "self") {
      // More than one "self"?
      if (SelfLocation) return diag::warn_attr_swift_name_multiple_selfs;

      // The "self" location is the current parameter.
      SelfLocation = SwiftParamCount;
    }
    
    // "newValue" indicates the "newValue" argument for a setter.
    if (NextParam == "newValue") {
      // There should only be one 'newValue', but it's only significant for
      // subscript accessors, so don't error right away.
      ++NewValueCount;
      
      NewValueLocation = SwiftParamCount;
    }
    ++SwiftParamCount;
  } while (!Parameters.empty());

  // Only instance subscripts are currently supported.
  if (IsSubscript && !SelfLocation)
    return diag::warn_attr_swift_name_static_subscript;

  IsSingleParamInit =
      (SwiftParamCount == 1 && BaseName == "init" && NextParam != "_");

  // Check the number of parameters for a getter/setter.
  if (isGetter || isSetter) {
    // Setters have one parameter for the new value.
    unsigned NumExpectedParams;
    unsigned ParamDiag;
    
    if (isSetter) {
      NumExpectedParams = 1;
      ParamDiag = diag::warn_attr_swift_name_setter_parameters;
    } else {
      NumExpectedParams = 0;
      ParamDiag = diag::warn_attr_swift_name_getter_parameters;
    }

    // Instance methods have one parameter for "self".
    if (SelfLocation) ++NumExpectedParams;
    
    // Subscripts may have additional parameters beyond the expected params for
    // the index.
    if (IsSubscript) {
      if (SwiftParamCount < NumExpectedParams)
        return ParamDiag;
      // A subscript setter must explicitly label its newValue parameter to
      // distinguish it from index parameters.
      if (isSetter) {
        if (!NewValueLocation)
          return diag::warn_attr_swift_name_subscript_setter_no_newValue;
        // There can only be one.
        if (NewValueCount > 1)
          return diag::warn_attr_swift_name_subscript_setter_multiple_newValues;
      } else {
        // Subscript getters should have no 'newValue:' parameter.
        if (NewValueLocation)
          return diag::warn_attr_swift_name_subscript_getter_newValue;
      }
    } else {
      // Property accessors must have exactly the number of expected params.
      if (SwiftParamCount != NumExpectedParams)
        return ParamDiag;
    }
  }
  
  return None;
}

/// Do a check to make sure \p Name looks like a legal swift_name
/// attribute for the decl \p D. Raise a diagnostic if the name is invalid
/// for the given declaration.
///
/// For a function, this will validate a compound Swift name,
/// e.g. <code>init(foo:bar:baz:)</code> or <code>controllerForName(_:)</code>,
/// and the function will output the number of parameter names, and whether this
/// is a single-arg initializer.
///
/// For a type, enum constant, property, or variable declaration, this will
/// validate either a simple identifier, or a qualified
/// <code>context.identifier</code> name.
///
/// \returns true if the name is a valid swift name for \p D, false otherwise.
bool Sema::DiagnoseSwiftName(Decl *D, StringRef Name,
                             SourceLocation ArgLoc,
                             IdentifierInfo *AttrName) {
  if (isa<ObjCMethodDecl>(D) || isa<FunctionDecl>(D)) {
    ArrayRef<ParmVarDecl*> Params;
    unsigned ParamCount;

    if (const auto *Method = dyn_cast<ObjCMethodDecl>(D)) {
      ParamCount = Method->getSelector().getNumArgs();
      Params = Method->parameters().slice(0, ParamCount);
    } else {
      const auto *Function = cast<FunctionDecl>(D);
      ParamCount = Function->getNumParams();
      Params = Function->parameters();
      
      if (!Function->hasWrittenPrototype()) {
        Diag(ArgLoc, diag::warn_attr_swift_name_function_no_prototype)
          << AttrName;
        return false;
      }
    }

    unsigned SwiftParamCount;
    bool IsSingleParamInit;
    if (auto diagID = validateSwiftFunctionName(Name, SwiftParamCount,
                                                IsSingleParamInit)) {
      Diag(ArgLoc, *diagID) << AttrName;
      return false;
    }
  
    bool ParamsOK;
    if (SwiftParamCount == ParamCount) {
      ParamsOK = true;
    } else if (SwiftParamCount > ParamCount) {
      ParamsOK = IsSingleParamInit && ParamCount == 0;
    } else {
      // We have fewer Swift parameters than Objective-C parameters, but that
      // might be because we've transformed some of them. Check for potential
      // "out" parameters and err on the side of not warning.
      unsigned MaybeOutParamCount =
          std::count_if(Params.begin(), Params.end(),
                        [](const ParmVarDecl *Param) -> bool {
        QualType ParamTy = Param->getType();
        if (ParamTy->isReferenceType() || ParamTy->isPointerType())
          return !ParamTy->getPointeeType().isConstQualified();
        return false;
      });
      ParamsOK = (SwiftParamCount + MaybeOutParamCount >= ParamCount);
    }

    if (!ParamsOK) {
      Diag(ArgLoc, diag::warn_attr_swift_name_num_params)
          << (SwiftParamCount > ParamCount) << AttrName
          << ParamCount << SwiftParamCount;
      return false;
    }

  } else if (isa<EnumConstantDecl>(D) || isa<ObjCProtocolDecl>(D) ||
             isa<ObjCInterfaceDecl>(D) || isa<ObjCPropertyDecl>(D) ||
             isa<VarDecl>(D) || isa<TypedefNameDecl>(D) || isa<TagDecl>(D) ||
             isa<IndirectFieldDecl>(D) || isa<FieldDecl>(D)) {
    StringRef ContextName, BaseName;
    std::tie(ContextName, BaseName) = Name.split('.');
    if (BaseName.empty()) {
      BaseName = ContextName;
      ContextName = StringRef();
    } else if (!isValidIdentifier(ContextName)) {
      Diag(ArgLoc, diag::warn_attr_swift_name_context_name_invalid_identifier)
        << AttrName;
      return false;
    }

    if (!isValidIdentifier(BaseName)) {
      Diag(ArgLoc, diag::warn_attr_swift_name_basename_invalid_identifier)
        << AttrName;
      return false;
    }

  } else {
    Diag(ArgLoc, diag::warn_attr_swift_name_decl_kind) << AttrName;
    return false;
  }
  return true;
}

static void handleSwiftName(Sema &S, Decl *D, const ParsedAttr &Attr) {
  StringRef Name;
  SourceLocation ArgLoc;
  if (!S.checkStringLiteralArgumentAttr(Attr, 0, Name, &ArgLoc))
    return;

  if (!S.DiagnoseSwiftName(D, Name, ArgLoc, Attr.getName()))
    return;

  D->addAttr(::new (S.Context) SwiftNameAttr(Attr.getRange(), S.Context, Name,
                                         Attr.getAttributeSpellingListIndex()));
}

static bool isErrorParameter(Sema &S, QualType paramType) {
  if (auto ptr = paramType->getAs<PointerType>()) {
    auto outerPointee = ptr->getPointeeType();

    // NSError**.
    if (auto objcPtr = outerPointee->getAs<ObjCObjectPointerType>()) {
      if (auto iface = objcPtr->getInterfaceDecl())
        if (iface->getIdentifier() == S.getNSErrorIdent())
          return true;
    }

    // CFErrorRef*.
    if (auto cPtr = outerPointee->getAs<PointerType>()) {
      auto innerPointee = cPtr->getPointeeType();
      if (auto recordType = innerPointee->getAs<RecordType>()) {
        if (S.isCFError(recordType->getDecl()))
          return true;
      }
    }
  }

  return false;
}

static void handleSwiftError(Sema &S, Decl *D, const ParsedAttr &attr) {
  SwiftErrorAttr::ConventionKind convention;
  IdentifierLoc *conventionLoc = attr.getArgAsIdent(0);
  StringRef conventionStr = conventionLoc->Ident->getName();
  if (!SwiftErrorAttr::ConvertStrToConventionKind(conventionStr, convention)) {
    S.Diag(attr.getLoc(), diag::warn_attribute_type_not_supported)
      << attr.getName() << conventionLoc->Ident;
    return;
  }

  auto requireErrorParameter = [&]() -> bool {
    if (D->isInvalidDecl()) return true;

    for (unsigned i = 0, e = getFunctionOrMethodNumParams(D); i != e; ++i) {
      if (isErrorParameter(S, getFunctionOrMethodParamType(D, i)))
        return true;
    }

    S.Diag(attr.getLoc(), diag::err_attr_swift_error_no_error_parameter)
      << attr.getName() << isa<ObjCMethodDecl>(D);
    return false;
  };

  auto requirePointerResult = [&] {
    if (D->isInvalidDecl()) return true;

    // C, ObjC, and block pointers are definitely okay.
    // References are definitely not okay.
    // nullptr_t is weird but acceptable.
    QualType returnType = getFunctionOrMethodResultType(D);
    if (returnType->hasPointerRepresentation() &&
        !returnType->isReferenceType()) return true;

    S.Diag(attr.getLoc(), diag::err_attr_swift_error_return_type)
      << attr.getName() << conventionStr
      << isa<ObjCMethodDecl>(D) << /*pointer*/ 1;
    return false;
  };

  auto requireIntegerResult = [&] {
    if (D->isInvalidDecl()) return true;

    QualType returnType = getFunctionOrMethodResultType(D);
    if (returnType->isIntegralType(S.Context)) return true;

    S.Diag(attr.getLoc(), diag::err_attr_swift_error_return_type)
      << attr.getName() << conventionStr
      << isa<ObjCMethodDecl>(D) << /*integral*/ 0;
    return false;
  };

  switch (convention) {
  case SwiftErrorAttr::None:
    // No additional validation required.
    break;

  case SwiftErrorAttr::NonNullError:
    if (!requireErrorParameter()) return;
    break;

  case SwiftErrorAttr::NullResult:
    if (!requireErrorParameter()) return;
    if (!requirePointerResult()) return;
    break;

  case SwiftErrorAttr::NonZeroResult:
  case SwiftErrorAttr::ZeroResult:
    if (!requireErrorParameter()) return;
    if (!requireIntegerResult()) return;
    break;
  }

  D->addAttr(::new (S.Context)
             SwiftErrorAttr(attr.getRange(), S.Context, convention,
                            attr.getAttributeSpellingListIndex()));
}

static void handleSwiftBridgeAttr(Sema &S, Decl *D, const ParsedAttr &Attr) {
  // Make sure that there is a string literal as the annotation's single
  // argument.
  StringRef Str;
  if (!S.checkStringLiteralArgumentAttr(Attr, 0, Str))
    return;

  // Don't duplicate annotations that are already set.
  if (D->hasAttr<SwiftBridgeAttr>()) {
    S.Diag(Attr.getLoc(), diag::warn_duplicate_attribute) << Attr.getName();
    return;
  }

  D->addAttr(::new (S.Context)
             SwiftBridgeAttr(Attr.getRange(), S.Context, Str,
                             Attr.getAttributeSpellingListIndex()));
}

static void handleSwiftNewtypeAttr(Sema &S, Decl *D, const ParsedAttr &Attr) {
  // Make sure that there is an identifier as the annotation's single
  // argument.
  if (Attr.getNumArgs() != 1) {
    S.Diag(Attr.getLoc(), diag::err_attribute_wrong_number_arguments)
      << Attr.getName() << 1;
    Attr.setInvalid();
    return;
  }
  if (!Attr.isArgIdent(0)) {
    S.Diag(Attr.getLoc(), diag::err_attribute_argument_type)
      << Attr.getName() << AANT_ArgumentIdentifier;
    Attr.setInvalid();
    return;
  }

  IdentifierInfo *II = Attr.getArgAsIdent(0)->Ident;
  SwiftNewtypeAttr::NewtypeKind Kind;
  if (II->isStr("struct"))
    Kind = SwiftNewtypeAttr::NK_Struct;
  else if (II->isStr("enum"))
    Kind = SwiftNewtypeAttr::NK_Enum;
  else {
    S.Diag(Attr.getLoc(), diag::warn_attribute_type_not_supported)
      << Attr.getName() << II;
    Attr.setInvalid();
    return;
  }

  if (!isa<TypedefNameDecl>(D)) {
    S.Diag(Attr.getLoc(), diag::warn_swift_newtype_attribute_non_typedef);
    return;
  }

  D->addAttr(::new (S.Context)
             SwiftNewtypeAttr(Attr.getRange(), S.Context, Kind,
                              Attr.getAttributeSpellingListIndex()));
}

//===----------------------------------------------------------------------===//
// Microsoft specific attribute handlers.
//===----------------------------------------------------------------------===//

UuidAttr *Sema::mergeUuidAttr(Decl *D, SourceRange Range,
                              unsigned AttrSpellingListIndex, StringRef Uuid) {
  if (const auto *UA = D->getAttr<UuidAttr>()) {
    if (UA->getGuid().equals_lower(Uuid))
      return nullptr;
    Diag(UA->getLocation(), diag::err_mismatched_uuid);
    Diag(Range.getBegin(), diag::note_previous_uuid);
    D->dropAttr<UuidAttr>();
  }

  return ::new (Context) UuidAttr(Range, Context, Uuid, AttrSpellingListIndex);
}

static void handleUuidAttr(Sema &S, Decl *D, const ParsedAttr &AL) {
  if (!S.LangOpts.CPlusPlus) {
    S.Diag(AL.getLoc(), diag::err_attribute_not_supported_in_lang)
        << AL << AttributeLangSupport::C;
    return;
  }

  StringRef StrRef;
  SourceLocation LiteralLoc;
  if (!S.checkStringLiteralArgumentAttr(AL, 0, StrRef, &LiteralLoc))
    return;

  // GUID format is "XXXXXXXX-XXXX-XXXX-XXXX-XXXXXXXXXXXX" or
  // "{XXXXXXXX-XXXX-XXXX-XXXX-XXXXXXXXXXXX}", normalize to the former.
  if (StrRef.size() == 38 && StrRef.front() == '{' && StrRef.back() == '}')
    StrRef = StrRef.drop_front().drop_back();

  // Validate GUID length.
  if (StrRef.size() != 36) {
    S.Diag(LiteralLoc, diag::err_attribute_uuid_malformed_guid);
    return;
  }

  for (unsigned i = 0; i < 36; ++i) {
    if (i == 8 || i == 13 || i == 18 || i == 23) {
      if (StrRef[i] != '-') {
        S.Diag(LiteralLoc, diag::err_attribute_uuid_malformed_guid);
        return;
      }
    } else if (!isHexDigit(StrRef[i])) {
      S.Diag(LiteralLoc, diag::err_attribute_uuid_malformed_guid);
      return;
    }
  }

  // FIXME: It'd be nice to also emit a fixit removing uuid(...) (and, if it's
  // the only thing in the [] list, the [] too), and add an insertion of
  // __declspec(uuid(...)).  But sadly, neither the SourceLocs of the commas
  // separating attributes nor of the [ and the ] are in the AST.
  // Cf "SourceLocations of attribute list delimiters - [[ ... , ... ]] etc"
  // on cfe-dev.
  if (AL.isMicrosoftAttribute()) // Check for [uuid(...)] spelling.
    S.Diag(AL.getLoc(), diag::warn_atl_uuid_deprecated);

  UuidAttr *UA = S.mergeUuidAttr(D, AL.getRange(),
                                 AL.getAttributeSpellingListIndex(), StrRef);
  if (UA)
    D->addAttr(UA);
}

static void handleMSInheritanceAttr(Sema &S, Decl *D, const ParsedAttr &AL) {
  if (!S.LangOpts.CPlusPlus) {
    S.Diag(AL.getLoc(), diag::err_attribute_not_supported_in_lang)
        << AL << AttributeLangSupport::C;
    return;
  }
  MSInheritanceAttr *IA = S.mergeMSInheritanceAttr(
      D, AL.getRange(), /*BestCase=*/true,
      AL.getAttributeSpellingListIndex(),
      (MSInheritanceAttr::Spelling)AL.getSemanticSpelling());
  if (IA) {
    D->addAttr(IA);
    S.Consumer.AssignInheritanceModel(cast<CXXRecordDecl>(D));
  }
}

static void handleDeclspecThreadAttr(Sema &S, Decl *D, const ParsedAttr &AL) {
  const auto *VD = cast<VarDecl>(D);
  if (!S.Context.getTargetInfo().isTLSSupported()) {
    S.Diag(AL.getLoc(), diag::err_thread_unsupported);
    return;
  }
  if (VD->getTSCSpec() != TSCS_unspecified) {
    S.Diag(AL.getLoc(), diag::err_declspec_thread_on_thread_variable);
    return;
  }
  if (VD->hasLocalStorage()) {
    S.Diag(AL.getLoc(), diag::err_thread_non_global) << "__declspec(thread)";
    return;
  }
  D->addAttr(::new (S.Context) ThreadAttr(AL.getRange(), S.Context,
                                          AL.getAttributeSpellingListIndex()));
}

static void handleAbiTagAttr(Sema &S, Decl *D, const ParsedAttr &AL) {
  SmallVector<StringRef, 4> Tags;
  for (unsigned I = 0, E = AL.getNumArgs(); I != E; ++I) {
    StringRef Tag;
    if (!S.checkStringLiteralArgumentAttr(AL, I, Tag))
      return;
    Tags.push_back(Tag);
  }

  if (const auto *NS = dyn_cast<NamespaceDecl>(D)) {
    if (!NS->isInline()) {
      S.Diag(AL.getLoc(), diag::warn_attr_abi_tag_namespace) << 0;
      return;
    }
    if (NS->isAnonymousNamespace()) {
      S.Diag(AL.getLoc(), diag::warn_attr_abi_tag_namespace) << 1;
      return;
    }
    if (AL.getNumArgs() == 0)
      Tags.push_back(NS->getName());
  } else if (!checkAttributeAtLeastNumArgs(S, AL, 1))
    return;

  // Store tags sorted and without duplicates.
  llvm::sort(Tags);
  Tags.erase(std::unique(Tags.begin(), Tags.end()), Tags.end());

  D->addAttr(::new (S.Context)
             AbiTagAttr(AL.getRange(), S.Context, Tags.data(), Tags.size(),
                        AL.getAttributeSpellingListIndex()));
}

static void handleARMInterruptAttr(Sema &S, Decl *D, const ParsedAttr &AL) {
  // Check the attribute arguments.
  if (AL.getNumArgs() > 1) {
    S.Diag(AL.getLoc(), diag::err_attribute_too_many_arguments) << AL << 1;
    return;
  }

  StringRef Str;
  SourceLocation ArgLoc;

  if (AL.getNumArgs() == 0)
    Str = "";
  else if (!S.checkStringLiteralArgumentAttr(AL, 0, Str, &ArgLoc))
    return;

  ARMInterruptAttr::InterruptType Kind;
  if (!ARMInterruptAttr::ConvertStrToInterruptType(Str, Kind)) {
    S.Diag(AL.getLoc(), diag::warn_attribute_type_not_supported) << AL << Str
                                                                 << ArgLoc;
    return;
  }

  unsigned Index = AL.getAttributeSpellingListIndex();
  D->addAttr(::new (S.Context)
             ARMInterruptAttr(AL.getLoc(), S.Context, Kind, Index));
}

static void handleMSP430InterruptAttr(Sema &S, Decl *D, const ParsedAttr &AL) {
  if (!checkAttributeNumArgs(S, AL, 1))
    return;

  if (!AL.isArgExpr(0)) {
    S.Diag(AL.getLoc(), diag::err_attribute_argument_type)
        << AL << AANT_ArgumentIntegerConstant;
    return;
  }

  // FIXME: Check for decl - it should be void ()(void).

  Expr *NumParamsExpr = static_cast<Expr *>(AL.getArgAsExpr(0));
  llvm::APSInt NumParams(32);
  if (!NumParamsExpr->isIntegerConstantExpr(NumParams, S.Context)) {
    S.Diag(AL.getLoc(), diag::err_attribute_argument_type)
        << AL << AANT_ArgumentIntegerConstant
        << NumParamsExpr->getSourceRange();
    return;
  }

  unsigned Num = NumParams.getLimitedValue(255);
  if ((Num & 1) || Num > 30) {
    S.Diag(AL.getLoc(), diag::err_attribute_argument_out_of_bounds)
        << AL << (int)NumParams.getSExtValue()
        << NumParamsExpr->getSourceRange();
    return;
  }

  D->addAttr(::new (S.Context)
              MSP430InterruptAttr(AL.getLoc(), S.Context, Num,
                                  AL.getAttributeSpellingListIndex()));
  D->addAttr(UsedAttr::CreateImplicit(S.Context));
}

static void handleMipsInterruptAttr(Sema &S, Decl *D, const ParsedAttr &AL) {
  // Only one optional argument permitted.
  if (AL.getNumArgs() > 1) {
    S.Diag(AL.getLoc(), diag::err_attribute_too_many_arguments) << AL << 1;
    return;
  }

  StringRef Str;
  SourceLocation ArgLoc;

  if (AL.getNumArgs() == 0)
    Str = "";
  else if (!S.checkStringLiteralArgumentAttr(AL, 0, Str, &ArgLoc))
    return;

  // Semantic checks for a function with the 'interrupt' attribute for MIPS:
  // a) Must be a function.
  // b) Must have no parameters.
  // c) Must have the 'void' return type.
  // d) Cannot have the 'mips16' attribute, as that instruction set
  //    lacks the 'eret' instruction.
  // e) The attribute itself must either have no argument or one of the
  //    valid interrupt types, see [MipsInterruptDocs].

  if (!isFunctionOrMethod(D)) {
    S.Diag(D->getLocation(), diag::warn_attribute_wrong_decl_type)
        << "'interrupt'" << ExpectedFunctionOrMethod;
    return;
  }

  if (hasFunctionProto(D) && getFunctionOrMethodNumParams(D) != 0) {
    S.Diag(D->getLocation(), diag::warn_mips_interrupt_attribute)
        << 0;
    return;
  }

  if (!getFunctionOrMethodResultType(D)->isVoidType()) {
    S.Diag(D->getLocation(), diag::warn_mips_interrupt_attribute)
        << 1;
    return;
  }

  if (checkAttrMutualExclusion<Mips16Attr>(S, D, AL))
    return;

  MipsInterruptAttr::InterruptType Kind;
  if (!MipsInterruptAttr::ConvertStrToInterruptType(Str, Kind)) {
    S.Diag(AL.getLoc(), diag::warn_attribute_type_not_supported)
        << AL << "'" + std::string(Str) + "'";
    return;
  }

  D->addAttr(::new (S.Context) MipsInterruptAttr(
      AL.getLoc(), S.Context, Kind, AL.getAttributeSpellingListIndex()));
}

static void handleAnyX86InterruptAttr(Sema &S, Decl *D, const ParsedAttr &AL) {
  // Semantic checks for a function with the 'interrupt' attribute.
  // a) Must be a function.
  // b) Must have the 'void' return type.
  // c) Must take 1 or 2 arguments.
  // d) The 1st argument must be a pointer.
  // e) The 2nd argument (if any) must be an unsigned integer.
  if (!isFunctionOrMethod(D) || !hasFunctionProto(D) || isInstanceMethod(D) ||
      CXXMethodDecl::isStaticOverloadedOperator(
          cast<NamedDecl>(D)->getDeclName().getCXXOverloadedOperator())) {
    S.Diag(AL.getLoc(), diag::warn_attribute_wrong_decl_type)
        << AL << ExpectedFunctionWithProtoType;
    return;
  }
  // Interrupt handler must have void return type.
  if (!getFunctionOrMethodResultType(D)->isVoidType()) {
    S.Diag(getFunctionOrMethodResultSourceRange(D).getBegin(),
           diag::err_anyx86_interrupt_attribute)
        << (S.Context.getTargetInfo().getTriple().getArch() == llvm::Triple::x86
                ? 0
                : 1)
        << 0;
    return;
  }
  // Interrupt handler must have 1 or 2 parameters.
  unsigned NumParams = getFunctionOrMethodNumParams(D);
  if (NumParams < 1 || NumParams > 2) {
    S.Diag(D->getBeginLoc(), diag::err_anyx86_interrupt_attribute)
        << (S.Context.getTargetInfo().getTriple().getArch() == llvm::Triple::x86
                ? 0
                : 1)
        << 1;
    return;
  }
  // The first argument must be a pointer.
  if (!getFunctionOrMethodParamType(D, 0)->isPointerType()) {
    S.Diag(getFunctionOrMethodParamRange(D, 0).getBegin(),
           diag::err_anyx86_interrupt_attribute)
        << (S.Context.getTargetInfo().getTriple().getArch() == llvm::Triple::x86
                ? 0
                : 1)
        << 2;
    return;
  }
  // The second argument, if present, must be an unsigned integer.
  unsigned TypeSize =
      S.Context.getTargetInfo().getTriple().getArch() == llvm::Triple::x86_64
          ? 64
          : 32;
  if (NumParams == 2 &&
      (!getFunctionOrMethodParamType(D, 1)->isUnsignedIntegerType() ||
       S.Context.getTypeSize(getFunctionOrMethodParamType(D, 1)) != TypeSize)) {
    S.Diag(getFunctionOrMethodParamRange(D, 1).getBegin(),
           diag::err_anyx86_interrupt_attribute)
        << (S.Context.getTargetInfo().getTriple().getArch() == llvm::Triple::x86
                ? 0
                : 1)
        << 3 << S.Context.getIntTypeForBitwidth(TypeSize, /*Signed=*/false);
    return;
  }
  D->addAttr(::new (S.Context) AnyX86InterruptAttr(
      AL.getLoc(), S.Context, AL.getAttributeSpellingListIndex()));
  D->addAttr(UsedAttr::CreateImplicit(S.Context));
}

static void handleAVRInterruptAttr(Sema &S, Decl *D, const ParsedAttr &AL) {
  if (!isFunctionOrMethod(D)) {
    S.Diag(D->getLocation(), diag::warn_attribute_wrong_decl_type)
        << "'interrupt'" << ExpectedFunction;
    return;
  }

  if (!checkAttributeNumArgs(S, AL, 0))
    return;

  handleSimpleAttribute<AVRInterruptAttr>(S, D, AL);
}

static void handleAVRSignalAttr(Sema &S, Decl *D, const ParsedAttr &AL) {
  if (!isFunctionOrMethod(D)) {
    S.Diag(D->getLocation(), diag::warn_attribute_wrong_decl_type)
        << "'signal'" << ExpectedFunction;
    return;
  }

  if (!checkAttributeNumArgs(S, AL, 0))
    return;

  handleSimpleAttribute<AVRSignalAttr>(S, D, AL);
}


static void handleRISCVInterruptAttr(Sema &S, Decl *D,
                                     const ParsedAttr &AL) {
  // Warn about repeated attributes.
  if (const auto *A = D->getAttr<RISCVInterruptAttr>()) {
    S.Diag(AL.getRange().getBegin(),
      diag::warn_riscv_repeated_interrupt_attribute);
    S.Diag(A->getLocation(), diag::note_riscv_repeated_interrupt_attribute);
    return;
  }

  // Check the attribute argument. Argument is optional.
  if (!checkAttributeAtMostNumArgs(S, AL, 1))
    return;

  StringRef Str;
  SourceLocation ArgLoc;

  // 'machine'is the default interrupt mode.
  if (AL.getNumArgs() == 0)
    Str = "machine";
  else if (!S.checkStringLiteralArgumentAttr(AL, 0, Str, &ArgLoc))
    return;

  // Semantic checks for a function with the 'interrupt' attribute:
  // - Must be a function.
  // - Must have no parameters.
  // - Must have the 'void' return type.
  // - The attribute itself must either have no argument or one of the
  //   valid interrupt types, see [RISCVInterruptDocs].

  if (D->getFunctionType() == nullptr) {
    S.Diag(D->getLocation(), diag::warn_attribute_wrong_decl_type)
      << "'interrupt'" << ExpectedFunction;
    return;
  }

  if (hasFunctionProto(D) && getFunctionOrMethodNumParams(D) != 0) {
    S.Diag(D->getLocation(), diag::warn_riscv_interrupt_attribute) << 0;
    return;
  }

  if (!getFunctionOrMethodResultType(D)->isVoidType()) {
    S.Diag(D->getLocation(), diag::warn_riscv_interrupt_attribute) << 1;
    return;
  }

  RISCVInterruptAttr::InterruptType Kind;
  if (!RISCVInterruptAttr::ConvertStrToInterruptType(Str, Kind)) {
    S.Diag(AL.getLoc(), diag::warn_attribute_type_not_supported) << AL << Str
                                                                 << ArgLoc;
    return;
  }

  D->addAttr(::new (S.Context) RISCVInterruptAttr(
    AL.getLoc(), S.Context, Kind, AL.getAttributeSpellingListIndex()));
}

static void handleInterruptAttr(Sema &S, Decl *D, const ParsedAttr &AL) {
  // Dispatch the interrupt attribute based on the current target.
  switch (S.Context.getTargetInfo().getTriple().getArch()) {
  case llvm::Triple::msp430:
    handleMSP430InterruptAttr(S, D, AL);
    break;
  case llvm::Triple::mipsel:
  case llvm::Triple::mips:
    handleMipsInterruptAttr(S, D, AL);
    break;
  case llvm::Triple::x86:
  case llvm::Triple::x86_64:
    handleAnyX86InterruptAttr(S, D, AL);
    break;
  case llvm::Triple::avr:
    handleAVRInterruptAttr(S, D, AL);
    break;
  case llvm::Triple::riscv32:
  case llvm::Triple::riscv64:
    handleRISCVInterruptAttr(S, D, AL);
    break;
  default:
    handleARMInterruptAttr(S, D, AL);
    break;
  }
}

static void handleAMDGPUFlatWorkGroupSizeAttr(Sema &S, Decl *D,
                                              const ParsedAttr &AL) {
  uint32_t Min = 0;
  Expr *MinExpr = AL.getArgAsExpr(0);
  if (!checkUInt32Argument(S, AL, MinExpr, Min))
    return;

  uint32_t Max = 0;
  Expr *MaxExpr = AL.getArgAsExpr(1);
  if (!checkUInt32Argument(S, AL, MaxExpr, Max))
    return;

  if (Min == 0 && Max != 0) {
    S.Diag(AL.getLoc(), diag::err_attribute_argument_invalid) << AL << 0;
    return;
  }
  if (Min > Max) {
    S.Diag(AL.getLoc(), diag::err_attribute_argument_invalid) << AL << 1;
    return;
  }

  D->addAttr(::new (S.Context)
             AMDGPUFlatWorkGroupSizeAttr(AL.getLoc(), S.Context, Min, Max,
                                         AL.getAttributeSpellingListIndex()));
}

static void handleAMDGPUWavesPerEUAttr(Sema &S, Decl *D, const ParsedAttr &AL) {
  uint32_t Min = 0;
  Expr *MinExpr = AL.getArgAsExpr(0);
  if (!checkUInt32Argument(S, AL, MinExpr, Min))
    return;

  uint32_t Max = 0;
  if (AL.getNumArgs() == 2) {
    Expr *MaxExpr = AL.getArgAsExpr(1);
    if (!checkUInt32Argument(S, AL, MaxExpr, Max))
      return;
  }

  if (Min == 0 && Max != 0) {
    S.Diag(AL.getLoc(), diag::err_attribute_argument_invalid) << AL << 0;
    return;
  }
  if (Max != 0 && Min > Max) {
    S.Diag(AL.getLoc(), diag::err_attribute_argument_invalid) << AL << 1;
    return;
  }

  D->addAttr(::new (S.Context)
             AMDGPUWavesPerEUAttr(AL.getLoc(), S.Context, Min, Max,
                                  AL.getAttributeSpellingListIndex()));
}

static void handleAMDGPUNumSGPRAttr(Sema &S, Decl *D, const ParsedAttr &AL) {
  uint32_t NumSGPR = 0;
  Expr *NumSGPRExpr = AL.getArgAsExpr(0);
  if (!checkUInt32Argument(S, AL, NumSGPRExpr, NumSGPR))
    return;

  D->addAttr(::new (S.Context)
             AMDGPUNumSGPRAttr(AL.getLoc(), S.Context, NumSGPR,
                               AL.getAttributeSpellingListIndex()));
}

static void handleAMDGPUNumVGPRAttr(Sema &S, Decl *D, const ParsedAttr &AL) {
  uint32_t NumVGPR = 0;
  Expr *NumVGPRExpr = AL.getArgAsExpr(0);
  if (!checkUInt32Argument(S, AL, NumVGPRExpr, NumVGPR))
    return;

  D->addAttr(::new (S.Context)
             AMDGPUNumVGPRAttr(AL.getLoc(), S.Context, NumVGPR,
                               AL.getAttributeSpellingListIndex()));
}

static void handleX86ForceAlignArgPointerAttr(Sema &S, Decl *D,
                                              const ParsedAttr &AL) {
  // If we try to apply it to a function pointer, don't warn, but don't
  // do anything, either. It doesn't matter anyway, because there's nothing
  // special about calling a force_align_arg_pointer function.
  const auto *VD = dyn_cast<ValueDecl>(D);
  if (VD && VD->getType()->isFunctionPointerType())
    return;
  // Also don't warn on function pointer typedefs.
  const auto *TD = dyn_cast<TypedefNameDecl>(D);
  if (TD && (TD->getUnderlyingType()->isFunctionPointerType() ||
    TD->getUnderlyingType()->isFunctionType()))
    return;
  // Attribute can only be applied to function types.
  if (!isa<FunctionDecl>(D)) {
    S.Diag(AL.getLoc(), diag::warn_attribute_wrong_decl_type)
        << AL << ExpectedFunction;
    return;
  }

  D->addAttr(::new (S.Context)
              X86ForceAlignArgPointerAttr(AL.getRange(), S.Context,
                                        AL.getAttributeSpellingListIndex()));
}

static void handleLayoutVersion(Sema &S, Decl *D, const ParsedAttr &AL) {
  uint32_t Version;
  Expr *VersionExpr = static_cast<Expr *>(AL.getArgAsExpr(0));
  if (!checkUInt32Argument(S, AL, AL.getArgAsExpr(0), Version))
    return;

  // TODO: Investigate what happens with the next major version of MSVC.
  if (Version != LangOptions::MSVC2015) {
    S.Diag(AL.getLoc(), diag::err_attribute_argument_out_of_bounds)
        << AL << Version << VersionExpr->getSourceRange();
    return;
  }

  D->addAttr(::new (S.Context)
                 LayoutVersionAttr(AL.getRange(), S.Context, Version,
                                   AL.getAttributeSpellingListIndex()));
}

DLLImportAttr *Sema::mergeDLLImportAttr(Decl *D, SourceRange Range,
                                        unsigned AttrSpellingListIndex) {
  if (D->hasAttr<DLLExportAttr>()) {
    Diag(Range.getBegin(), diag::warn_attribute_ignored) << "'dllimport'";
    return nullptr;
  }

  if (D->hasAttr<DLLImportAttr>())
    return nullptr;

  return ::new (Context) DLLImportAttr(Range, Context, AttrSpellingListIndex);
}

DLLExportAttr *Sema::mergeDLLExportAttr(Decl *D, SourceRange Range,
                                        unsigned AttrSpellingListIndex) {
  if (DLLImportAttr *Import = D->getAttr<DLLImportAttr>()) {
    Diag(Import->getLocation(), diag::warn_attribute_ignored) << Import;
    D->dropAttr<DLLImportAttr>();
  }

  if (D->hasAttr<DLLExportAttr>())
    return nullptr;

  return ::new (Context) DLLExportAttr(Range, Context, AttrSpellingListIndex);
}

static void handleDLLAttr(Sema &S, Decl *D, const ParsedAttr &A) {
  if (isa<ClassTemplatePartialSpecializationDecl>(D) &&
      S.Context.getTargetInfo().getCXXABI().isMicrosoft()) {
    S.Diag(A.getRange().getBegin(), diag::warn_attribute_ignored) << A;
    return;
  }

  if (const auto *FD = dyn_cast<FunctionDecl>(D)) {
    if (FD->isInlined() && A.getKind() == ParsedAttr::AT_DLLImport &&
        !S.Context.getTargetInfo().getCXXABI().isMicrosoft()) {
      // MinGW doesn't allow dllimport on inline functions.
      S.Diag(A.getRange().getBegin(), diag::warn_attribute_ignored_on_inline)
          << A;
      return;
    }
  }

  if (const auto *MD = dyn_cast<CXXMethodDecl>(D)) {
    if (S.Context.getTargetInfo().getCXXABI().isMicrosoft() &&
        MD->getParent()->isLambda()) {
      S.Diag(A.getRange().getBegin(), diag::err_attribute_dll_lambda) << A;
      return;
    }
  }

  unsigned Index = A.getAttributeSpellingListIndex();
  Attr *NewAttr = A.getKind() == ParsedAttr::AT_DLLExport
                      ? (Attr *)S.mergeDLLExportAttr(D, A.getRange(), Index)
                      : (Attr *)S.mergeDLLImportAttr(D, A.getRange(), Index);
  if (NewAttr)
    D->addAttr(NewAttr);
}

MSInheritanceAttr *
Sema::mergeMSInheritanceAttr(Decl *D, SourceRange Range, bool BestCase,
                             unsigned AttrSpellingListIndex,
                             MSInheritanceAttr::Spelling SemanticSpelling) {
  if (MSInheritanceAttr *IA = D->getAttr<MSInheritanceAttr>()) {
    if (IA->getSemanticSpelling() == SemanticSpelling)
      return nullptr;
    Diag(IA->getLocation(), diag::err_mismatched_ms_inheritance)
        << 1 /*previous declaration*/;
    Diag(Range.getBegin(), diag::note_previous_ms_inheritance);
    D->dropAttr<MSInheritanceAttr>();
  }

  auto *RD = cast<CXXRecordDecl>(D);
  if (RD->hasDefinition()) {
    if (checkMSInheritanceAttrOnDefinition(RD, Range, BestCase,
                                           SemanticSpelling)) {
      return nullptr;
    }
  } else {
    if (isa<ClassTemplatePartialSpecializationDecl>(RD)) {
      Diag(Range.getBegin(), diag::warn_ignored_ms_inheritance)
          << 1 /*partial specialization*/;
      return nullptr;
    }
    if (RD->getDescribedClassTemplate()) {
      Diag(Range.getBegin(), diag::warn_ignored_ms_inheritance)
          << 0 /*primary template*/;
      return nullptr;
    }
  }

  return ::new (Context)
      MSInheritanceAttr(Range, Context, BestCase, AttrSpellingListIndex);
}

static void handleCapabilityAttr(Sema &S, Decl *D, const ParsedAttr &AL) {
  // The capability attributes take a single string parameter for the name of
  // the capability they represent. The lockable attribute does not take any
  // parameters. However, semantically, both attributes represent the same
  // concept, and so they use the same semantic attribute. Eventually, the
  // lockable attribute will be removed.
  //
  // For backward compatibility, any capability which has no specified string
  // literal will be considered a "mutex."
  StringRef N("mutex");
  SourceLocation LiteralLoc;
  if (AL.getKind() == ParsedAttr::AT_Capability &&
      !S.checkStringLiteralArgumentAttr(AL, 0, N, &LiteralLoc))
    return;

  // Currently, there are only two names allowed for a capability: role and
  // mutex (case insensitive). Diagnose other capability names.
  if (!N.equals_lower("mutex") && !N.equals_lower("role"))
    S.Diag(LiteralLoc, diag::warn_invalid_capability_name) << N;

  D->addAttr(::new (S.Context) CapabilityAttr(AL.getRange(), S.Context, N,
                                        AL.getAttributeSpellingListIndex()));
}

static void handleAssertCapabilityAttr(Sema &S, Decl *D, const ParsedAttr &AL) {
  SmallVector<Expr*, 1> Args;
  if (!checkLockFunAttrCommon(S, D, AL, Args))
    return;

  D->addAttr(::new (S.Context) AssertCapabilityAttr(AL.getRange(), S.Context,
                                                    Args.data(), Args.size(),
                                        AL.getAttributeSpellingListIndex()));
}

static void handleAcquireCapabilityAttr(Sema &S, Decl *D,
                                        const ParsedAttr &AL) {
  SmallVector<Expr*, 1> Args;
  if (!checkLockFunAttrCommon(S, D, AL, Args))
    return;

  D->addAttr(::new (S.Context) AcquireCapabilityAttr(AL.getRange(),
                                                     S.Context,
                                                     Args.data(), Args.size(),
                                        AL.getAttributeSpellingListIndex()));
}

static void handleTryAcquireCapabilityAttr(Sema &S, Decl *D,
                                           const ParsedAttr &AL) {
  SmallVector<Expr*, 2> Args;
  if (!checkTryLockFunAttrCommon(S, D, AL, Args))
    return;

  D->addAttr(::new (S.Context) TryAcquireCapabilityAttr(AL.getRange(),
                                                        S.Context,
                                                        AL.getArgAsExpr(0),
                                                        Args.data(),
                                                        Args.size(),
                                        AL.getAttributeSpellingListIndex()));
}

static void handleReleaseCapabilityAttr(Sema &S, Decl *D,
                                        const ParsedAttr &AL) {
  // Check that all arguments are lockable objects.
  SmallVector<Expr *, 1> Args;
  checkAttrArgsAreCapabilityObjs(S, D, AL, Args, 0, true);

  D->addAttr(::new (S.Context) ReleaseCapabilityAttr(
      AL.getRange(), S.Context, Args.data(), Args.size(),
      AL.getAttributeSpellingListIndex()));
}

static void handleRequiresCapabilityAttr(Sema &S, Decl *D,
                                         const ParsedAttr &AL) {
  if (!checkAttributeAtLeastNumArgs(S, AL, 1))
    return;

  // check that all arguments are lockable objects
  SmallVector<Expr*, 1> Args;
  checkAttrArgsAreCapabilityObjs(S, D, AL, Args);
  if (Args.empty())
    return;

  RequiresCapabilityAttr *RCA = ::new (S.Context)
    RequiresCapabilityAttr(AL.getRange(), S.Context, Args.data(),
                           Args.size(), AL.getAttributeSpellingListIndex());

  D->addAttr(RCA);
}

static void handleDeprecatedAttr(Sema &S, Decl *D, const ParsedAttr &AL) {
  if (const auto *NSD = dyn_cast<NamespaceDecl>(D)) {
    if (NSD->isAnonymousNamespace()) {
      S.Diag(AL.getLoc(), diag::warn_deprecated_anonymous_namespace);
      // Do not want to attach the attribute to the namespace because that will
      // cause confusing diagnostic reports for uses of declarations within the
      // namespace.
      return;
    }
  }

  // Handle the cases where the attribute has a text message.
  StringRef Str, Replacement;
  if (AL.isArgExpr(0) && AL.getArgAsExpr(0) &&
      !S.checkStringLiteralArgumentAttr(AL, 0, Str))
    return;

  // Only support a single optional message for Declspec and CXX11.
  if (AL.isDeclspecAttribute() || AL.isCXX11Attribute())
    checkAttributeAtMostNumArgs(S, AL, 1);
  else if (AL.isArgExpr(1) && AL.getArgAsExpr(1) &&
           !S.checkStringLiteralArgumentAttr(AL, 1, Replacement))
    return;

  if (!S.getLangOpts().CPlusPlus14 && AL.isCXX11Attribute() && !AL.isGNUScope())
    S.Diag(AL.getLoc(), diag::ext_cxx14_attr) << AL;

  D->addAttr(::new (S.Context)
                 DeprecatedAttr(AL.getRange(), S.Context, Str, Replacement,
                                AL.getAttributeSpellingListIndex()));
}

static bool isGlobalVar(const Decl *D) {
  if (const auto *S = dyn_cast<VarDecl>(D))
    return S->hasGlobalStorage();
  return false;
}

static void handleNoSanitizeAttr(Sema &S, Decl *D, const ParsedAttr &AL) {
  if (!checkAttributeAtLeastNumArgs(S, AL, 1))
    return;

  std::vector<StringRef> Sanitizers;

  for (unsigned I = 0, E = AL.getNumArgs(); I != E; ++I) {
    StringRef SanitizerName;
    SourceLocation LiteralLoc;

    if (!S.checkStringLiteralArgumentAttr(AL, I, SanitizerName, &LiteralLoc))
      return;

    if (parseSanitizerValue(SanitizerName, /*AllowGroups=*/true) == 0)
      S.Diag(LiteralLoc, diag::warn_unknown_sanitizer_ignored) << SanitizerName;
    else if (isGlobalVar(D) && SanitizerName != "address")
      S.Diag(D->getLocation(), diag::err_attribute_wrong_decl_type)
          << AL << ExpectedFunctionOrMethod;
    Sanitizers.push_back(SanitizerName);
  }

  D->addAttr(::new (S.Context) NoSanitizeAttr(
      AL.getRange(), S.Context, Sanitizers.data(), Sanitizers.size(),
      AL.getAttributeSpellingListIndex()));
}

static void handleNoSanitizeSpecificAttr(Sema &S, Decl *D,
                                         const ParsedAttr &AL) {
  StringRef AttrName = AL.getName()->getName();
  normalizeName(AttrName);
  StringRef SanitizerName = llvm::StringSwitch<StringRef>(AttrName)
                                .Case("no_address_safety_analysis", "address")
                                .Case("no_sanitize_address", "address")
                                .Case("no_sanitize_thread", "thread")
                                .Case("no_sanitize_memory", "memory");
  if (isGlobalVar(D) && SanitizerName != "address")
    S.Diag(D->getLocation(), diag::err_attribute_wrong_decl_type)
        << AL << ExpectedFunction;
  D->addAttr(::new (S.Context)
                 NoSanitizeAttr(AL.getRange(), S.Context, &SanitizerName, 1,
                                AL.getAttributeSpellingListIndex()));
}

static void handleInternalLinkageAttr(Sema &S, Decl *D, const ParsedAttr &AL) {
  if (InternalLinkageAttr *Internal = S.mergeInternalLinkageAttr(D, AL))
    D->addAttr(Internal);
}

static void handleOpenCLNoSVMAttr(Sema &S, Decl *D, const ParsedAttr &AL) {
  if (S.LangOpts.OpenCLVersion != 200)
    S.Diag(AL.getLoc(), diag::err_attribute_requires_opencl_version)
        << AL << "2.0" << 0;
  else
    S.Diag(AL.getLoc(), diag::warn_opencl_attr_deprecated_ignored) << AL
                                                                   << "2.0";
}

/// Handles semantic checking for features that are common to all attributes,
/// such as checking whether a parameter was properly specified, or the correct
/// number of arguments were passed, etc.
static bool handleCommonAttributeFeatures(Sema &S, Decl *D,
                                          const ParsedAttr &AL) {
  // Several attributes carry different semantics than the parsing requires, so
  // those are opted out of the common argument checks.
  //
  // We also bail on unknown and ignored attributes because those are handled
  // as part of the target-specific handling logic.
  if (AL.getKind() == ParsedAttr::UnknownAttribute)
    return false;
  // Check whether the attribute requires specific language extensions to be
  // enabled.
  if (!AL.diagnoseLangOpts(S))
    return true;
  // Check whether the attribute appertains to the given subject.
  if (!AL.diagnoseAppertainsTo(S, D))
    return true;
  if (AL.hasCustomParsing())
    return false;

  if (AL.getMinArgs() == AL.getMaxArgs()) {
    // If there are no optional arguments, then checking for the argument count
    // is trivial.
    if (!checkAttributeNumArgs(S, AL, AL.getMinArgs()))
      return true;
  } else {
    // There are optional arguments, so checking is slightly more involved.
    if (AL.getMinArgs() &&
        !checkAttributeAtLeastNumArgs(S, AL, AL.getMinArgs()))
      return true;
    else if (!AL.hasVariadicArg() && AL.getMaxArgs() &&
             !checkAttributeAtMostNumArgs(S, AL, AL.getMaxArgs()))
      return true;
  }

  if (S.CheckAttrTarget(AL))
    return true;

  return false;
}

static void handleOpenCLAccessAttr(Sema &S, Decl *D, const ParsedAttr &AL) {
  if (D->isInvalidDecl())
    return;

  // Check if there is only one access qualifier.
  if (D->hasAttr<OpenCLAccessAttr>()) {
    if (D->getAttr<OpenCLAccessAttr>()->getSemanticSpelling() ==
        AL.getSemanticSpelling()) {
      S.Diag(AL.getLoc(), diag::warn_duplicate_declspec)
          << AL.getName()->getName() << AL.getRange();
    } else {
      S.Diag(AL.getLoc(), diag::err_opencl_multiple_access_qualifiers)
          << D->getSourceRange();
      D->setInvalidDecl(true);
      return;
    }
  }

  // OpenCL v2.0 s6.6 - read_write can be used for image types to specify that an
  // image object can be read and written.
  // OpenCL v2.0 s6.13.6 - A kernel cannot read from and write to the same pipe
  // object. Using the read_write (or __read_write) qualifier with the pipe
  // qualifier is a compilation error.
  if (const auto *PDecl = dyn_cast<ParmVarDecl>(D)) {
    const Type *DeclTy = PDecl->getType().getCanonicalType().getTypePtr();
    if (AL.getName()->getName().find("read_write") != StringRef::npos) {
      if (S.getLangOpts().OpenCLVersion < 200 || DeclTy->isPipeType()) {
        S.Diag(AL.getLoc(), diag::err_opencl_invalid_read_write)
            << AL << PDecl->getType() << DeclTy->isImageType();
        D->setInvalidDecl(true);
        return;
      }
    }
  }

  D->addAttr(::new (S.Context) OpenCLAccessAttr(
      AL.getRange(), S.Context, AL.getAttributeSpellingListIndex()));
}

static void handleDestroyAttr(Sema &S, Decl *D, const ParsedAttr &A) {
  if (!cast<VarDecl>(D)->hasGlobalStorage()) {
    S.Diag(D->getLocation(), diag::err_destroy_attr_on_non_static_var)
        << (A.getKind() == ParsedAttr::AT_AlwaysDestroy);
    return;
  }

  if (A.getKind() == ParsedAttr::AT_AlwaysDestroy)
    handleSimpleAttributeWithExclusions<AlwaysDestroyAttr, NoDestroyAttr>(S, D, A);
  else
    handleSimpleAttributeWithExclusions<NoDestroyAttr, AlwaysDestroyAttr>(S, D, A);
}

//===----------------------------------------------------------------------===//
// Top Level Sema Entry Points
//===----------------------------------------------------------------------===//

/// ProcessDeclAttribute - Apply the specific attribute to the specified decl if
/// the attribute applies to decls.  If the attribute is a type attribute, just
/// silently ignore it if a GNU attribute.
static void ProcessDeclAttribute(Sema &S, Scope *scope, Decl *D,
                                 const ParsedAttr &AL,
                                 bool IncludeCXX11Attributes) {
  if (AL.isInvalid() || AL.getKind() == ParsedAttr::IgnoredAttribute)
    return;

  // Ignore C++11 attributes on declarator chunks: they appertain to the type
  // instead.
  if (AL.isCXX11Attribute() && !IncludeCXX11Attributes)
    return;

  // Unknown attributes are automatically warned on. Target-specific attributes
  // which do not apply to the current target architecture are treated as
  // though they were unknown attributes.
  if (AL.getKind() == ParsedAttr::UnknownAttribute ||
      !AL.existsInTarget(S.Context.getTargetInfo())) {
    S.Diag(AL.getLoc(), AL.isDeclspecAttribute()
                            ? diag::warn_unhandled_ms_attribute_ignored
                            : diag::warn_unknown_attribute_ignored)
        << AL;
    return;
  }

  if (handleCommonAttributeFeatures(S, D, AL))
    return;

  switch (AL.getKind()) {
  default:
    if (!AL.isStmtAttr()) {
      // Type attributes are handled elsewhere; silently move on.
      assert(AL.isTypeAttr() && "Non-type attribute not handled");
      break;
    }
    S.Diag(AL.getLoc(), diag::err_stmt_attribute_invalid_on_decl)
        << AL << D->getLocation();
    break;
  case ParsedAttr::AT_Interrupt:
    handleInterruptAttr(S, D, AL);
    break;
  case ParsedAttr::AT_X86ForceAlignArgPointer:
    handleX86ForceAlignArgPointerAttr(S, D, AL);
    break;
  case ParsedAttr::AT_DLLExport:
  case ParsedAttr::AT_DLLImport:
    handleDLLAttr(S, D, AL);
    break;
  case ParsedAttr::AT_Mips16:
    handleSimpleAttributeWithExclusions<Mips16Attr, MicroMipsAttr,
                                        MipsInterruptAttr>(S, D, AL);
    break;
  case ParsedAttr::AT_NoMips16:
    handleSimpleAttribute<NoMips16Attr>(S, D, AL);
    break;
  case ParsedAttr::AT_MicroMips:
    handleSimpleAttributeWithExclusions<MicroMipsAttr, Mips16Attr>(S, D, AL);
    break;
  case ParsedAttr::AT_NoMicroMips:
    handleSimpleAttribute<NoMicroMipsAttr>(S, D, AL);
    break;
  case ParsedAttr::AT_MipsLongCall:
    handleSimpleAttributeWithExclusions<MipsLongCallAttr, MipsShortCallAttr>(
        S, D, AL);
    break;
  case ParsedAttr::AT_MipsShortCall:
    handleSimpleAttributeWithExclusions<MipsShortCallAttr, MipsLongCallAttr>(
        S, D, AL);
    break;
  case ParsedAttr::AT_AMDGPUFlatWorkGroupSize:
    handleAMDGPUFlatWorkGroupSizeAttr(S, D, AL);
    break;
  case ParsedAttr::AT_AMDGPUWavesPerEU:
    handleAMDGPUWavesPerEUAttr(S, D, AL);
    break;
  case ParsedAttr::AT_AMDGPUNumSGPR:
    handleAMDGPUNumSGPRAttr(S, D, AL);
    break;
  case ParsedAttr::AT_AMDGPUNumVGPR:
    handleAMDGPUNumVGPRAttr(S, D, AL);
    break;
  case ParsedAttr::AT_AVRSignal:
    handleAVRSignalAttr(S, D, AL);
    break;
  case ParsedAttr::AT_IBAction:
    handleSimpleAttribute<IBActionAttr>(S, D, AL);
    break;
  case ParsedAttr::AT_IBOutlet:
    handleIBOutlet(S, D, AL);
    break;
  case ParsedAttr::AT_IBOutletCollection:
    handleIBOutletCollection(S, D, AL);
    break;
  case ParsedAttr::AT_IFunc:
    handleIFuncAttr(S, D, AL);
    break;
  case ParsedAttr::AT_Alias:
    handleAliasAttr(S, D, AL);
    break;
  case ParsedAttr::AT_Aligned:
    handleAlignedAttr(S, D, AL);
    break;
  case ParsedAttr::AT_AlignValue:
    handleAlignValueAttr(S, D, AL);
    break;
  case ParsedAttr::AT_AllocSize:
    handleAllocSizeAttr(S, D, AL);
    break;
  case ParsedAttr::AT_AlwaysInline:
    handleAlwaysInlineAttr(S, D, AL);
    break;
  case ParsedAttr::AT_Artificial:
    handleSimpleAttribute<ArtificialAttr>(S, D, AL);
    break;
  case ParsedAttr::AT_AnalyzerNoReturn:
    handleAnalyzerNoReturnAttr(S, D, AL);
    break;
  case ParsedAttr::AT_TLSModel:
    handleTLSModelAttr(S, D, AL);
    break;
  case ParsedAttr::AT_Annotate:
    handleAnnotateAttr(S, D, AL);
    break;
  case ParsedAttr::AT_Availability:
    handleAvailabilityAttr(S, D, AL);
    break;
  case ParsedAttr::AT_CarriesDependency:
    handleDependencyAttr(S, scope, D, AL);
    break;
  case ParsedAttr::AT_CPUDispatch:
  case ParsedAttr::AT_CPUSpecific:
    handleCPUSpecificAttr(S, D, AL);
    break;
  case ParsedAttr::AT_Common:
    handleCommonAttr(S, D, AL);
    break;
  case ParsedAttr::AT_CUDAConstant:
    handleConstantAttr(S, D, AL);
    break;
  case ParsedAttr::AT_PassObjectSize:
    handlePassObjectSizeAttr(S, D, AL);
    break;
  case ParsedAttr::AT_Constructor:
    handleConstructorAttr(S, D, AL);
    break;
  case ParsedAttr::AT_CXX11NoReturn:
    handleSimpleAttribute<CXX11NoReturnAttr>(S, D, AL);
    break;
  case ParsedAttr::AT_Deprecated:
    handleDeprecatedAttr(S, D, AL);
    break;
  case ParsedAttr::AT_Destructor:
    handleDestructorAttr(S, D, AL);
    break;
  case ParsedAttr::AT_EnableIf:
    handleEnableIfAttr(S, D, AL);
    break;
  case ParsedAttr::AT_DiagnoseIf:
    handleDiagnoseIfAttr(S, D, AL);
    break;
  case ParsedAttr::AT_ExtVectorType:
    handleExtVectorTypeAttr(S, D, AL);
    break;
  case ParsedAttr::AT_ExternalSourceSymbol:
    handleExternalSourceSymbolAttr(S, D, AL);
    break;
  case ParsedAttr::AT_MinSize:
    handleMinSizeAttr(S, D, AL);
    break;
  case ParsedAttr::AT_OptimizeNone:
    handleOptimizeNoneAttr(S, D, AL);
    break;
  case ParsedAttr::AT_FlagEnum:
    handleSimpleAttribute<FlagEnumAttr>(S, D, AL);
    break;
  case ParsedAttr::AT_EnumExtensibility:
    handleEnumExtensibilityAttr(S, D, AL);
    break;
  case ParsedAttr::AT_Flatten:
    handleSimpleAttribute<FlattenAttr>(S, D, AL);
    break;
  case ParsedAttr::AT_Format:
    handleFormatAttr(S, D, AL);
    break;
  case ParsedAttr::AT_FormatArg:
    handleFormatArgAttr(S, D, AL);
    break;
  case ParsedAttr::AT_CUDAGlobal:
    handleGlobalAttr(S, D, AL);
    break;
  case ParsedAttr::AT_CUDADevice:
    handleSimpleAttributeWithExclusions<CUDADeviceAttr, CUDAGlobalAttr>(S, D,
                                                                        AL);
    break;
  case ParsedAttr::AT_CUDAHost:
    handleSimpleAttributeWithExclusions<CUDAHostAttr, CUDAGlobalAttr>(S, D, AL);
    break;
  case ParsedAttr::AT_GNUInline:
    handleGNUInlineAttr(S, D, AL);
    break;
  case ParsedAttr::AT_CUDALaunchBounds:
    handleLaunchBoundsAttr(S, D, AL);
    break;
  case ParsedAttr::AT_Restrict:
    handleRestrictAttr(S, D, AL);
    break;
  case ParsedAttr::AT_LifetimeBound:
    handleSimpleAttribute<LifetimeBoundAttr>(S, D, AL);
    break;
  case ParsedAttr::AT_MayAlias:
    handleSimpleAttribute<MayAliasAttr>(S, D, AL);
    break;
  case ParsedAttr::AT_Mode:
    handleModeAttr(S, D, AL);
    break;
  case ParsedAttr::AT_NoAlias:
    handleSimpleAttribute<NoAliasAttr>(S, D, AL);
    break;
  case ParsedAttr::AT_NoCommon:
    handleSimpleAttribute<NoCommonAttr>(S, D, AL);
    break;
  case ParsedAttr::AT_NoSplitStack:
    handleSimpleAttribute<NoSplitStackAttr>(S, D, AL);
    break;
  case ParsedAttr::AT_NonNull:
    if (auto *PVD = dyn_cast<ParmVarDecl>(D))
      handleNonNullAttrParameter(S, PVD, AL);
    else
      handleNonNullAttr(S, D, AL);
    break;
  case ParsedAttr::AT_ReturnsNonNull:
    handleReturnsNonNullAttr(S, D, AL);
    break;
  case ParsedAttr::AT_NoEscape:
    handleNoEscapeAttr(S, D, AL);
    break;
  case ParsedAttr::AT_AssumeAligned:
    handleAssumeAlignedAttr(S, D, AL);
    break;
  case ParsedAttr::AT_AllocAlign:
    handleAllocAlignAttr(S, D, AL);
    break;
  case ParsedAttr::AT_Overloadable:
    handleSimpleAttribute<OverloadableAttr>(S, D, AL);
    break;
  case ParsedAttr::AT_Ownership:
    handleOwnershipAttr(S, D, AL);
    break;
  case ParsedAttr::AT_Cold:
    handleSimpleAttributeWithExclusions<ColdAttr, HotAttr>(S, D, AL);
    break;
  case ParsedAttr::AT_Hot:
    handleSimpleAttributeWithExclusions<HotAttr, ColdAttr>(S, D, AL);
    break;
  case ParsedAttr::AT_Naked:
    handleNakedAttr(S, D, AL);
    break;
  case ParsedAttr::AT_NoReturn:
    handleNoReturnAttr(S, D, AL);
    break;
  case ParsedAttr::AT_AnyX86NoCfCheck:
    handleNoCfCheckAttr(S, D, AL);
    break;
  case ParsedAttr::AT_NoThrow:
    handleSimpleAttribute<NoThrowAttr>(S, D, AL);
    break;
  case ParsedAttr::AT_CUDAShared:
    handleSharedAttr(S, D, AL);
    break;
  case ParsedAttr::AT_VecReturn:
    handleVecReturnAttr(S, D, AL);
    break;
  case ParsedAttr::AT_ObjCOwnership:
    handleObjCOwnershipAttr(S, D, AL);
    break;
  case ParsedAttr::AT_ObjCPreciseLifetime:
    handleObjCPreciseLifetimeAttr(S, D, AL);
    break;
  case ParsedAttr::AT_ObjCReturnsInnerPointer:
    handleObjCReturnsInnerPointerAttr(S, D, AL);
    break;
  case ParsedAttr::AT_ObjCRequiresSuper:
    handleObjCRequiresSuperAttr(S, D, AL);
    break;
  case ParsedAttr::AT_ObjCBridge:
    handleObjCBridgeAttr(S, D, AL);
    break;
  case ParsedAttr::AT_ObjCBridgeMutable:
    handleObjCBridgeMutableAttr(S, D, AL);
    break;
  case ParsedAttr::AT_ObjCBridgeRelated:
    handleObjCBridgeRelatedAttr(S, D, AL);
    break;
  case ParsedAttr::AT_ObjCDesignatedInitializer:
    handleObjCDesignatedInitializer(S, D, AL);
    break;
  case ParsedAttr::AT_ObjCRuntimeName:
    handleObjCRuntimeName(S, D, AL);
    break;
  case ParsedAttr::AT_ObjCRuntimeVisible:
    handleSimpleAttribute<ObjCRuntimeVisibleAttr>(S, D, AL);
    break;
  case ParsedAttr::AT_ObjCBoxable:
    handleObjCBoxable(S, D, AL);
    break;
  case ParsedAttr::AT_NSErrorDomain:
    handleNSErrorDomain(S, D, AL);
    break;
  case ParsedAttr::AT_CFAuditedTransfer:
    handleSimpleAttributeWithExclusions<CFAuditedTransferAttr,
                                        CFUnknownTransferAttr>(S, D, AL);
    break;
  case ParsedAttr::AT_CFUnknownTransfer:
    handleSimpleAttributeWithExclusions<CFUnknownTransferAttr,
                                        CFAuditedTransferAttr>(S, D, AL);
    break;
  case ParsedAttr::AT_CFConsumed:
  case ParsedAttr::AT_NSConsumed:
    handleNSConsumedAttr(S, D, AL);
    break;
  case ParsedAttr::AT_NSConsumesSelf:
    handleSimpleAttribute<NSConsumesSelfAttr>(S, D, AL);
    break;
  case ParsedAttr::AT_NSReturnsAutoreleased:
  case ParsedAttr::AT_NSReturnsNotRetained:
  case ParsedAttr::AT_CFReturnsNotRetained:
  case ParsedAttr::AT_NSReturnsRetained:
  case ParsedAttr::AT_CFReturnsRetained:
    handleNSReturnsRetainedAttr(S, D, AL);
    break;
  case ParsedAttr::AT_WorkGroupSizeHint:
    handleWorkGroupSize<WorkGroupSizeHintAttr>(S, D, AL);
    break;
  case ParsedAttr::AT_ReqdWorkGroupSize:
    handleWorkGroupSize<ReqdWorkGroupSizeAttr>(S, D, AL);
    break;
  case ParsedAttr::AT_OpenCLIntelReqdSubGroupSize:
    handleSubGroupSize(S, D, AL);
    break;
  case ParsedAttr::AT_VecTypeHint:
    handleVecTypeHint(S, D, AL);
    break;
  case ParsedAttr::AT_RequireConstantInit:
    handleSimpleAttribute<RequireConstantInitAttr>(S, D, AL);
    break;
  case ParsedAttr::AT_InitPriority:
    handleInitPriorityAttr(S, D, AL);
    break;
  case ParsedAttr::AT_Packed:
    handlePackedAttr(S, D, AL);
    break;
  case ParsedAttr::AT_Section:
    handleSectionAttr(S, D, AL);
    break;
  case ParsedAttr::AT_CodeSeg:
    handleCodeSegAttr(S, D, AL);
    break;
  case ParsedAttr::AT_Target:
    handleTargetAttr(S, D, AL);
    break;
  case ParsedAttr::AT_MinVectorWidth:
    handleMinVectorWidthAttr(S, D, AL);
    break;
  case ParsedAttr::AT_Unavailable:
    handleAttrWithMessage<UnavailableAttr>(S, D, AL);
    break;
  case ParsedAttr::AT_ArcWeakrefUnavailable:
    handleSimpleAttribute<ArcWeakrefUnavailableAttr>(S, D, AL);
    break;
  case ParsedAttr::AT_ObjCRootClass:
    handleSimpleAttribute<ObjCRootClassAttr>(S, D, AL);
    break;
  case ParsedAttr::AT_ObjCSubclassingRestricted:
    handleSimpleAttribute<ObjCSubclassingRestrictedAttr>(S, D, AL);
    break;
  case ParsedAttr::AT_ObjCCompleteDefinition:
    handleSimpleAttribute<ObjCCompleteDefinitionAttr>(S, D, AL);
    break;
  case ParsedAttr::AT_ObjCExplicitProtocolImpl:
    handleObjCSuppresProtocolAttr(S, D, AL);
    break;
  case ParsedAttr::AT_ObjCRequiresPropertyDefs:
    handleSimpleAttribute<ObjCRequiresPropertyDefsAttr>(S, D, AL);
    break;
  case ParsedAttr::AT_Unused:
    handleUnusedAttr(S, D, AL);
    break;
  case ParsedAttr::AT_ReturnsTwice:
    handleSimpleAttribute<ReturnsTwiceAttr>(S, D, AL);
    break;
  case ParsedAttr::AT_NotTailCalled:
    handleSimpleAttributeWithExclusions<NotTailCalledAttr, AlwaysInlineAttr>(
        S, D, AL);
    break;
  case ParsedAttr::AT_DisableTailCalls:
    handleSimpleAttributeWithExclusions<DisableTailCallsAttr, NakedAttr>(S, D,
                                                                         AL);
    break;
  case ParsedAttr::AT_Used:
    handleSimpleAttribute<UsedAttr>(S, D, AL);
    break;
  case ParsedAttr::AT_Visibility:
    handleVisibilityAttr(S, D, AL, false);
    break;
  case ParsedAttr::AT_TypeVisibility:
    handleVisibilityAttr(S, D, AL, true);
    break;
  case ParsedAttr::AT_WarnUnused:
    handleSimpleAttribute<WarnUnusedAttr>(S, D, AL);
    break;
  case ParsedAttr::AT_WarnUnusedResult:
    handleWarnUnusedResult(S, D, AL);
    break;
  case ParsedAttr::AT_Weak:
    handleSimpleAttribute<WeakAttr>(S, D, AL);
    break;
  case ParsedAttr::AT_WeakRef:
    handleWeakRefAttr(S, D, AL);
    break;
  case ParsedAttr::AT_WeakImport:
    handleWeakImportAttr(S, D, AL);
    break;
  case ParsedAttr::AT_TransparentUnion:
    handleTransparentUnionAttr(S, D, AL);
    break;
  case ParsedAttr::AT_ObjCException:
    handleSimpleAttribute<ObjCExceptionAttr>(S, D, AL);
    break;
  case ParsedAttr::AT_ObjCMethodFamily:
    handleObjCMethodFamilyAttr(S, D, AL);
    break;
  case ParsedAttr::AT_ObjCNSObject:
    handleObjCNSObject(S, D, AL);
    break;
  case ParsedAttr::AT_ObjCIndependentClass:
    handleObjCIndependentClass(S, D, AL);
    break;
  case ParsedAttr::AT_Blocks:
    handleBlocksAttr(S, D, AL);
    break;
  case ParsedAttr::AT_Sentinel:
    handleSentinelAttr(S, D, AL);
    break;
  case ParsedAttr::AT_Const:
    handleSimpleAttribute<ConstAttr>(S, D, AL);
    break;
  case ParsedAttr::AT_Pure:
    handleSimpleAttribute<PureAttr>(S, D, AL);
    break;
  case ParsedAttr::AT_Cleanup:
    handleCleanupAttr(S, D, AL);
    break;
  case ParsedAttr::AT_NoDebug:
    handleNoDebugAttr(S, D, AL);
    break;
  case ParsedAttr::AT_NoDuplicate:
    handleSimpleAttribute<NoDuplicateAttr>(S, D, AL);
    break;
  case ParsedAttr::AT_Convergent:
    handleSimpleAttribute<ConvergentAttr>(S, D, AL);
    break;
  case ParsedAttr::AT_NoInline:
    handleSimpleAttribute<NoInlineAttr>(S, D, AL);
    break;
  case ParsedAttr::AT_NoInstrumentFunction: // Interacts with -pg.
    handleSimpleAttribute<NoInstrumentFunctionAttr>(S, D, AL);
    break;
  case ParsedAttr::AT_NoStackProtector:
    // Interacts with -fstack-protector options.
    handleSimpleAttribute<NoStackProtectorAttr>(S, D, AL);
    break;
  case ParsedAttr::AT_StdCall:
  case ParsedAttr::AT_CDecl:
  case ParsedAttr::AT_FastCall:
  case ParsedAttr::AT_ThisCall:
  case ParsedAttr::AT_Pascal:
  case ParsedAttr::AT_RegCall:
  case ParsedAttr::AT_SwiftCall:
  case ParsedAttr::AT_VectorCall:
  case ParsedAttr::AT_MSABI:
  case ParsedAttr::AT_SysVABI:
  case ParsedAttr::AT_Pcs:
  case ParsedAttr::AT_IntelOclBicc:
  case ParsedAttr::AT_PreserveMost:
  case ParsedAttr::AT_PreserveAll:
    handleCallConvAttr(S, D, AL);
    break;
  case ParsedAttr::AT_Suppress:
    handleSuppressAttr(S, D, AL);
    break;
  case ParsedAttr::AT_OpenCLKernel:
    handleSimpleAttribute<OpenCLKernelAttr>(S, D, AL);
    break;
  case ParsedAttr::AT_OpenCLAccess:
    handleOpenCLAccessAttr(S, D, AL);
    break;
  case ParsedAttr::AT_OpenCLNoSVM:
    handleOpenCLNoSVMAttr(S, D, AL);
    break;
  case ParsedAttr::AT_SwiftContext:
    handleParameterABIAttr(S, D, AL, ParameterABI::SwiftContext);
    break;
  case ParsedAttr::AT_SwiftErrorResult:
    handleParameterABIAttr(S, D, AL, ParameterABI::SwiftErrorResult);
    break;
  case ParsedAttr::AT_SwiftIndirectResult:
    handleParameterABIAttr(S, D, AL, ParameterABI::SwiftIndirectResult);
    break;
  case ParsedAttr::AT_InternalLinkage:
    handleInternalLinkageAttr(S, D, AL);
    break;
  case ParsedAttr::AT_ExcludeFromExplicitInstantiation:
    handleSimpleAttribute<ExcludeFromExplicitInstantiationAttr>(S, D, AL);
    break;
  case ParsedAttr::AT_LTOVisibilityPublic:
    handleSimpleAttribute<LTOVisibilityPublicAttr>(S, D, AL);
    break;

  // Microsoft attributes:
  case ParsedAttr::AT_EmptyBases:
    handleSimpleAttribute<EmptyBasesAttr>(S, D, AL);
    break;
  case ParsedAttr::AT_LayoutVersion:
    handleLayoutVersion(S, D, AL);
    break;
  case ParsedAttr::AT_TrivialABI:
    handleSimpleAttribute<TrivialABIAttr>(S, D, AL);
    break;
  case ParsedAttr::AT_MSNoVTable:
    handleSimpleAttribute<MSNoVTableAttr>(S, D, AL);
    break;
  case ParsedAttr::AT_MSStruct:
    handleSimpleAttribute<MSStructAttr>(S, D, AL);
    break;
  case ParsedAttr::AT_Uuid:
    handleUuidAttr(S, D, AL);
    break;
  case ParsedAttr::AT_MSInheritance:
    handleMSInheritanceAttr(S, D, AL);
    break;
  case ParsedAttr::AT_SelectAny:
    handleSimpleAttribute<SelectAnyAttr>(S, D, AL);
    break;
  case ParsedAttr::AT_Thread:
    handleDeclspecThreadAttr(S, D, AL);
    break;

  case ParsedAttr::AT_AbiTag:
    handleAbiTagAttr(S, D, AL);
    break;

  // Thread safety attributes:
  case ParsedAttr::AT_AssertExclusiveLock:
    handleAssertExclusiveLockAttr(S, D, AL);
    break;
  case ParsedAttr::AT_AssertSharedLock:
    handleAssertSharedLockAttr(S, D, AL);
    break;
  case ParsedAttr::AT_GuardedVar:
    handleSimpleAttribute<GuardedVarAttr>(S, D, AL);
    break;
  case ParsedAttr::AT_PtGuardedVar:
    handlePtGuardedVarAttr(S, D, AL);
    break;
  case ParsedAttr::AT_ScopedLockable:
    handleSimpleAttribute<ScopedLockableAttr>(S, D, AL);
    break;
  case ParsedAttr::AT_NoSanitize:
    handleNoSanitizeAttr(S, D, AL);
    break;
  case ParsedAttr::AT_NoSanitizeSpecific:
    handleNoSanitizeSpecificAttr(S, D, AL);
    break;
  case ParsedAttr::AT_NoThreadSafetyAnalysis:
    handleSimpleAttribute<NoThreadSafetyAnalysisAttr>(S, D, AL);
    break;
  case ParsedAttr::AT_GuardedBy:
    handleGuardedByAttr(S, D, AL);
    break;
  case ParsedAttr::AT_PtGuardedBy:
    handlePtGuardedByAttr(S, D, AL);
    break;
  case ParsedAttr::AT_ExclusiveTrylockFunction:
    handleExclusiveTrylockFunctionAttr(S, D, AL);
    break;
  case ParsedAttr::AT_LockReturned:
    handleLockReturnedAttr(S, D, AL);
    break;
  case ParsedAttr::AT_LocksExcluded:
    handleLocksExcludedAttr(S, D, AL);
    break;
  case ParsedAttr::AT_SharedTrylockFunction:
    handleSharedTrylockFunctionAttr(S, D, AL);
    break;
  case ParsedAttr::AT_AcquiredBefore:
    handleAcquiredBeforeAttr(S, D, AL);
    break;
  case ParsedAttr::AT_AcquiredAfter:
    handleAcquiredAfterAttr(S, D, AL);
    break;

  // Capability analysis attributes.
  case ParsedAttr::AT_Capability:
  case ParsedAttr::AT_Lockable:
    handleCapabilityAttr(S, D, AL);
    break;
  case ParsedAttr::AT_RequiresCapability:
    handleRequiresCapabilityAttr(S, D, AL);
    break;

  case ParsedAttr::AT_AssertCapability:
    handleAssertCapabilityAttr(S, D, AL);
    break;
  case ParsedAttr::AT_AcquireCapability:
    handleAcquireCapabilityAttr(S, D, AL);
    break;
  case ParsedAttr::AT_ReleaseCapability:
    handleReleaseCapabilityAttr(S, D, AL);
    break;
  case ParsedAttr::AT_TryAcquireCapability:
    handleTryAcquireCapabilityAttr(S, D, AL);
    break;

  // Consumed analysis attributes.
  case ParsedAttr::AT_Consumable:
    handleConsumableAttr(S, D, AL);
    break;
  case ParsedAttr::AT_ConsumableAutoCast:
    handleSimpleAttribute<ConsumableAutoCastAttr>(S, D, AL);
    break;
  case ParsedAttr::AT_ConsumableSetOnRead:
    handleSimpleAttribute<ConsumableSetOnReadAttr>(S, D, AL);
    break;
  case ParsedAttr::AT_CallableWhen:
    handleCallableWhenAttr(S, D, AL);
    break;
  case ParsedAttr::AT_ParamTypestate:
    handleParamTypestateAttr(S, D, AL);
    break;
  case ParsedAttr::AT_ReturnTypestate:
    handleReturnTypestateAttr(S, D, AL);
    break;
  case ParsedAttr::AT_SetTypestate:
    handleSetTypestateAttr(S, D, AL);
    break;
  case ParsedAttr::AT_TestTypestate:
    handleTestTypestateAttr(S, D, AL);
    break;

  // Type safety attributes.
  case ParsedAttr::AT_ArgumentWithTypeTag:
    handleArgumentWithTypeTagAttr(S, D, AL);
    break;
  case ParsedAttr::AT_TypeTagForDatatype:
    handleTypeTagForDatatypeAttr(S, D, AL);
    break;
  case ParsedAttr::AT_AnyX86NoCallerSavedRegisters:
    handleSimpleAttribute<AnyX86NoCallerSavedRegistersAttr>(S, D, AL);
    break;
  case ParsedAttr::AT_RenderScriptKernel:
    handleSimpleAttribute<RenderScriptKernelAttr>(S, D, AL);
    break;
  // Swift attributes.
  case ParsedAttr::AT_SwiftPrivate:
    handleSimpleAttribute<SwiftPrivateAttr>(S, D, AL);
    break;
  case ParsedAttr::AT_SwiftName:
    handleSwiftName(S, D, AL);
    break;
  case ParsedAttr::AT_SwiftError:
    handleSwiftError(S, D, AL);
    break;
  case ParsedAttr::AT_SwiftBridge:
    handleSwiftBridgeAttr(S, D, AL);
    break;
  case ParsedAttr::AT_SwiftBridgedTypedef:
    handleSimpleAttribute<SwiftBridgedTypedefAttr>(S, D, AL);
    break;
  case ParsedAttr::AT_SwiftObjCMembers:
    handleSimpleAttribute<SwiftObjCMembersAttr>(S, D, AL);
    break;
  case ParsedAttr::AT_SwiftNewtype:
    handleSwiftNewtypeAttr(S, D, AL);
    break;
  // XRay attributes.
  case ParsedAttr::AT_XRayInstrument:
    handleSimpleAttribute<XRayInstrumentAttr>(S, D, AL);
    break;
  case ParsedAttr::AT_XRayLogArgs:
    handleXRayLogArgsAttr(S, D, AL);
    break;

  // Move semantics attribute.
  case ParsedAttr::AT_Reinitializes:
    handleSimpleAttribute<ReinitializesAttr>(S, D, AL);
    break;

  case ParsedAttr::AT_AlwaysDestroy:
  case ParsedAttr::AT_NoDestroy:
    handleDestroyAttr(S, D, AL);
    break;
  }
}

/// ProcessDeclAttributeList - Apply all the decl attributes in the specified
/// attribute list to the specified decl, ignoring any type attributes.
void Sema::ProcessDeclAttributeList(Scope *S, Decl *D,
                                    const ParsedAttributesView &AttrList,
                                    bool IncludeCXX11Attributes) {
  if (AttrList.empty())
    return;

  for (const ParsedAttr &AL : AttrList)
    ProcessDeclAttribute(*this, S, D, AL, IncludeCXX11Attributes);

  // FIXME: We should be able to handle these cases in TableGen.
  // GCC accepts
  // static int a9 __attribute__((weakref));
  // but that looks really pointless. We reject it.
  if (D->hasAttr<WeakRefAttr>() && !D->hasAttr<AliasAttr>()) {
    Diag(AttrList.begin()->getLoc(), diag::err_attribute_weakref_without_alias)
        << cast<NamedDecl>(D);
    D->dropAttr<WeakRefAttr>();
    return;
  }

  // FIXME: We should be able to handle this in TableGen as well. It would be
  // good to have a way to specify "these attributes must appear as a group",
  // for these. Additionally, it would be good to have a way to specify "these
  // attribute must never appear as a group" for attributes like cold and hot.
  if (!D->hasAttr<OpenCLKernelAttr>()) {
    // These attributes cannot be applied to a non-kernel function.
    if (const auto *A = D->getAttr<ReqdWorkGroupSizeAttr>()) {
      // FIXME: This emits a different error message than
      // diag::err_attribute_wrong_decl_type + ExpectedKernelFunction.
      Diag(D->getLocation(), diag::err_opencl_kernel_attr) << A;
      D->setInvalidDecl();
    } else if (const auto *A = D->getAttr<WorkGroupSizeHintAttr>()) {
      Diag(D->getLocation(), diag::err_opencl_kernel_attr) << A;
      D->setInvalidDecl();
    } else if (const auto *A = D->getAttr<VecTypeHintAttr>()) {
      Diag(D->getLocation(), diag::err_opencl_kernel_attr) << A;
      D->setInvalidDecl();
    } else if (const auto *A = D->getAttr<OpenCLIntelReqdSubGroupSizeAttr>()) {
      Diag(D->getLocation(), diag::err_opencl_kernel_attr) << A;
      D->setInvalidDecl();
    } else if (!D->hasAttr<CUDAGlobalAttr>()) {
      if (const auto *A = D->getAttr<AMDGPUFlatWorkGroupSizeAttr>()) {
        Diag(D->getLocation(), diag::err_attribute_wrong_decl_type)
            << A << ExpectedKernelFunction;
        D->setInvalidDecl();
      } else if (const auto *A = D->getAttr<AMDGPUWavesPerEUAttr>()) {
        Diag(D->getLocation(), diag::err_attribute_wrong_decl_type)
            << A << ExpectedKernelFunction;
        D->setInvalidDecl();
      } else if (const auto *A = D->getAttr<AMDGPUNumSGPRAttr>()) {
        Diag(D->getLocation(), diag::err_attribute_wrong_decl_type)
            << A << ExpectedKernelFunction;
        D->setInvalidDecl();
      } else if (const auto *A = D->getAttr<AMDGPUNumVGPRAttr>()) {
        Diag(D->getLocation(), diag::err_attribute_wrong_decl_type)
            << A << ExpectedKernelFunction;
        D->setInvalidDecl();
      }
    }
  }
}

// Helper for delayed processing TransparentUnion attribute.
void Sema::ProcessDeclAttributeDelayed(Decl *D,
                                       const ParsedAttributesView &AttrList) {
  for (const ParsedAttr &AL : AttrList)
    if (AL.getKind() == ParsedAttr::AT_TransparentUnion) {
      handleTransparentUnionAttr(*this, D, AL);
      break;
    }
}

// Annotation attributes are the only attributes allowed after an access
// specifier.
bool Sema::ProcessAccessDeclAttributeList(
    AccessSpecDecl *ASDecl, const ParsedAttributesView &AttrList) {
  for (const ParsedAttr &AL : AttrList) {
    if (AL.getKind() == ParsedAttr::AT_Annotate) {
      ProcessDeclAttribute(*this, nullptr, ASDecl, AL, AL.isCXX11Attribute());
    } else {
      Diag(AL.getLoc(), diag::err_only_annotate_after_access_spec);
      return true;
    }
  }
  return false;
}

/// checkUnusedDeclAttributes - Check a list of attributes to see if it
/// contains any decl attributes that we should warn about.
static void checkUnusedDeclAttributes(Sema &S, const ParsedAttributesView &A) {
  for (const ParsedAttr &AL : A) {
    // Only warn if the attribute is an unignored, non-type attribute.
    if (AL.isUsedAsTypeAttr() || AL.isInvalid())
      continue;
    if (AL.getKind() == ParsedAttr::IgnoredAttribute)
      continue;

    if (AL.getKind() == ParsedAttr::UnknownAttribute) {
      S.Diag(AL.getLoc(), diag::warn_unknown_attribute_ignored)
          << AL << AL.getRange();
    } else {
      S.Diag(AL.getLoc(), diag::warn_attribute_not_on_decl) << AL
                                                            << AL.getRange();
    }
  }
}

/// checkUnusedDeclAttributes - Given a declarator which is not being
/// used to build a declaration, complain about any decl attributes
/// which might be lying around on it.
void Sema::checkUnusedDeclAttributes(Declarator &D) {
  ::checkUnusedDeclAttributes(*this, D.getDeclSpec().getAttributes());
  ::checkUnusedDeclAttributes(*this, D.getAttributes());
  for (unsigned i = 0, e = D.getNumTypeObjects(); i != e; ++i)
    ::checkUnusedDeclAttributes(*this, D.getTypeObject(i).getAttrs());
}

/// DeclClonePragmaWeak - clone existing decl (maybe definition),
/// \#pragma weak needs a non-definition decl and source may not have one.
NamedDecl * Sema::DeclClonePragmaWeak(NamedDecl *ND, IdentifierInfo *II,
                                      SourceLocation Loc) {
  assert(isa<FunctionDecl>(ND) || isa<VarDecl>(ND));
  NamedDecl *NewD = nullptr;
  if (auto *FD = dyn_cast<FunctionDecl>(ND)) {
    FunctionDecl *NewFD;
    // FIXME: Missing call to CheckFunctionDeclaration().
    // FIXME: Mangling?
    // FIXME: Is the qualifier info correct?
    // FIXME: Is the DeclContext correct?
    NewFD = FunctionDecl::Create(FD->getASTContext(), FD->getDeclContext(),
                                 Loc, Loc, DeclarationName(II),
                                 FD->getType(), FD->getTypeSourceInfo(),
                                 SC_None, false/*isInlineSpecified*/,
                                 FD->hasPrototype(),
                                 false/*isConstexprSpecified*/);
    NewD = NewFD;

    if (FD->getQualifier())
      NewFD->setQualifierInfo(FD->getQualifierLoc());

    // Fake up parameter variables; they are declared as if this were
    // a typedef.
    QualType FDTy = FD->getType();
    if (const auto *FT = FDTy->getAs<FunctionProtoType>()) {
      SmallVector<ParmVarDecl*, 16> Params;
      for (const auto &AI : FT->param_types()) {
        ParmVarDecl *Param = BuildParmVarDeclForTypedef(NewFD, Loc, AI);
        Param->setScopeInfo(0, Params.size());
        Params.push_back(Param);
      }
      NewFD->setParams(Params);
    }
  } else if (auto *VD = dyn_cast<VarDecl>(ND)) {
    NewD = VarDecl::Create(VD->getASTContext(), VD->getDeclContext(),
                           VD->getInnerLocStart(), VD->getLocation(), II,
                           VD->getType(), VD->getTypeSourceInfo(),
                           VD->getStorageClass());
    if (VD->getQualifier())
      cast<VarDecl>(NewD)->setQualifierInfo(VD->getQualifierLoc());
  }
  return NewD;
}

/// DeclApplyPragmaWeak - A declaration (maybe definition) needs \#pragma weak
/// applied to it, possibly with an alias.
void Sema::DeclApplyPragmaWeak(Scope *S, NamedDecl *ND, WeakInfo &W) {
  if (W.getUsed()) return; // only do this once
  W.setUsed(true);
  if (W.getAlias()) { // clone decl, impersonate __attribute(weak,alias(...))
    IdentifierInfo *NDId = ND->getIdentifier();
    NamedDecl *NewD = DeclClonePragmaWeak(ND, W.getAlias(), W.getLocation());
    NewD->addAttr(AliasAttr::CreateImplicit(Context, NDId->getName(),
                                            W.getLocation()));
    NewD->addAttr(WeakAttr::CreateImplicit(Context, W.getLocation()));
    WeakTopLevelDecl.push_back(NewD);
    // FIXME: "hideous" code from Sema::LazilyCreateBuiltin
    // to insert Decl at TU scope, sorry.
    DeclContext *SavedContext = CurContext;
    CurContext = Context.getTranslationUnitDecl();
    NewD->setDeclContext(CurContext);
    NewD->setLexicalDeclContext(CurContext);
    PushOnScopeChains(NewD, S);
    CurContext = SavedContext;
  } else { // just add weak to existing
    ND->addAttr(WeakAttr::CreateImplicit(Context, W.getLocation()));
  }
}

void Sema::ProcessPragmaWeak(Scope *S, Decl *D) {
  // It's valid to "forward-declare" #pragma weak, in which case we
  // have to do this.
  LoadExternalWeakUndeclaredIdentifiers();
  if (!WeakUndeclaredIdentifiers.empty()) {
    NamedDecl *ND = nullptr;
    if (auto *VD = dyn_cast<VarDecl>(D))
      if (VD->isExternC())
        ND = VD;
    if (auto *FD = dyn_cast<FunctionDecl>(D))
      if (FD->isExternC())
        ND = FD;
    if (ND) {
      if (IdentifierInfo *Id = ND->getIdentifier()) {
        auto I = WeakUndeclaredIdentifiers.find(Id);
        if (I != WeakUndeclaredIdentifiers.end()) {
          WeakInfo W = I->second;
          DeclApplyPragmaWeak(S, ND, W);
          WeakUndeclaredIdentifiers[Id] = W;
        }
      }
    }
  }
}

/// ProcessDeclAttributes - Given a declarator (PD) with attributes indicated in
/// it, apply them to D.  This is a bit tricky because PD can have attributes
/// specified in many different places, and we need to find and apply them all.
void Sema::ProcessDeclAttributes(Scope *S, Decl *D, const Declarator &PD) {
  // Apply decl attributes from the DeclSpec if present.
  if (!PD.getDeclSpec().getAttributes().empty())
    ProcessDeclAttributeList(S, D, PD.getDeclSpec().getAttributes());

  // Walk the declarator structure, applying decl attributes that were in a type
  // position to the decl itself.  This handles cases like:
  //   int *__attr__(x)** D;
  // when X is a decl attribute.
  for (unsigned i = 0, e = PD.getNumTypeObjects(); i != e; ++i)
    ProcessDeclAttributeList(S, D, PD.getTypeObject(i).getAttrs(),
                             /*IncludeCXX11Attributes=*/false);

  // Finally, apply any attributes on the decl itself.
  ProcessDeclAttributeList(S, D, PD.getAttributes());

  // Apply additional attributes specified by '#pragma clang attribute'.
  AddPragmaAttributes(S, D);

  // Look for API notes that map to attributes.
  ProcessAPINotes(D);
}

/// Is the given declaration allowed to use a forbidden type?
/// If so, it'll still be annotated with an attribute that makes it
/// illegal to actually use.
static bool isForbiddenTypeAllowed(Sema &S, Decl *D,
                                   const DelayedDiagnostic &diag,
                                   UnavailableAttr::ImplicitReason &reason) {
  // Private ivars are always okay.  Unfortunately, people don't
  // always properly make their ivars private, even in system headers.
  // Plus we need to make fields okay, too.
  if (!isa<FieldDecl>(D) && !isa<ObjCPropertyDecl>(D) &&
      !isa<FunctionDecl>(D))
    return false;

  // Silently accept unsupported uses of __weak in both user and system
  // declarations when it's been disabled, for ease of integration with
  // -fno-objc-arc files.  We do have to take some care against attempts
  // to define such things;  for now, we've only done that for ivars
  // and properties.
  if ((isa<ObjCIvarDecl>(D) || isa<ObjCPropertyDecl>(D))) {
    if (diag.getForbiddenTypeDiagnostic() == diag::err_arc_weak_disabled ||
        diag.getForbiddenTypeDiagnostic() == diag::err_arc_weak_no_runtime) {
      reason = UnavailableAttr::IR_ForbiddenWeak;
      return true;
    }
  }

  // Allow all sorts of things in system headers.
  if (S.Context.getSourceManager().isInSystemHeader(D->getLocation())) {
    // Currently, all the failures dealt with this way are due to ARC
    // restrictions.
    reason = UnavailableAttr::IR_ARCForbiddenType;
    return true;
  }

  return false;
}

/// Handle a delayed forbidden-type diagnostic.
static void handleDelayedForbiddenType(Sema &S, DelayedDiagnostic &DD,
                                       Decl *D) {
  auto Reason = UnavailableAttr::IR_None;
  if (D && isForbiddenTypeAllowed(S, D, DD, Reason)) {
    assert(Reason && "didn't set reason?");
    D->addAttr(UnavailableAttr::CreateImplicit(S.Context, "", Reason, DD.Loc));
    return;
  }
  if (S.getLangOpts().ObjCAutoRefCount)
    if (const auto *FD = dyn_cast<FunctionDecl>(D)) {
      // FIXME: we may want to suppress diagnostics for all
      // kind of forbidden type messages on unavailable functions.
      if (FD->hasAttr<UnavailableAttr>() &&
          DD.getForbiddenTypeDiagnostic() ==
              diag::err_arc_array_param_no_ownership) {
        DD.Triggered = true;
        return;
      }
    }

  S.Diag(DD.Loc, DD.getForbiddenTypeDiagnostic())
      << DD.getForbiddenTypeOperand() << DD.getForbiddenTypeArgument();
  DD.Triggered = true;
}

static const AvailabilityAttr *getAttrForPlatform(ASTContext &Context,
                                                  const Decl *D) {
  // Check each AvailabilityAttr to find the one for this platform.
  for (const auto *A : D->attrs()) {
    if (const auto *Avail = dyn_cast<AvailabilityAttr>(A)) {
      // FIXME: this is copied from CheckAvailability. We should try to
      // de-duplicate.

      // Check if this is an App Extension "platform", and if so chop off
      // the suffix for matching with the actual platform.
      StringRef ActualPlatform = Avail->getPlatform()->getName();
      StringRef RealizedPlatform = ActualPlatform;
      if (Context.getLangOpts().AppExt) {
        size_t suffix = RealizedPlatform.rfind("_app_extension");
        if (suffix != StringRef::npos)
          RealizedPlatform = RealizedPlatform.slice(0, suffix);
      }

      StringRef TargetPlatform = Context.getTargetInfo().getPlatformName();

      // Match the platform name.
      if (RealizedPlatform == TargetPlatform)
        return Avail;
    }
  }
  return nullptr;
}

/// The diagnostic we should emit for \c D, and the declaration that
/// originated it, or \c AR_Available.
///
/// \param D The declaration to check.
/// \param Message If non-null, this will be populated with the message from
/// the availability attribute that is selected.
/// \param ClassReceiver If we're checking the the method of a class message
/// send, the class. Otherwise nullptr.
static std::pair<AvailabilityResult, const NamedDecl *>
ShouldDiagnoseAvailabilityOfDecl(Sema &S, const NamedDecl *D,
                                 std::string *Message,
                                 ObjCInterfaceDecl *ClassReceiver) {
  AvailabilityResult Result = D->getAvailability(Message);

  // For typedefs, if the typedef declaration appears available look
  // to the underlying type to see if it is more restrictive.
  while (const auto *TD = dyn_cast<TypedefNameDecl>(D)) {
    if (Result == AR_Available) {
      if (const auto *TT = TD->getUnderlyingType()->getAs<TagType>()) {
        D = TT->getDecl();
        Result = D->getAvailability(Message);
        continue;
      }
    }
    break;
  }

  // Forward class declarations get their attributes from their definition.
  if (const auto *IDecl = dyn_cast<ObjCInterfaceDecl>(D)) {
    if (IDecl->getDefinition()) {
      D = IDecl->getDefinition();
      Result = D->getAvailability(Message);
    }
  }

  if (const auto *ECD = dyn_cast<EnumConstantDecl>(D))
    if (Result == AR_Available) {
      const DeclContext *DC = ECD->getDeclContext();
      if (const auto *TheEnumDecl = dyn_cast<EnumDecl>(DC)) {
        Result = TheEnumDecl->getAvailability(Message);
        D = TheEnumDecl;
      }
    }

  // For +new, infer availability from -init.
  if (const auto *MD = dyn_cast<ObjCMethodDecl>(D)) {
    if (S.NSAPIObj && ClassReceiver) {
      ObjCMethodDecl *Init = ClassReceiver->lookupInstanceMethod(
          S.NSAPIObj->getInitSelector());
      if (Init && Result == AR_Available && MD->isClassMethod() &&
          MD->getSelector() == S.NSAPIObj->getNewSelector() &&
          MD->definedInNSObject(S.getASTContext())) {
        Result = Init->getAvailability(Message);
        D = Init;
      }
    }
  }

  return {Result, D};
}


/// whether we should emit a diagnostic for \c K and \c DeclVersion in
/// the context of \c Ctx. For example, we should emit an unavailable diagnostic
/// in a deprecated context, but not the other way around.
static bool ShouldDiagnoseAvailabilityInContext(Sema &S, AvailabilityResult K,
                                                VersionTuple DeclVersion,
                                                Decl *Ctx) {
  assert(K != AR_Available && "Expected an unavailable declaration here!");

  // Checks if we should emit the availability diagnostic in the context of C.
  auto CheckContext = [&](const Decl *C) {
    if (K == AR_NotYetIntroduced) {
      if (const AvailabilityAttr *AA = getAttrForPlatform(S.Context, C))
        if (AA->getIntroduced() >= DeclVersion)
          return true;
    } else if (K == AR_Deprecated)
      if (C->isDeprecated())
        return true;

    if (C->isUnavailable())
      return true;
    return false;
  };

  do {
    if (CheckContext(Ctx))
      return false;

    // An implementation implicitly has the availability of the interface.
    // Unless it is "+load" method.
    if (const auto *MethodD = dyn_cast<ObjCMethodDecl>(Ctx))
      if (MethodD->isClassMethod() &&
          MethodD->getSelector().getAsString() == "load")
        return true;

    if (const auto *CatOrImpl = dyn_cast<ObjCImplDecl>(Ctx)) {
      if (const ObjCInterfaceDecl *Interface = CatOrImpl->getClassInterface())
        if (CheckContext(Interface))
          return false;
    }
    // A category implicitly has the availability of the interface.
    else if (const auto *CatD = dyn_cast<ObjCCategoryDecl>(Ctx))
      if (const ObjCInterfaceDecl *Interface = CatD->getClassInterface())
        if (CheckContext(Interface))
          return false;
  } while ((Ctx = cast_or_null<Decl>(Ctx->getDeclContext())));

  return true;
}

static bool
shouldDiagnoseAvailabilityByDefault(const ASTContext &Context,
                                    const VersionTuple &DeploymentVersion,
                                    const VersionTuple &DeclVersion) {
  const auto &Triple = Context.getTargetInfo().getTriple();
  VersionTuple ForceAvailabilityFromVersion;
  switch (Triple.getOS()) {
  case llvm::Triple::IOS:
  case llvm::Triple::TvOS:
    ForceAvailabilityFromVersion = VersionTuple(/*Major=*/11);
    break;
  case llvm::Triple::WatchOS:
    ForceAvailabilityFromVersion = VersionTuple(/*Major=*/4);
    break;
  case llvm::Triple::Darwin:
  case llvm::Triple::MacOSX:
    ForceAvailabilityFromVersion = VersionTuple(/*Major=*/10, /*Minor=*/13);
    break;
  default:
    // New targets should always warn about availability.
    return Triple.getVendor() == llvm::Triple::Apple;
  }
  return DeploymentVersion >= ForceAvailabilityFromVersion ||
         DeclVersion >= ForceAvailabilityFromVersion;
}

static NamedDecl *findEnclosingDeclToAnnotate(Decl *OrigCtx) {
  for (Decl *Ctx = OrigCtx; Ctx;
       Ctx = cast_or_null<Decl>(Ctx->getDeclContext())) {
    if (isa<TagDecl>(Ctx) || isa<FunctionDecl>(Ctx) || isa<ObjCMethodDecl>(Ctx))
      return cast<NamedDecl>(Ctx);
    if (auto *CD = dyn_cast<ObjCContainerDecl>(Ctx)) {
      if (auto *Imp = dyn_cast<ObjCImplDecl>(Ctx))
        return Imp->getClassInterface();
      return CD;
    }
  }

  return dyn_cast<NamedDecl>(OrigCtx);
}

namespace {

struct AttributeInsertion {
  StringRef Prefix;
  SourceLocation Loc;
  StringRef Suffix;

  static AttributeInsertion createInsertionAfter(const NamedDecl *D) {
    return {" ", D->getEndLoc(), ""};
  }
  static AttributeInsertion createInsertionAfter(SourceLocation Loc) {
    return {" ", Loc, ""};
  }
  static AttributeInsertion createInsertionBefore(const NamedDecl *D) {
    return {"", D->getBeginLoc(), "\n"};
  }
};

} // end anonymous namespace

/// Tries to parse a string as ObjC method name.
///
/// \param Name The string to parse. Expected to originate from availability
/// attribute argument.
/// \param SlotNames The vector that will be populated with slot names. In case
/// of unsuccessful parsing can contain invalid data.
/// \returns A number of method parameters if parsing was successful, None
/// otherwise.
static Optional<unsigned>
tryParseObjCMethodName(StringRef Name, SmallVectorImpl<StringRef> &SlotNames,
                       const LangOptions &LangOpts) {
  // Accept replacements starting with - or + as valid ObjC method names.
  if (!Name.empty() && (Name.front() == '-' || Name.front() == '+'))
    Name = Name.drop_front(1);
  if (Name.empty())
    return None;
  Name.split(SlotNames, ':');
  unsigned NumParams;
  if (Name.back() == ':') {
    // Remove an empty string at the end that doesn't represent any slot.
    SlotNames.pop_back();
    NumParams = SlotNames.size();
  } else {
    if (SlotNames.size() != 1)
      // Not a valid method name, just a colon-separated string.
      return None;
    NumParams = 0;
  }
  // Verify all slot names are valid.
  bool AllowDollar = LangOpts.DollarIdents;
  for (StringRef S : SlotNames) {
    if (S.empty())
      continue;
    if (!isValidIdentifier(S, AllowDollar))
      return None;
  }
  return NumParams;
}

/// Returns a source location in which it's appropriate to insert a new
/// attribute for the given declaration \D.
static Optional<AttributeInsertion>
createAttributeInsertion(const NamedDecl *D, const SourceManager &SM,
                         const LangOptions &LangOpts) {
  if (isa<ObjCPropertyDecl>(D))
    return AttributeInsertion::createInsertionAfter(D);
  if (const auto *MD = dyn_cast<ObjCMethodDecl>(D)) {
    if (MD->hasBody())
      return None;
    return AttributeInsertion::createInsertionAfter(D);
  }
  if (const auto *TD = dyn_cast<TagDecl>(D)) {
    SourceLocation Loc =
        Lexer::getLocForEndOfToken(TD->getInnerLocStart(), 0, SM, LangOpts);
    if (Loc.isInvalid())
      return None;
    // Insert after the 'struct'/whatever keyword.
    return AttributeInsertion::createInsertionAfter(Loc);
  }
  return AttributeInsertion::createInsertionBefore(D);
}

/// Actually emit an availability diagnostic for a reference to an unavailable
/// decl.
///
/// \param Ctx The context that the reference occurred in
/// \param ReferringDecl The exact declaration that was referenced.
/// \param OffendingDecl A related decl to \c ReferringDecl that has an
/// availability attribute corresponding to \c K attached to it. Note that this
/// may not be the same as ReferringDecl, i.e. if an EnumDecl is annotated and
/// we refer to a member EnumConstantDecl, ReferringDecl is the EnumConstantDecl
/// and OffendingDecl is the EnumDecl.
static void DoEmitAvailabilityWarning(Sema &S, AvailabilityResult K,
                                      Decl *Ctx, const NamedDecl *ReferringDecl,
                                      const NamedDecl *OffendingDecl,
                                      StringRef Message,
                                      ArrayRef<SourceLocation> Locs,
                                      const ObjCInterfaceDecl *UnknownObjCClass,
                                      const ObjCPropertyDecl *ObjCProperty,
                                      bool ObjCPropertyAccess) {
  // Diagnostics for deprecated or unavailable.
  unsigned diag, diag_message, diag_fwdclass_message;
  unsigned diag_available_here = diag::note_availability_specified_here;
  SourceLocation NoteLocation = OffendingDecl->getLocation();

  // Matches 'diag::note_property_attribute' options.
  unsigned property_note_select;

  // Matches diag::note_availability_specified_here.
  unsigned available_here_select_kind;

  VersionTuple DeclVersion;
  if (const AvailabilityAttr *AA = getAttrForPlatform(S.Context, OffendingDecl))
    DeclVersion = AA->getIntroduced();

  if (!ShouldDiagnoseAvailabilityInContext(S, K, DeclVersion, Ctx))
    return;

  SourceLocation Loc = Locs.front();

  // The declaration can have multiple availability attributes, we are looking
  // at one of them.
  const AvailabilityAttr *A = getAttrForPlatform(S.Context, OffendingDecl);
  if (A && A->isInherited()) {
    for (const Decl *Redecl = OffendingDecl->getMostRecentDecl(); Redecl;
         Redecl = Redecl->getPreviousDecl()) {
      const AvailabilityAttr *AForRedecl =
          getAttrForPlatform(S.Context, Redecl);
      if (AForRedecl && !AForRedecl->isInherited()) {
        // If D is a declaration with inherited attributes, the note should
        // point to the declaration with actual attributes.
        NoteLocation = Redecl->getLocation();
        break;
      }
    }
  }

  switch (K) {
  case AR_NotYetIntroduced: {
    // We would like to emit the diagnostic even if -Wunguarded-availability is
    // not specified for deployment targets >= to iOS 11 or equivalent or
    // for declarations that were introduced in iOS 11 (macOS 10.13, ...) or
    // later.
    const AvailabilityAttr *AA =
        getAttrForPlatform(S.getASTContext(), OffendingDecl);
    VersionTuple Introduced = AA->getIntroduced();

    bool UseNewWarning = shouldDiagnoseAvailabilityByDefault(
        S.Context, S.Context.getTargetInfo().getPlatformMinVersion(),
        Introduced);
    unsigned Warning = UseNewWarning ? diag::warn_unguarded_availability_new
                                     : diag::warn_unguarded_availability;

    S.Diag(Loc, Warning)
        << OffendingDecl
        << AvailabilityAttr::getPrettyPlatformName(
               S.getASTContext().getTargetInfo().getPlatformName())
        << Introduced.getAsString();

    S.Diag(OffendingDecl->getLocation(), diag::note_availability_specified_here)
        << OffendingDecl << /* partial */ 3;

    if (const auto *Enclosing = findEnclosingDeclToAnnotate(Ctx)) {
      if (const auto *TD = dyn_cast<TagDecl>(Enclosing))
        if (TD->getDeclName().isEmpty()) {
          S.Diag(TD->getLocation(),
                 diag::note_decl_unguarded_availability_silence)
              << /*Anonymous*/ 1 << TD->getKindName();
          return;
        }
      auto FixitNoteDiag =
          S.Diag(Enclosing->getLocation(),
                 diag::note_decl_unguarded_availability_silence)
          << /*Named*/ 0 << Enclosing;
      // Don't offer a fixit for declarations with availability attributes.
      if (Enclosing->hasAttr<AvailabilityAttr>())
        return;
      if (!S.getPreprocessor().isMacroDefined("API_AVAILABLE"))
        return;
      Optional<AttributeInsertion> Insertion = createAttributeInsertion(
          Enclosing, S.getSourceManager(), S.getLangOpts());
      if (!Insertion)
        return;
      std::string PlatformName =
          AvailabilityAttr::getPlatformNameSourceSpelling(
              S.getASTContext().getTargetInfo().getPlatformName())
              .lower();
      std::string Introduced =
          OffendingDecl->getVersionIntroduced().getAsString();
      FixitNoteDiag << FixItHint::CreateInsertion(
          Insertion->Loc,
          (llvm::Twine(Insertion->Prefix) + "API_AVAILABLE(" + PlatformName +
           "(" + Introduced + "))" + Insertion->Suffix)
              .str());
    }
    return;
  }
  case AR_Deprecated:
    diag = !ObjCPropertyAccess ? diag::warn_deprecated
                               : diag::warn_property_method_deprecated;
    diag_message = diag::warn_deprecated_message;
    diag_fwdclass_message = diag::warn_deprecated_fwdclass_message;
    property_note_select = /* deprecated */ 0;
    available_here_select_kind = /* deprecated */ 2;
    if (const auto *AL = OffendingDecl->getAttr<DeprecatedAttr>())
      NoteLocation = AL->getLocation();
    break;

  case AR_Unavailable:
    diag = !ObjCPropertyAccess ? diag::err_unavailable
                               : diag::err_property_method_unavailable;
    diag_message = diag::err_unavailable_message;
    diag_fwdclass_message = diag::warn_unavailable_fwdclass_message;
    property_note_select = /* unavailable */ 1;
    available_here_select_kind = /* unavailable */ 0;

    if (auto AL = OffendingDecl->getAttr<UnavailableAttr>()) {
      if (AL->isImplicit() && AL->getImplicitReason()) {
        // Most of these failures are due to extra restrictions in ARC;
        // reflect that in the primary diagnostic when applicable.
        auto flagARCError = [&] {
          if (S.getLangOpts().ObjCAutoRefCount &&
              S.getSourceManager().isInSystemHeader(
                  OffendingDecl->getLocation()))
            diag = diag::err_unavailable_in_arc;
        };

        switch (AL->getImplicitReason()) {
        case UnavailableAttr::IR_None: break;

        case UnavailableAttr::IR_ARCForbiddenType:
          flagARCError();
          diag_available_here = diag::note_arc_forbidden_type;
          break;

        case UnavailableAttr::IR_ForbiddenWeak:
          if (S.getLangOpts().ObjCWeakRuntime)
            diag_available_here = diag::note_arc_weak_disabled;
          else
            diag_available_here = diag::note_arc_weak_no_runtime;
          break;

        case UnavailableAttr::IR_ARCForbiddenConversion:
          flagARCError();
          diag_available_here = diag::note_performs_forbidden_arc_conversion;
          break;

        case UnavailableAttr::IR_ARCInitReturnsUnrelated:
          flagARCError();
          diag_available_here = diag::note_arc_init_returns_unrelated;
          break;

        case UnavailableAttr::IR_ARCFieldWithOwnership:
          flagARCError();
          diag_available_here = diag::note_arc_field_with_ownership;
          break;
        }
      }
    }
    break;

  case AR_Available:
    llvm_unreachable("Warning for availability of available declaration?");
  }

  SmallVector<FixItHint, 12> FixIts;
  if (K == AR_Deprecated) {
    StringRef Replacement;
    if (auto AL = OffendingDecl->getAttr<DeprecatedAttr>())
      Replacement = AL->getReplacement();
    if (auto AL = getAttrForPlatform(S.Context, OffendingDecl))
      Replacement = AL->getReplacement();

    CharSourceRange UseRange;
    if (!Replacement.empty())
      UseRange =
          CharSourceRange::getCharRange(Loc, S.getLocForEndOfToken(Loc));
    if (UseRange.isValid()) {
      if (const auto *MethodDecl = dyn_cast<ObjCMethodDecl>(ReferringDecl)) {
        Selector Sel = MethodDecl->getSelector();
        SmallVector<StringRef, 12> SelectorSlotNames;
        Optional<unsigned> NumParams = tryParseObjCMethodName(
            Replacement, SelectorSlotNames, S.getLangOpts());
        if (NumParams && NumParams.getValue() == Sel.getNumArgs()) {
          assert(SelectorSlotNames.size() == Locs.size());
          for (unsigned I = 0; I < Locs.size(); ++I) {
            if (!Sel.getNameForSlot(I).empty()) {
              CharSourceRange NameRange = CharSourceRange::getCharRange(
                  Locs[I], S.getLocForEndOfToken(Locs[I]));
              FixIts.push_back(FixItHint::CreateReplacement(
                  NameRange, SelectorSlotNames[I]));
            } else
              FixIts.push_back(
                  FixItHint::CreateInsertion(Locs[I], SelectorSlotNames[I]));
          }
        } else
          FixIts.push_back(FixItHint::CreateReplacement(UseRange, Replacement));
      } else
        FixIts.push_back(FixItHint::CreateReplacement(UseRange, Replacement));
    }
  }

  if (!Message.empty()) {
    S.Diag(Loc, diag_message) << ReferringDecl << Message << FixIts;
    if (ObjCProperty)
      S.Diag(ObjCProperty->getLocation(), diag::note_property_attribute)
          << ObjCProperty->getDeclName() << property_note_select;
  } else if (!UnknownObjCClass) {
    S.Diag(Loc, diag) << ReferringDecl << FixIts;
    if (ObjCProperty)
      S.Diag(ObjCProperty->getLocation(), diag::note_property_attribute)
          << ObjCProperty->getDeclName() << property_note_select;
  } else {
    S.Diag(Loc, diag_fwdclass_message) << ReferringDecl << FixIts;
    S.Diag(UnknownObjCClass->getLocation(), diag::note_forward_class);
  }

  S.Diag(NoteLocation, diag_available_here)
    << OffendingDecl << available_here_select_kind;
}

static void handleDelayedAvailabilityCheck(Sema &S, DelayedDiagnostic &DD,
                                           Decl *Ctx) {
  assert(DD.Kind == DelayedDiagnostic::Availability &&
         "Expected an availability diagnostic here");

  DD.Triggered = true;
  DoEmitAvailabilityWarning(
      S, DD.getAvailabilityResult(), Ctx, DD.getAvailabilityReferringDecl(),
      DD.getAvailabilityOffendingDecl(), DD.getAvailabilityMessage(),
      DD.getAvailabilitySelectorLocs(), DD.getUnknownObjCClass(),
      DD.getObjCProperty(), false);
}

void Sema::PopParsingDeclaration(ParsingDeclState state, Decl *decl) {
  assert(DelayedDiagnostics.getCurrentPool());
  DelayedDiagnosticPool &poppedPool = *DelayedDiagnostics.getCurrentPool();
  DelayedDiagnostics.popWithoutEmitting(state);

  // When delaying diagnostics to run in the context of a parsed
  // declaration, we only want to actually emit anything if parsing
  // succeeds.
  if (!decl) return;

  // We emit all the active diagnostics in this pool or any of its
  // parents.  In general, we'll get one pool for the decl spec
  // and a child pool for each declarator; in a decl group like:
  //   deprecated_typedef foo, *bar, baz();
  // only the declarator pops will be passed decls.  This is correct;
  // we really do need to consider delayed diagnostics from the decl spec
  // for each of the different declarations.
  const DelayedDiagnosticPool *pool = &poppedPool;
  do {
    bool AnyAccessFailures = false;
    for (DelayedDiagnosticPool::pool_iterator
           i = pool->pool_begin(), e = pool->pool_end(); i != e; ++i) {
      // This const_cast is a bit lame.  Really, Triggered should be mutable.
      DelayedDiagnostic &diag = const_cast<DelayedDiagnostic&>(*i);
      if (diag.Triggered)
        continue;

      switch (diag.Kind) {
      case DelayedDiagnostic::Availability:
        // Don't bother giving deprecation/unavailable diagnostics if
        // the decl is invalid.
        if (!decl->isInvalidDecl())
          handleDelayedAvailabilityCheck(*this, diag, decl);
        break;

      case DelayedDiagnostic::Access:
        // Only produce one access control diagnostic for a structured binding
        // declaration: we don't need to tell the user that all the fields are
        // inaccessible one at a time.
        if (AnyAccessFailures && isa<DecompositionDecl>(decl))
          continue;
        HandleDelayedAccessCheck(diag, decl);
        if (diag.Triggered)
          AnyAccessFailures = true;
        break;

      case DelayedDiagnostic::ForbiddenType:
        handleDelayedForbiddenType(*this, diag, decl);
        break;
      }
    }
  } while ((pool = pool->getParent()));
}

/// Given a set of delayed diagnostics, re-emit them as if they had
/// been delayed in the current context instead of in the given pool.
/// Essentially, this just moves them to the current pool.
void Sema::redelayDiagnostics(DelayedDiagnosticPool &pool) {
  DelayedDiagnosticPool *curPool = DelayedDiagnostics.getCurrentPool();
  assert(curPool && "re-emitting in undelayed context not supported");
  curPool->steal(pool);
}

static void EmitAvailabilityWarning(Sema &S, AvailabilityResult AR,
                                    const NamedDecl *ReferringDecl,
                                    const NamedDecl *OffendingDecl,
                                    StringRef Message,
                                    ArrayRef<SourceLocation> Locs,
                                    const ObjCInterfaceDecl *UnknownObjCClass,
                                    const ObjCPropertyDecl *ObjCProperty,
                                    bool ObjCPropertyAccess) {
  // Delay if we're currently parsing a declaration.
  if (S.DelayedDiagnostics.shouldDelayDiagnostics()) {
    S.DelayedDiagnostics.add(
        DelayedDiagnostic::makeAvailability(
            AR, Locs, ReferringDecl, OffendingDecl, UnknownObjCClass,
            ObjCProperty, Message, ObjCPropertyAccess));
    return;
  }

  Decl *Ctx = cast<Decl>(S.getCurLexicalContext());
  DoEmitAvailabilityWarning(S, AR, Ctx, ReferringDecl, OffendingDecl,
                            Message, Locs, UnknownObjCClass, ObjCProperty,
                            ObjCPropertyAccess);
}

namespace {

/// Returns true if the given statement can be a body-like child of \p Parent.
bool isBodyLikeChildStmt(const Stmt *S, const Stmt *Parent) {
  switch (Parent->getStmtClass()) {
  case Stmt::IfStmtClass:
    return cast<IfStmt>(Parent)->getThen() == S ||
           cast<IfStmt>(Parent)->getElse() == S;
  case Stmt::WhileStmtClass:
    return cast<WhileStmt>(Parent)->getBody() == S;
  case Stmt::DoStmtClass:
    return cast<DoStmt>(Parent)->getBody() == S;
  case Stmt::ForStmtClass:
    return cast<ForStmt>(Parent)->getBody() == S;
  case Stmt::CXXForRangeStmtClass:
    return cast<CXXForRangeStmt>(Parent)->getBody() == S;
  case Stmt::ObjCForCollectionStmtClass:
    return cast<ObjCForCollectionStmt>(Parent)->getBody() == S;
  case Stmt::CaseStmtClass:
  case Stmt::DefaultStmtClass:
    return cast<SwitchCase>(Parent)->getSubStmt() == S;
  default:
    return false;
  }
}

class StmtUSEFinder : public RecursiveASTVisitor<StmtUSEFinder> {
  const Stmt *Target;

public:
  bool VisitStmt(Stmt *S) { return S != Target; }

  /// Returns true if the given statement is present in the given declaration.
  static bool isContained(const Stmt *Target, const Decl *D) {
    StmtUSEFinder Visitor;
    Visitor.Target = Target;
    return !Visitor.TraverseDecl(const_cast<Decl *>(D));
  }
};

/// Traverses the AST and finds the last statement that used a given
/// declaration.
class LastDeclUSEFinder : public RecursiveASTVisitor<LastDeclUSEFinder> {
  const Decl *D;

public:
  bool VisitDeclRefExpr(DeclRefExpr *DRE) {
    if (DRE->getDecl() == D)
      return false;
    return true;
  }

  static const Stmt *findLastStmtThatUsesDecl(const Decl *D,
                                              const CompoundStmt *Scope) {
    LastDeclUSEFinder Visitor;
    Visitor.D = D;
    for (auto I = Scope->body_rbegin(), E = Scope->body_rend(); I != E; ++I) {
      const Stmt *S = *I;
      if (!Visitor.TraverseStmt(const_cast<Stmt *>(S)))
        return S;
    }
    return nullptr;
  }
};

/// This class implements -Wunguarded-availability.
///
/// This is done with a traversal of the AST of a function that makes reference
/// to a partially available declaration. Whenever we encounter an \c if of the
/// form: \c if(@available(...)), we use the version from the condition to visit
/// the then statement.
class DiagnoseUnguardedAvailability
    : public RecursiveASTVisitor<DiagnoseUnguardedAvailability> {
  typedef RecursiveASTVisitor<DiagnoseUnguardedAvailability> Base;

  Sema &SemaRef;
  Decl *Ctx;

  /// Stack of potentially nested 'if (@available(...))'s.
  SmallVector<VersionTuple, 8> AvailabilityStack;
  SmallVector<const Stmt *, 16> StmtStack;

  void DiagnoseDeclAvailability(NamedDecl *D, SourceRange Range,
                                ObjCInterfaceDecl *ClassReceiver = nullptr);

public:
  DiagnoseUnguardedAvailability(Sema &SemaRef, Decl *Ctx)
      : SemaRef(SemaRef), Ctx(Ctx) {
    AvailabilityStack.push_back(
        SemaRef.Context.getTargetInfo().getPlatformMinVersion());
  }

  bool TraverseDecl(Decl *D) {
    // Avoid visiting nested functions to prevent duplicate warnings.
    if (!D || isa<FunctionDecl>(D))
      return true;
    return Base::TraverseDecl(D);
  }

  bool TraverseStmt(Stmt *S) {
    if (!S)
      return true;
    StmtStack.push_back(S);
    bool Result = Base::TraverseStmt(S);
    StmtStack.pop_back();
    return Result;
  }

  void IssueDiagnostics(Stmt *S) { TraverseStmt(S); }

  bool TraverseIfStmt(IfStmt *If);

  bool TraverseLambdaExpr(LambdaExpr *E) { return true; }

  // for 'case X:' statements, don't bother looking at the 'X'; it can't lead
  // to any useful diagnostics.
  bool TraverseCaseStmt(CaseStmt *CS) { return TraverseStmt(CS->getSubStmt()); }

  bool VisitObjCPropertyRefExpr(ObjCPropertyRefExpr *PRE) {
    if (PRE->isClassReceiver())
      DiagnoseDeclAvailability(PRE->getClassReceiver(), PRE->getReceiverLocation());
    return true;
  }

  bool VisitObjCMessageExpr(ObjCMessageExpr *Msg) {
    if (ObjCMethodDecl *D = Msg->getMethodDecl()) {
      ObjCInterfaceDecl *ID = nullptr;
      QualType ReceiverTy = Msg->getClassReceiver();
      if (!ReceiverTy.isNull() && ReceiverTy->getAsObjCInterfaceType())
        ID = ReceiverTy->getAsObjCInterfaceType()->getInterface();

      DiagnoseDeclAvailability(
          D, SourceRange(Msg->getSelectorStartLoc(), Msg->getEndLoc()), ID);
    }
    return true;
  }

  bool VisitDeclRefExpr(DeclRefExpr *DRE) {
    DiagnoseDeclAvailability(DRE->getDecl(),
                             SourceRange(DRE->getBeginLoc(), DRE->getEndLoc()));
    return true;
  }

  bool VisitMemberExpr(MemberExpr *ME) {
    DiagnoseDeclAvailability(ME->getMemberDecl(),
                             SourceRange(ME->getBeginLoc(), ME->getEndLoc()));
    return true;
  }

  bool VisitObjCAvailabilityCheckExpr(ObjCAvailabilityCheckExpr *E) {
    SemaRef.Diag(E->getBeginLoc(), diag::warn_at_available_unchecked_use)
        << (!SemaRef.getLangOpts().ObjC);
    return true;
  }

  bool VisitTypeLoc(TypeLoc Ty);
};

void DiagnoseUnguardedAvailability::DiagnoseDeclAvailability(
    NamedDecl *D, SourceRange Range, ObjCInterfaceDecl *ReceiverClass) {
  AvailabilityResult Result;
  const NamedDecl *OffendingDecl;
  std::tie(Result, OffendingDecl) =
      ShouldDiagnoseAvailabilityOfDecl(SemaRef, D, nullptr, ReceiverClass);
  if (Result != AR_Available) {
    // All other diagnostic kinds have already been handled in
    // DiagnoseAvailabilityOfDecl.
    if (Result != AR_NotYetIntroduced)
      return;

    const AvailabilityAttr *AA =
      getAttrForPlatform(SemaRef.getASTContext(), OffendingDecl);
    VersionTuple Introduced = AA->getIntroduced();

    if (AvailabilityStack.back() >= Introduced)
      return;

    // If the context of this function is less available than D, we should not
    // emit a diagnostic.
    if (!ShouldDiagnoseAvailabilityInContext(SemaRef, Result, Introduced, Ctx))
      return;

    // We would like to emit the diagnostic even if -Wunguarded-availability is
    // not specified for deployment targets >= to iOS 11 or equivalent or
    // for declarations that were introduced in iOS 11 (macOS 10.13, ...) or
    // later.
    unsigned DiagKind =
        shouldDiagnoseAvailabilityByDefault(
            SemaRef.Context,
            SemaRef.Context.getTargetInfo().getPlatformMinVersion(), Introduced)
            ? diag::warn_unguarded_availability_new
            : diag::warn_unguarded_availability;

    SemaRef.Diag(Range.getBegin(), DiagKind)
        << Range << D
        << AvailabilityAttr::getPrettyPlatformName(
               SemaRef.getASTContext().getTargetInfo().getPlatformName())
        << Introduced.getAsString();

    SemaRef.Diag(OffendingDecl->getLocation(),
                 diag::note_availability_specified_here)
        << OffendingDecl << /* partial */ 3;

    auto FixitDiag =
        SemaRef.Diag(Range.getBegin(), diag::note_unguarded_available_silence)
        << Range << D
        << (SemaRef.getLangOpts().ObjC ? /*@available*/ 0
                                       : /*__builtin_available*/ 1);

    // Find the statement which should be enclosed in the if @available check.
    if (StmtStack.empty())
      return;
    const Stmt *StmtOfUse = StmtStack.back();
    const CompoundStmt *Scope = nullptr;
    for (const Stmt *S : llvm::reverse(StmtStack)) {
      if (const auto *CS = dyn_cast<CompoundStmt>(S)) {
        Scope = CS;
        break;
      }
      if (isBodyLikeChildStmt(StmtOfUse, S)) {
        // The declaration won't be seen outside of the statement, so we don't
        // have to wrap the uses of any declared variables in if (@available).
        // Therefore we can avoid setting Scope here.
        break;
      }
      StmtOfUse = S;
    }
    const Stmt *LastStmtOfUse = nullptr;
    if (isa<DeclStmt>(StmtOfUse) && Scope) {
      for (const Decl *D : cast<DeclStmt>(StmtOfUse)->decls()) {
        if (StmtUSEFinder::isContained(StmtStack.back(), D)) {
          LastStmtOfUse = LastDeclUSEFinder::findLastStmtThatUsesDecl(D, Scope);
          break;
        }
      }
    }

    const SourceManager &SM = SemaRef.getSourceManager();
    SourceLocation IfInsertionLoc =
        SM.getExpansionLoc(StmtOfUse->getBeginLoc());
    SourceLocation StmtEndLoc =
        SM.getExpansionRange(
              (LastStmtOfUse ? LastStmtOfUse : StmtOfUse)->getEndLoc())
            .getEnd();
    if (SM.getFileID(IfInsertionLoc) != SM.getFileID(StmtEndLoc))
      return;

    StringRef Indentation = Lexer::getIndentationForLine(IfInsertionLoc, SM);
    const char *ExtraIndentation = "    ";
    std::string FixItString;
    llvm::raw_string_ostream FixItOS(FixItString);
    FixItOS << "if (" << (SemaRef.getLangOpts().ObjC ? "@available"
                                                     : "__builtin_available")
            << "("
            << AvailabilityAttr::getPlatformNameSourceSpelling(
                   SemaRef.getASTContext().getTargetInfo().getPlatformName())
            << " " << Introduced.getAsString() << ", *)) {\n"
            << Indentation << ExtraIndentation;
    FixitDiag << FixItHint::CreateInsertion(IfInsertionLoc, FixItOS.str());
    SourceLocation ElseInsertionLoc = Lexer::findLocationAfterToken(
        StmtEndLoc, tok::semi, SM, SemaRef.getLangOpts(),
        /*SkipTrailingWhitespaceAndNewLine=*/false);
    if (ElseInsertionLoc.isInvalid())
      ElseInsertionLoc =
          Lexer::getLocForEndOfToken(StmtEndLoc, 0, SM, SemaRef.getLangOpts());
    FixItOS.str().clear();
    FixItOS << "\n"
            << Indentation << "} else {\n"
            << Indentation << ExtraIndentation
            << "// Fallback on earlier versions\n"
            << Indentation << "}";
    FixitDiag << FixItHint::CreateInsertion(ElseInsertionLoc, FixItOS.str());
  }
}

bool DiagnoseUnguardedAvailability::VisitTypeLoc(TypeLoc Ty) {
  const Type *TyPtr = Ty.getTypePtr();
  SourceRange Range{Ty.getBeginLoc(), Ty.getEndLoc()};

  if (Range.isInvalid())
    return true;

  if (const auto *TT = dyn_cast<TagType>(TyPtr)) {
    TagDecl *TD = TT->getDecl();
    DiagnoseDeclAvailability(TD, Range);

  } else if (const auto *TD = dyn_cast<TypedefType>(TyPtr)) {
    TypedefNameDecl *D = TD->getDecl();
    DiagnoseDeclAvailability(D, Range);

  } else if (const auto *ObjCO = dyn_cast<ObjCObjectType>(TyPtr)) {
    if (NamedDecl *D = ObjCO->getInterface())
      DiagnoseDeclAvailability(D, Range);
  }

  return true;
}

bool DiagnoseUnguardedAvailability::TraverseIfStmt(IfStmt *If) {
  VersionTuple CondVersion;
  if (auto *E = dyn_cast<ObjCAvailabilityCheckExpr>(If->getCond())) {
    CondVersion = E->getVersion();

    // If we're using the '*' case here or if this check is redundant, then we
    // use the enclosing version to check both branches.
    if (CondVersion.empty() || CondVersion <= AvailabilityStack.back())
      return TraverseStmt(If->getThen()) && TraverseStmt(If->getElse());
  } else {
    // This isn't an availability checking 'if', we can just continue.
    return Base::TraverseIfStmt(If);
  }

  AvailabilityStack.push_back(CondVersion);
  bool ShouldContinue = TraverseStmt(If->getThen());
  AvailabilityStack.pop_back();

  return ShouldContinue && TraverseStmt(If->getElse());
}

} // end anonymous namespace

void Sema::DiagnoseUnguardedAvailabilityViolations(Decl *D) {
  Stmt *Body = nullptr;

  if (auto *FD = D->getAsFunction()) {
    // FIXME: We only examine the pattern decl for availability violations now,
    // but we should also examine instantiated templates.
    if (FD->isTemplateInstantiation())
      return;

    Body = FD->getBody();
  } else if (auto *MD = dyn_cast<ObjCMethodDecl>(D))
    Body = MD->getBody();
  else if (auto *BD = dyn_cast<BlockDecl>(D))
    Body = BD->getBody();

  assert(Body && "Need a body here!");

  DiagnoseUnguardedAvailability(*this, D).IssueDiagnostics(Body);
}

void Sema::DiagnoseAvailabilityOfDecl(NamedDecl *D,
                                      ArrayRef<SourceLocation> Locs,
                                      const ObjCInterfaceDecl *UnknownObjCClass,
                                      bool ObjCPropertyAccess,
                                      bool AvoidPartialAvailabilityChecks,
                                      ObjCInterfaceDecl *ClassReceiver) {
  std::string Message;
  AvailabilityResult Result;
  const NamedDecl* OffendingDecl;
  // See if this declaration is unavailable, deprecated, or partial.
  std::tie(Result, OffendingDecl) =
      ShouldDiagnoseAvailabilityOfDecl(*this, D, &Message, ClassReceiver);
  if (Result == AR_Available)
    return;

  if (Result == AR_NotYetIntroduced) {
    if (AvoidPartialAvailabilityChecks)
      return;

    // We need to know the @available context in the current function to
    // diagnose this use, let DiagnoseUnguardedAvailabilityViolations do that
    // when we're done parsing the current function.
    if (getCurFunctionOrMethodDecl()) {
      getEnclosingFunction()->HasPotentialAvailabilityViolations = true;
      return;
    } else if (getCurBlock() || getCurLambda()) {
      getCurFunction()->HasPotentialAvailabilityViolations = true;
      return;
    }
  }

  const ObjCPropertyDecl *ObjCPDecl = nullptr;
  if (const auto *MD = dyn_cast<ObjCMethodDecl>(D)) {
    if (const ObjCPropertyDecl *PD = MD->findPropertyDecl()) {
      AvailabilityResult PDeclResult = PD->getAvailability(nullptr);
      if (PDeclResult == Result)
        ObjCPDecl = PD;
    }
  }

  EmitAvailabilityWarning(*this, Result, D, OffendingDecl, Message, Locs,
                          UnknownObjCClass, ObjCPDecl, ObjCPropertyAccess);
}<|MERGE_RESOLUTION|>--- conflicted
+++ resolved
@@ -2410,11 +2410,7 @@
   if (const auto *SE = dyn_cast_or_null<StringLiteral>(AL.getReplacementExpr()))
     Replacement = SE->getString();
 
-<<<<<<< HEAD
-  if (II->getName() == "swift") {
-=======
   if (II->isStr("swift")) {
->>>>>>> c7525f52
     if (Introduced.isValid() || Obsoleted.isValid() ||
         (!IsUnavailable && !Deprecated.isValid())) {
       S.Diag(AL.getLoc(),
@@ -6314,14 +6310,14 @@
   if (AL.isDeclspecAttribute() || AL.isCXX11Attribute())
     checkAttributeAtMostNumArgs(S, AL, 1);
   else if (AL.isArgExpr(1) && AL.getArgAsExpr(1) &&
-           !S.checkStringLiteralArgumentAttr(AL, 1, Replacement))
-    return;
-
-  if (!S.getLangOpts().CPlusPlus14 && AL.isCXX11Attribute() && !AL.isGNUScope())
-    S.Diag(AL.getLoc(), diag::ext_cxx14_attr) << AL;
-
-  D->addAttr(::new (S.Context)
-                 DeprecatedAttr(AL.getRange(), S.Context, Str, Replacement,
+           !S.checkStringLiteralArgumentAttr(AL, 1, Replacement))
+    return;
+
+  if (!S.getLangOpts().CPlusPlus14 && AL.isCXX11Attribute() && !AL.isGNUScope())
+    S.Diag(AL.getLoc(), diag::ext_cxx14_attr) << AL;
+
+  D->addAttr(::new (S.Context)
+                 DeprecatedAttr(AL.getRange(), S.Context, Str, Replacement,
                                 AL.getAttributeSpellingListIndex()));
 }
 
