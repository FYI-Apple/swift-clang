//===--- SemaType.cpp - Semantic Analysis for Types -----------------------===//
//
//                     The LLVM Compiler Infrastructure
//
// This file is distributed under the University of Illinois Open Source
// License. See LICENSE.TXT for details.
//
//===----------------------------------------------------------------------===//
//
//  This file implements type-related semantic analysis.
//
//===----------------------------------------------------------------------===//

#include "TypeLocBuilder.h"
#include "clang/AST/ASTConsumer.h"
#include "clang/AST/ASTContext.h"
#include "clang/AST/ASTMutationListener.h"
#include "clang/AST/ASTStructuralEquivalence.h"
#include "clang/AST/CXXInheritance.h"
#include "clang/AST/DeclObjC.h"
#include "clang/AST/DeclTemplate.h"
#include "clang/AST/Expr.h"
#include "clang/AST/TypeLoc.h"
#include "clang/AST/TypeLocVisitor.h"
#include "clang/Basic/PartialDiagnostic.h"
#include "clang/Basic/TargetInfo.h"
#include "clang/Lex/Preprocessor.h"
#include "clang/Sema/DeclSpec.h"
#include "clang/Sema/DelayedDiagnostic.h"
#include "clang/Sema/Lookup.h"
#include "clang/Sema/ScopeInfo.h"
#include "clang/Sema/SemaInternal.h"
#include "clang/Sema/Template.h"
#include "clang/Sema/TemplateInstCallback.h"
#include "llvm/ADT/SmallPtrSet.h"
#include "llvm/ADT/SmallString.h"
#include "llvm/ADT/StringSwitch.h"
#include "llvm/Support/ErrorHandling.h"

using namespace clang;

enum TypeDiagSelector {
  TDS_Function,
  TDS_Pointer,
  TDS_ObjCObjOrBlock
};

/// isOmittedBlockReturnType - Return true if this declarator is missing a
/// return type because this is a omitted return type on a block literal.
static bool isOmittedBlockReturnType(const Declarator &D) {
  if (D.getContext() != DeclaratorContext::BlockLiteralContext ||
      D.getDeclSpec().hasTypeSpecifier())
    return false;

  if (D.getNumTypeObjects() == 0)
    return true;   // ^{ ... }

  if (D.getNumTypeObjects() == 1 &&
      D.getTypeObject(0).Kind == DeclaratorChunk::Function)
    return true;   // ^(int X, float Y) { ... }

  return false;
}

/// diagnoseBadTypeAttribute - Diagnoses a type attribute which
/// doesn't apply to the given type.
static void diagnoseBadTypeAttribute(Sema &S, const ParsedAttr &attr,
                                     QualType type) {
  TypeDiagSelector WhichType;
  bool useExpansionLoc = true;
  switch (attr.getKind()) {
  case ParsedAttr::AT_ObjCGC:
    WhichType = TDS_Pointer;
    break;
  case ParsedAttr::AT_ObjCOwnership:
    WhichType = TDS_ObjCObjOrBlock;
    break;
  default:
    // Assume everything else was a function attribute.
    WhichType = TDS_Function;
    useExpansionLoc = false;
    break;
  }

  SourceLocation loc = attr.getLoc();
  StringRef name = attr.getName()->getName();

  // The GC attributes are usually written with macros;  special-case them.
  IdentifierInfo *II = attr.isArgIdent(0) ? attr.getArgAsIdent(0)->Ident
                                          : nullptr;
  if (useExpansionLoc && loc.isMacroID() && II) {
    if (II->isStr("strong")) {
      if (S.findMacroSpelling(loc, "__strong")) name = "__strong";
    } else if (II->isStr("weak")) {
      if (S.findMacroSpelling(loc, "__weak")) name = "__weak";
    }
  }

  S.Diag(loc, diag::warn_type_attribute_wrong_type) << name << WhichType
    << type;
}

// objc_gc applies to Objective-C pointers or, otherwise, to the
// smallest available pointer type (i.e. 'void*' in 'void**').
#define OBJC_POINTER_TYPE_ATTRS_CASELIST                                       \
  case ParsedAttr::AT_ObjCGC:                                                  \
  case ParsedAttr::AT_ObjCOwnership

// Calling convention attributes.
#define CALLING_CONV_ATTRS_CASELIST                                            \
  case ParsedAttr::AT_CDecl:                                                   \
  case ParsedAttr::AT_FastCall:                                                \
  case ParsedAttr::AT_StdCall:                                                 \
  case ParsedAttr::AT_ThisCall:                                                \
  case ParsedAttr::AT_RegCall:                                                 \
  case ParsedAttr::AT_Pascal:                                                  \
  case ParsedAttr::AT_SwiftCall:                                               \
  case ParsedAttr::AT_VectorCall:                                              \
  case ParsedAttr::AT_MSABI:                                                   \
  case ParsedAttr::AT_SysVABI:                                                 \
  case ParsedAttr::AT_Pcs:                                                     \
  case ParsedAttr::AT_IntelOclBicc:                                            \
  case ParsedAttr::AT_PreserveMost:                                            \
  case ParsedAttr::AT_PreserveAll

// Function type attributes.
#define FUNCTION_TYPE_ATTRS_CASELIST                                           \
  case ParsedAttr::AT_NSReturnsRetained:                                       \
  case ParsedAttr::AT_NoReturn:                                                \
  case ParsedAttr::AT_Regparm:                                                 \
  case ParsedAttr::AT_AnyX86NoCallerSavedRegisters:                            \
  case ParsedAttr::AT_AnyX86NoCfCheck:                                         \
    CALLING_CONV_ATTRS_CASELIST

// Microsoft-specific type qualifiers.
#define MS_TYPE_ATTRS_CASELIST                                                 \
  case ParsedAttr::AT_Ptr32:                                                   \
  case ParsedAttr::AT_Ptr64:                                                   \
  case ParsedAttr::AT_SPtr:                                                    \
  case ParsedAttr::AT_UPtr

// Nullability qualifiers.
#define NULLABILITY_TYPE_ATTRS_CASELIST                                        \
  case ParsedAttr::AT_TypeNonNull:                                             \
  case ParsedAttr::AT_TypeNullable:                                            \
  case ParsedAttr::AT_TypeNullUnspecified

namespace {
  /// An object which stores processing state for the entire
  /// GetTypeForDeclarator process.
  class TypeProcessingState {
    Sema &sema;

    /// The declarator being processed.
    Declarator &declarator;

    /// The index of the declarator chunk we're currently processing.
    /// May be the total number of valid chunks, indicating the
    /// DeclSpec.
    unsigned chunkIndex;

    /// Whether there are non-trivial modifications to the decl spec.
    bool trivial;

    /// Whether we saved the attributes in the decl spec.
    bool hasSavedAttrs;

    /// The original set of attributes on the DeclSpec.
    SmallVector<ParsedAttr *, 2> savedAttrs;

    /// A list of attributes to diagnose the uselessness of when the
    /// processing is complete.
    SmallVector<ParsedAttr *, 2> ignoredTypeAttrs;

    /// Attributes corresponding to AttributedTypeLocs that we have not yet
    /// populated.
    // FIXME: The two-phase mechanism by which we construct Types and fill
    // their TypeLocs makes it hard to correctly assign these. We keep the
    // attributes in creation order as an attempt to make them line up
    // properly.
    using TypeAttrPair = std::pair<const AttributedType*, const Attr*>;
    SmallVector<TypeAttrPair, 8> AttrsForTypes;
    bool AttrsForTypesSorted = true;

  public:
    TypeProcessingState(Sema &sema, Declarator &declarator)
      : sema(sema), declarator(declarator),
        chunkIndex(declarator.getNumTypeObjects()),
        trivial(true), hasSavedAttrs(false) {}

    Sema &getSema() const {
      return sema;
    }

    Declarator &getDeclarator() const {
      return declarator;
    }

    bool isProcessingDeclSpec() const {
      return chunkIndex == declarator.getNumTypeObjects();
    }

    unsigned getCurrentChunkIndex() const {
      return chunkIndex;
    }

    void setCurrentChunkIndex(unsigned idx) {
      assert(idx <= declarator.getNumTypeObjects());
      chunkIndex = idx;
    }

    ParsedAttributesView &getCurrentAttributes() const {
      if (isProcessingDeclSpec())
        return getMutableDeclSpec().getAttributes();
      return declarator.getTypeObject(chunkIndex).getAttrs();
    }

    /// Save the current set of attributes on the DeclSpec.
    void saveDeclSpecAttrs() {
      // Don't try to save them multiple times.
      if (hasSavedAttrs) return;

      DeclSpec &spec = getMutableDeclSpec();
      for (ParsedAttr &AL : spec.getAttributes())
        savedAttrs.push_back(&AL);
      trivial &= savedAttrs.empty();
      hasSavedAttrs = true;
    }

    /// Record that we had nowhere to put the given type attribute.
    /// We will diagnose such attributes later.
    void addIgnoredTypeAttr(ParsedAttr &attr) {
      ignoredTypeAttrs.push_back(&attr);
    }

    /// Diagnose all the ignored type attributes, given that the
    /// declarator worked out to the given type.
    void diagnoseIgnoredTypeAttrs(QualType type) const {
      for (auto *Attr : ignoredTypeAttrs)
        diagnoseBadTypeAttribute(getSema(), *Attr, type);
    }

    /// Get an attributed type for the given attribute, and remember the Attr
    /// object so that we can attach it to the AttributedTypeLoc.
    QualType getAttributedType(Attr *A, QualType ModifiedType,
                               QualType EquivType) {
      QualType T =
          sema.Context.getAttributedType(A->getKind(), ModifiedType, EquivType);
      AttrsForTypes.push_back({cast<AttributedType>(T.getTypePtr()), A});
      AttrsForTypesSorted = false;
      return T;
    }

    /// Extract and remove the Attr* for a given attributed type.
    const Attr *takeAttrForAttributedType(const AttributedType *AT) {
      if (!AttrsForTypesSorted) {
        std::stable_sort(AttrsForTypes.begin(), AttrsForTypes.end(),
                         [](const TypeAttrPair &A, const TypeAttrPair &B) {
                           return A.first < B.first;
                         });
        AttrsForTypesSorted = true;
      }

      // FIXME: This is quadratic if we have lots of reuses of the same
      // attributed type.
      for (auto It = std::partition_point(
               AttrsForTypes.begin(), AttrsForTypes.end(),
               [=](const TypeAttrPair &A) { return A.first < AT; });
           It != AttrsForTypes.end() && It->first == AT; ++It) {
        if (It->second) {
          const Attr *Result = It->second;
          It->second = nullptr;
          return Result;
        }
      }

      llvm_unreachable("no Attr* for AttributedType*");
    }

    ~TypeProcessingState() {
      if (trivial) return;

      restoreDeclSpecAttrs();
    }

  private:
    DeclSpec &getMutableDeclSpec() const {
      return const_cast<DeclSpec&>(declarator.getDeclSpec());
    }

    void restoreDeclSpecAttrs() {
      assert(hasSavedAttrs);

      getMutableDeclSpec().getAttributes().clearListOnly();
      for (ParsedAttr *AL : savedAttrs)
        getMutableDeclSpec().getAttributes().addAtEnd(AL);
    }
  };
} // end anonymous namespace

static void moveAttrFromListToList(ParsedAttr &attr,
                                   ParsedAttributesView &fromList,
                                   ParsedAttributesView &toList) {
  fromList.remove(&attr);
  toList.addAtEnd(&attr);
}

/// The location of a type attribute.
enum TypeAttrLocation {
  /// The attribute is in the decl-specifier-seq.
  TAL_DeclSpec,
  /// The attribute is part of a DeclaratorChunk.
  TAL_DeclChunk,
  /// The attribute is immediately after the declaration's name.
  TAL_DeclName
};

static void processTypeAttrs(TypeProcessingState &state, QualType &type,
                             TypeAttrLocation TAL, ParsedAttributesView &attrs);

static bool handleFunctionTypeAttr(TypeProcessingState &state, ParsedAttr &attr,
                                   QualType &type);

static bool handleMSPointerTypeQualifierAttr(TypeProcessingState &state,
                                             ParsedAttr &attr, QualType &type);

static bool handleObjCGCTypeAttr(TypeProcessingState &state, ParsedAttr &attr,
                                 QualType &type);

static bool handleObjCOwnershipTypeAttr(TypeProcessingState &state,
                                        ParsedAttr &attr, QualType &type);

static bool handleObjCPointerTypeAttr(TypeProcessingState &state,
                                      ParsedAttr &attr, QualType &type) {
  if (attr.getKind() == ParsedAttr::AT_ObjCGC)
    return handleObjCGCTypeAttr(state, attr, type);
  assert(attr.getKind() == ParsedAttr::AT_ObjCOwnership);
  return handleObjCOwnershipTypeAttr(state, attr, type);
}

/// Given the index of a declarator chunk, check whether that chunk
/// directly specifies the return type of a function and, if so, find
/// an appropriate place for it.
///
/// \param i - a notional index which the search will start
///   immediately inside
///
/// \param onlyBlockPointers Whether we should only look into block
/// pointer types (vs. all pointer types).
static DeclaratorChunk *maybeMovePastReturnType(Declarator &declarator,
                                                unsigned i,
                                                bool onlyBlockPointers) {
  assert(i <= declarator.getNumTypeObjects());

  DeclaratorChunk *result = nullptr;

  // First, look inwards past parens for a function declarator.
  for (; i != 0; --i) {
    DeclaratorChunk &fnChunk = declarator.getTypeObject(i-1);
    switch (fnChunk.Kind) {
    case DeclaratorChunk::Paren:
      continue;

    // If we find anything except a function, bail out.
    case DeclaratorChunk::Pointer:
    case DeclaratorChunk::BlockPointer:
    case DeclaratorChunk::Array:
    case DeclaratorChunk::Reference:
    case DeclaratorChunk::MemberPointer:
    case DeclaratorChunk::Pipe:
      return result;

    // If we do find a function declarator, scan inwards from that,
    // looking for a (block-)pointer declarator.
    case DeclaratorChunk::Function:
      for (--i; i != 0; --i) {
        DeclaratorChunk &ptrChunk = declarator.getTypeObject(i-1);
        switch (ptrChunk.Kind) {
        case DeclaratorChunk::Paren:
        case DeclaratorChunk::Array:
        case DeclaratorChunk::Function:
        case DeclaratorChunk::Reference:
        case DeclaratorChunk::Pipe:
          continue;

        case DeclaratorChunk::MemberPointer:
        case DeclaratorChunk::Pointer:
          if (onlyBlockPointers)
            continue;

          LLVM_FALLTHROUGH;

        case DeclaratorChunk::BlockPointer:
          result = &ptrChunk;
          goto continue_outer;
        }
        llvm_unreachable("bad declarator chunk kind");
      }

      // If we run out of declarators doing that, we're done.
      return result;
    }
    llvm_unreachable("bad declarator chunk kind");

    // Okay, reconsider from our new point.
  continue_outer: ;
  }

  // Ran out of chunks, bail out.
  return result;
}

/// Given that an objc_gc attribute was written somewhere on a
/// declaration *other* than on the declarator itself (for which, use
/// distributeObjCPointerTypeAttrFromDeclarator), and given that it
/// didn't apply in whatever position it was written in, try to move
/// it to a more appropriate position.
static void distributeObjCPointerTypeAttr(TypeProcessingState &state,
                                          ParsedAttr &attr, QualType type) {
  Declarator &declarator = state.getDeclarator();

  // Move it to the outermost normal or block pointer declarator.
  for (unsigned i = state.getCurrentChunkIndex(); i != 0; --i) {
    DeclaratorChunk &chunk = declarator.getTypeObject(i-1);
    switch (chunk.Kind) {
    case DeclaratorChunk::Pointer:
    case DeclaratorChunk::BlockPointer: {
      // But don't move an ARC ownership attribute to the return type
      // of a block.
      DeclaratorChunk *destChunk = nullptr;
      if (state.isProcessingDeclSpec() &&
          attr.getKind() == ParsedAttr::AT_ObjCOwnership)
        destChunk = maybeMovePastReturnType(declarator, i - 1,
                                            /*onlyBlockPointers=*/true);
      if (!destChunk) destChunk = &chunk;

      moveAttrFromListToList(attr, state.getCurrentAttributes(),
                             destChunk->getAttrs());
      return;
    }

    case DeclaratorChunk::Paren:
    case DeclaratorChunk::Array:
      continue;

    // We may be starting at the return type of a block.
    case DeclaratorChunk::Function:
      if (state.isProcessingDeclSpec() &&
          attr.getKind() == ParsedAttr::AT_ObjCOwnership) {
        if (DeclaratorChunk *dest = maybeMovePastReturnType(
                                      declarator, i,
                                      /*onlyBlockPointers=*/true)) {
          moveAttrFromListToList(attr, state.getCurrentAttributes(),
                                 dest->getAttrs());
          return;
        }
      }
      goto error;

    // Don't walk through these.
    case DeclaratorChunk::Reference:
    case DeclaratorChunk::MemberPointer:
    case DeclaratorChunk::Pipe:
      goto error;
    }
  }
 error:

  diagnoseBadTypeAttribute(state.getSema(), attr, type);
}

/// Distribute an objc_gc type attribute that was written on the
/// declarator.
static void distributeObjCPointerTypeAttrFromDeclarator(
    TypeProcessingState &state, ParsedAttr &attr, QualType &declSpecType) {
  Declarator &declarator = state.getDeclarator();

  // objc_gc goes on the innermost pointer to something that's not a
  // pointer.
  unsigned innermost = -1U;
  bool considerDeclSpec = true;
  for (unsigned i = 0, e = declarator.getNumTypeObjects(); i != e; ++i) {
    DeclaratorChunk &chunk = declarator.getTypeObject(i);
    switch (chunk.Kind) {
    case DeclaratorChunk::Pointer:
    case DeclaratorChunk::BlockPointer:
      innermost = i;
      continue;

    case DeclaratorChunk::Reference:
    case DeclaratorChunk::MemberPointer:
    case DeclaratorChunk::Paren:
    case DeclaratorChunk::Array:
    case DeclaratorChunk::Pipe:
      continue;

    case DeclaratorChunk::Function:
      considerDeclSpec = false;
      goto done;
    }
  }
 done:

  // That might actually be the decl spec if we weren't blocked by
  // anything in the declarator.
  if (considerDeclSpec) {
    if (handleObjCPointerTypeAttr(state, attr, declSpecType)) {
      // Splice the attribute into the decl spec.  Prevents the
      // attribute from being applied multiple times and gives
      // the source-location-filler something to work with.
      state.saveDeclSpecAttrs();
      moveAttrFromListToList(attr, declarator.getAttributes(),
                             declarator.getMutableDeclSpec().getAttributes());
      return;
    }
  }

  // Otherwise, if we found an appropriate chunk, splice the attribute
  // into it.
  if (innermost != -1U) {
    moveAttrFromListToList(attr, declarator.getAttributes(),
                           declarator.getTypeObject(innermost).getAttrs());
    return;
  }

  // Otherwise, diagnose when we're done building the type.
  declarator.getAttributes().remove(&attr);
  state.addIgnoredTypeAttr(attr);
}

/// A function type attribute was written somewhere in a declaration
/// *other* than on the declarator itself or in the decl spec.  Given
/// that it didn't apply in whatever position it was written in, try
/// to move it to a more appropriate position.
static void distributeFunctionTypeAttr(TypeProcessingState &state,
                                       ParsedAttr &attr, QualType type) {
  Declarator &declarator = state.getDeclarator();

  // Try to push the attribute from the return type of a function to
  // the function itself.
  for (unsigned i = state.getCurrentChunkIndex(); i != 0; --i) {
    DeclaratorChunk &chunk = declarator.getTypeObject(i-1);
    switch (chunk.Kind) {
    case DeclaratorChunk::Function:
      moveAttrFromListToList(attr, state.getCurrentAttributes(),
                             chunk.getAttrs());
      return;

    case DeclaratorChunk::Paren:
    case DeclaratorChunk::Pointer:
    case DeclaratorChunk::BlockPointer:
    case DeclaratorChunk::Array:
    case DeclaratorChunk::Reference:
    case DeclaratorChunk::MemberPointer:
    case DeclaratorChunk::Pipe:
      continue;
    }
  }

  diagnoseBadTypeAttribute(state.getSema(), attr, type);
}

/// Try to distribute a function type attribute to the innermost
/// function chunk or type.  Returns true if the attribute was
/// distributed, false if no location was found.
static bool distributeFunctionTypeAttrToInnermost(
    TypeProcessingState &state, ParsedAttr &attr,
    ParsedAttributesView &attrList, QualType &declSpecType) {
  Declarator &declarator = state.getDeclarator();

  // Put it on the innermost function chunk, if there is one.
  for (unsigned i = 0, e = declarator.getNumTypeObjects(); i != e; ++i) {
    DeclaratorChunk &chunk = declarator.getTypeObject(i);
    if (chunk.Kind != DeclaratorChunk::Function) continue;

    moveAttrFromListToList(attr, attrList, chunk.getAttrs());
    return true;
  }

  return handleFunctionTypeAttr(state, attr, declSpecType);
}

/// A function type attribute was written in the decl spec.  Try to
/// apply it somewhere.
static void distributeFunctionTypeAttrFromDeclSpec(TypeProcessingState &state,
                                                   ParsedAttr &attr,
                                                   QualType &declSpecType) {
  state.saveDeclSpecAttrs();

  // C++11 attributes before the decl specifiers actually appertain to
  // the declarators. Move them straight there. We don't support the
  // 'put them wherever you like' semantics we allow for GNU attributes.
  if (attr.isCXX11Attribute()) {
    moveAttrFromListToList(attr, state.getCurrentAttributes(),
                           state.getDeclarator().getAttributes());
    return;
  }

  // Try to distribute to the innermost.
  if (distributeFunctionTypeAttrToInnermost(
          state, attr, state.getCurrentAttributes(), declSpecType))
    return;

  // If that failed, diagnose the bad attribute when the declarator is
  // fully built.
  state.addIgnoredTypeAttr(attr);
}

/// A function type attribute was written on the declarator.  Try to
/// apply it somewhere.
static void distributeFunctionTypeAttrFromDeclarator(TypeProcessingState &state,
                                                     ParsedAttr &attr,
                                                     QualType &declSpecType) {
  Declarator &declarator = state.getDeclarator();

  // Try to distribute to the innermost.
  if (distributeFunctionTypeAttrToInnermost(
          state, attr, declarator.getAttributes(), declSpecType))
    return;

  // If that failed, diagnose the bad attribute when the declarator is
  // fully built.
  declarator.getAttributes().remove(&attr);
  state.addIgnoredTypeAttr(attr);
}

/// Given that there are attributes written on the declarator
/// itself, try to distribute any type attributes to the appropriate
/// declarator chunk.
///
/// These are attributes like the following:
///   int f ATTR;
///   int (f ATTR)();
/// but not necessarily this:
///   int f() ATTR;
static void distributeTypeAttrsFromDeclarator(TypeProcessingState &state,
                                              QualType &declSpecType) {
  // Collect all the type attributes from the declarator itself.
  assert(!state.getDeclarator().getAttributes().empty() &&
         "declarator has no attrs!");
  // The called functions in this loop actually remove things from the current
  // list, so iterating over the existing list isn't possible.  Instead, make a
  // non-owning copy and iterate over that.
  ParsedAttributesView AttrsCopy{state.getDeclarator().getAttributes()};
  for (ParsedAttr &attr : AttrsCopy) {
    // Do not distribute C++11 attributes. They have strict rules for what
    // they appertain to.
    if (attr.isCXX11Attribute())
      continue;

    switch (attr.getKind()) {
    OBJC_POINTER_TYPE_ATTRS_CASELIST:
      distributeObjCPointerTypeAttrFromDeclarator(state, attr, declSpecType);
      break;

    FUNCTION_TYPE_ATTRS_CASELIST:
      distributeFunctionTypeAttrFromDeclarator(state, attr, declSpecType);
      break;

    MS_TYPE_ATTRS_CASELIST:
      // Microsoft type attributes cannot go after the declarator-id.
      continue;

    NULLABILITY_TYPE_ATTRS_CASELIST:
      // Nullability specifiers cannot go after the declarator-id.

    // Objective-C __kindof does not get distributed.
    case ParsedAttr::AT_ObjCKindOf:
      continue;

    default:
      break;
    }
  }
}

/// Add a synthetic '()' to a block-literal declarator if it is
/// required, given the return type.
static void maybeSynthesizeBlockSignature(TypeProcessingState &state,
                                          QualType declSpecType) {
  Declarator &declarator = state.getDeclarator();

  // First, check whether the declarator would produce a function,
  // i.e. whether the innermost semantic chunk is a function.
  if (declarator.isFunctionDeclarator()) {
    // If so, make that declarator a prototyped declarator.
    declarator.getFunctionTypeInfo().hasPrototype = true;
    return;
  }

  // If there are any type objects, the type as written won't name a
  // function, regardless of the decl spec type.  This is because a
  // block signature declarator is always an abstract-declarator, and
  // abstract-declarators can't just be parentheses chunks.  Therefore
  // we need to build a function chunk unless there are no type
  // objects and the decl spec type is a function.
  if (!declarator.getNumTypeObjects() && declSpecType->isFunctionType())
    return;

  // Note that there *are* cases with invalid declarators where
  // declarators consist solely of parentheses.  In general, these
  // occur only in failed efforts to make function declarators, so
  // faking up the function chunk is still the right thing to do.

  // Otherwise, we need to fake up a function declarator.
  SourceLocation loc = declarator.getBeginLoc();

  // ...and *prepend* it to the declarator.
  SourceLocation NoLoc;
  declarator.AddInnermostTypeInfo(DeclaratorChunk::getFunction(
      /*HasProto=*/true,
      /*IsAmbiguous=*/false,
      /*LParenLoc=*/NoLoc,
      /*ArgInfo=*/nullptr,
      /*NumArgs=*/0,
      /*EllipsisLoc=*/NoLoc,
      /*RParenLoc=*/NoLoc,
      /*TypeQuals=*/0,
      /*RefQualifierIsLvalueRef=*/true,
      /*RefQualifierLoc=*/NoLoc,
      /*ConstQualifierLoc=*/NoLoc,
      /*VolatileQualifierLoc=*/NoLoc,
      /*RestrictQualifierLoc=*/NoLoc,
      /*MutableLoc=*/NoLoc, EST_None,
      /*ESpecRange=*/SourceRange(),
      /*Exceptions=*/nullptr,
      /*ExceptionRanges=*/nullptr,
      /*NumExceptions=*/0,
      /*NoexceptExpr=*/nullptr,
      /*ExceptionSpecTokens=*/nullptr,
      /*DeclsInPrototype=*/None,
      loc, loc, declarator));

  // For consistency, make sure the state still has us as processing
  // the decl spec.
  assert(state.getCurrentChunkIndex() == declarator.getNumTypeObjects() - 1);
  state.setCurrentChunkIndex(declarator.getNumTypeObjects());
}

static void diagnoseAndRemoveTypeQualifiers(Sema &S, const DeclSpec &DS,
                                            unsigned &TypeQuals,
                                            QualType TypeSoFar,
                                            unsigned RemoveTQs,
                                            unsigned DiagID) {
  // If this occurs outside a template instantiation, warn the user about
  // it; they probably didn't mean to specify a redundant qualifier.
  typedef std::pair<DeclSpec::TQ, SourceLocation> QualLoc;
  for (QualLoc Qual : {QualLoc(DeclSpec::TQ_const, DS.getConstSpecLoc()),
                       QualLoc(DeclSpec::TQ_restrict, DS.getRestrictSpecLoc()),
                       QualLoc(DeclSpec::TQ_volatile, DS.getVolatileSpecLoc()),
                       QualLoc(DeclSpec::TQ_atomic, DS.getAtomicSpecLoc())}) {
    if (!(RemoveTQs & Qual.first))
      continue;

    if (!S.inTemplateInstantiation()) {
      if (TypeQuals & Qual.first)
        S.Diag(Qual.second, DiagID)
          << DeclSpec::getSpecifierName(Qual.first) << TypeSoFar
          << FixItHint::CreateRemoval(Qual.second);
    }

    TypeQuals &= ~Qual.first;
  }
}

/// Return true if this is omitted block return type. Also check type
/// attributes and type qualifiers when returning true.
static bool checkOmittedBlockReturnType(Sema &S, Declarator &declarator,
                                        QualType Result) {
  if (!isOmittedBlockReturnType(declarator))
    return false;

  // Warn if we see type attributes for omitted return type on a block literal.
  SmallVector<ParsedAttr *, 2> ToBeRemoved;
  for (ParsedAttr &AL : declarator.getMutableDeclSpec().getAttributes()) {
    if (AL.isInvalid() || !AL.isTypeAttr())
      continue;
    S.Diag(AL.getLoc(),
           diag::warn_block_literal_attributes_on_omitted_return_type)
        << AL.getName();
    ToBeRemoved.push_back(&AL);
  }
  // Remove bad attributes from the list.
  for (ParsedAttr *AL : ToBeRemoved)
    declarator.getMutableDeclSpec().getAttributes().remove(AL);

  // Warn if we see type qualifiers for omitted return type on a block literal.
  const DeclSpec &DS = declarator.getDeclSpec();
  unsigned TypeQuals = DS.getTypeQualifiers();
  diagnoseAndRemoveTypeQualifiers(S, DS, TypeQuals, Result, (unsigned)-1,
      diag::warn_block_literal_qualifiers_on_omitted_return_type);
  declarator.getMutableDeclSpec().ClearTypeQualifiers();

  return true;
}

/// Apply Objective-C type arguments to the given type.
static QualType applyObjCTypeArgs(Sema &S, SourceLocation loc, QualType type,
                                  ArrayRef<TypeSourceInfo *> typeArgs,
                                  SourceRange typeArgsRange,
                                  bool failOnError = false) {
  // We can only apply type arguments to an Objective-C class type.
  const auto *objcObjectType = type->getAs<ObjCObjectType>();
  if (!objcObjectType || !objcObjectType->getInterface()) {
    S.Diag(loc, diag::err_objc_type_args_non_class)
      << type
      << typeArgsRange;

    if (failOnError)
      return QualType();
    return type;
  }

  // The class type must be parameterized.
  ObjCInterfaceDecl *objcClass = objcObjectType->getInterface();
  ObjCTypeParamList *typeParams = objcClass->getTypeParamList();
  if (!typeParams) {
    S.Diag(loc, diag::err_objc_type_args_non_parameterized_class)
      << objcClass->getDeclName()
      << FixItHint::CreateRemoval(typeArgsRange);

    if (failOnError)
      return QualType();

    return type;
  }

  // The type must not already be specialized.
  if (objcObjectType->isSpecialized()) {
    S.Diag(loc, diag::err_objc_type_args_specialized_class)
      << type
      << FixItHint::CreateRemoval(typeArgsRange);

    if (failOnError)
      return QualType();

    return type;
  }

  // Check the type arguments.
  SmallVector<QualType, 4> finalTypeArgs;
  unsigned numTypeParams = typeParams->size();
  bool anyPackExpansions = false;
  for (unsigned i = 0, n = typeArgs.size(); i != n; ++i) {
    TypeSourceInfo *typeArgInfo = typeArgs[i];
    QualType typeArg = typeArgInfo->getType();

    // Type arguments cannot have explicit qualifiers or nullability.
    // We ignore indirect sources of these, e.g. behind typedefs or
    // template arguments.
    if (TypeLoc qual = typeArgInfo->getTypeLoc().findExplicitQualifierLoc()) {
      bool diagnosed = false;
      SourceRange rangeToRemove;
      if (auto attr = qual.getAs<AttributedTypeLoc>()) {
        rangeToRemove = attr.getLocalSourceRange();
        if (attr.getTypePtr()->getImmediateNullability()) {
          typeArg = attr.getTypePtr()->getModifiedType();
          S.Diag(attr.getBeginLoc(),
                 diag::err_objc_type_arg_explicit_nullability)
              << typeArg << FixItHint::CreateRemoval(rangeToRemove);
          diagnosed = true;
        }
      }

      if (!diagnosed) {
        S.Diag(qual.getBeginLoc(), diag::err_objc_type_arg_qualified)
            << typeArg << typeArg.getQualifiers().getAsString()
            << FixItHint::CreateRemoval(rangeToRemove);
      }
    }

    // Remove qualifiers even if they're non-local.
    typeArg = typeArg.getUnqualifiedType();

    finalTypeArgs.push_back(typeArg);

    if (typeArg->getAs<PackExpansionType>())
      anyPackExpansions = true;

    // Find the corresponding type parameter, if there is one.
    ObjCTypeParamDecl *typeParam = nullptr;
    if (!anyPackExpansions) {
      if (i < numTypeParams) {
        typeParam = typeParams->begin()[i];
      } else {
        // Too many arguments.
        S.Diag(loc, diag::err_objc_type_args_wrong_arity)
          << false
          << objcClass->getDeclName()
          << (unsigned)typeArgs.size()
          << numTypeParams;
        S.Diag(objcClass->getLocation(), diag::note_previous_decl)
          << objcClass;

        if (failOnError)
          return QualType();

        return type;
      }
    }

    // Objective-C object pointer types must be substitutable for the bounds.
    if (const auto *typeArgObjC = typeArg->getAs<ObjCObjectPointerType>()) {
      // If we don't have a type parameter to match against, assume
      // everything is fine. There was a prior pack expansion that
      // means we won't be able to match anything.
      if (!typeParam) {
        assert(anyPackExpansions && "Too many arguments?");
        continue;
      }

      // Retrieve the bound.
      QualType bound = typeParam->getUnderlyingType();
      const auto *boundObjC = bound->getAs<ObjCObjectPointerType>();

      // Determine whether the type argument is substitutable for the bound.
      if (typeArgObjC->isObjCIdType()) {
        // When the type argument is 'id', the only acceptable type
        // parameter bound is 'id'.
        if (boundObjC->isObjCIdType())
          continue;
      } else if (S.Context.canAssignObjCInterfaces(boundObjC, typeArgObjC)) {
        // Otherwise, we follow the assignability rules.
        continue;
      }

      // Diagnose the mismatch.
      S.Diag(typeArgInfo->getTypeLoc().getBeginLoc(),
             diag::err_objc_type_arg_does_not_match_bound)
          << typeArg << bound << typeParam->getDeclName();
      S.Diag(typeParam->getLocation(), diag::note_objc_type_param_here)
        << typeParam->getDeclName();

      if (failOnError)
        return QualType();

      return type;
    }

    // Block pointer types are permitted for unqualified 'id' bounds.
    if (typeArg->isBlockPointerType()) {
      // If we don't have a type parameter to match against, assume
      // everything is fine. There was a prior pack expansion that
      // means we won't be able to match anything.
      if (!typeParam) {
        assert(anyPackExpansions && "Too many arguments?");
        continue;
      }

      // Retrieve the bound.
      QualType bound = typeParam->getUnderlyingType();
      if (bound->isBlockCompatibleObjCPointerType(S.Context))
        continue;

      // Diagnose the mismatch.
      S.Diag(typeArgInfo->getTypeLoc().getBeginLoc(),
             diag::err_objc_type_arg_does_not_match_bound)
          << typeArg << bound << typeParam->getDeclName();
      S.Diag(typeParam->getLocation(), diag::note_objc_type_param_here)
        << typeParam->getDeclName();

      if (failOnError)
        return QualType();

      return type;
    }

    // Dependent types will be checked at instantiation time.
    if (typeArg->isDependentType()) {
      continue;
    }

    // Diagnose non-id-compatible type arguments.
    S.Diag(typeArgInfo->getTypeLoc().getBeginLoc(),
           diag::err_objc_type_arg_not_id_compatible)
        << typeArg << typeArgInfo->getTypeLoc().getSourceRange();

    if (failOnError)
      return QualType();

    return type;
  }

  // Make sure we didn't have the wrong number of arguments.
  if (!anyPackExpansions && finalTypeArgs.size() != numTypeParams) {
    S.Diag(loc, diag::err_objc_type_args_wrong_arity)
      << (typeArgs.size() < typeParams->size())
      << objcClass->getDeclName()
      << (unsigned)finalTypeArgs.size()
      << (unsigned)numTypeParams;
    S.Diag(objcClass->getLocation(), diag::note_previous_decl)
      << objcClass;

    if (failOnError)
      return QualType();

    return type;
  }

  // Success. Form the specialized type.
  return S.Context.getObjCObjectType(type, finalTypeArgs, { }, false);
}

QualType Sema::BuildObjCTypeParamType(const ObjCTypeParamDecl *Decl,
                                      SourceLocation ProtocolLAngleLoc,
                                      ArrayRef<ObjCProtocolDecl *> Protocols,
                                      ArrayRef<SourceLocation> ProtocolLocs,
                                      SourceLocation ProtocolRAngleLoc,
                                      bool FailOnError) {
  QualType Result = QualType(Decl->getTypeForDecl(), 0);
  if (!Protocols.empty()) {
    bool HasError;
    Result = Context.applyObjCProtocolQualifiers(Result, Protocols,
                                                 HasError);
    if (HasError) {
      Diag(SourceLocation(), diag::err_invalid_protocol_qualifiers)
        << SourceRange(ProtocolLAngleLoc, ProtocolRAngleLoc);
      if (FailOnError) Result = QualType();
    }
    if (FailOnError && Result.isNull())
      return QualType();
  }

  return Result;
}

QualType Sema::BuildObjCObjectType(QualType BaseType,
                                   SourceLocation Loc,
                                   SourceLocation TypeArgsLAngleLoc,
                                   ArrayRef<TypeSourceInfo *> TypeArgs,
                                   SourceLocation TypeArgsRAngleLoc,
                                   SourceLocation ProtocolLAngleLoc,
                                   ArrayRef<ObjCProtocolDecl *> Protocols,
                                   ArrayRef<SourceLocation> ProtocolLocs,
                                   SourceLocation ProtocolRAngleLoc,
                                   bool FailOnError) {
  QualType Result = BaseType;
  if (!TypeArgs.empty()) {
    Result = applyObjCTypeArgs(*this, Loc, Result, TypeArgs,
                               SourceRange(TypeArgsLAngleLoc,
                                           TypeArgsRAngleLoc),
                               FailOnError);
    if (FailOnError && Result.isNull())
      return QualType();
  }

  if (!Protocols.empty()) {
    bool HasError;
    Result = Context.applyObjCProtocolQualifiers(Result, Protocols,
                                                 HasError);
    if (HasError) {
      Diag(Loc, diag::err_invalid_protocol_qualifiers)
        << SourceRange(ProtocolLAngleLoc, ProtocolRAngleLoc);
      if (FailOnError) Result = QualType();
    }
    if (FailOnError && Result.isNull())
      return QualType();
  }

  return Result;
}

TypeResult Sema::actOnObjCProtocolQualifierType(
             SourceLocation lAngleLoc,
             ArrayRef<Decl *> protocols,
             ArrayRef<SourceLocation> protocolLocs,
             SourceLocation rAngleLoc) {
  // Form id<protocol-list>.
  QualType Result = Context.getObjCObjectType(
                      Context.ObjCBuiltinIdTy, { },
                      llvm::makeArrayRef(
                        (ObjCProtocolDecl * const *)protocols.data(),
                        protocols.size()),
                      false);
  Result = Context.getObjCObjectPointerType(Result);

  TypeSourceInfo *ResultTInfo = Context.CreateTypeSourceInfo(Result);
  TypeLoc ResultTL = ResultTInfo->getTypeLoc();

  auto ObjCObjectPointerTL = ResultTL.castAs<ObjCObjectPointerTypeLoc>();
  ObjCObjectPointerTL.setStarLoc(SourceLocation()); // implicit

  auto ObjCObjectTL = ObjCObjectPointerTL.getPointeeLoc()
                        .castAs<ObjCObjectTypeLoc>();
  ObjCObjectTL.setHasBaseTypeAsWritten(false);
  ObjCObjectTL.getBaseLoc().initialize(Context, SourceLocation());

  // No type arguments.
  ObjCObjectTL.setTypeArgsLAngleLoc(SourceLocation());
  ObjCObjectTL.setTypeArgsRAngleLoc(SourceLocation());

  // Fill in protocol qualifiers.
  ObjCObjectTL.setProtocolLAngleLoc(lAngleLoc);
  ObjCObjectTL.setProtocolRAngleLoc(rAngleLoc);
  for (unsigned i = 0, n = protocols.size(); i != n; ++i)
    ObjCObjectTL.setProtocolLoc(i, protocolLocs[i]);

  // We're done. Return the completed type to the parser.
  return CreateParsedType(Result, ResultTInfo);
}

TypeResult Sema::actOnObjCTypeArgsAndProtocolQualifiers(
             Scope *S,
             SourceLocation Loc,
             ParsedType BaseType,
             SourceLocation TypeArgsLAngleLoc,
             ArrayRef<ParsedType> TypeArgs,
             SourceLocation TypeArgsRAngleLoc,
             SourceLocation ProtocolLAngleLoc,
             ArrayRef<Decl *> Protocols,
             ArrayRef<SourceLocation> ProtocolLocs,
             SourceLocation ProtocolRAngleLoc) {
  TypeSourceInfo *BaseTypeInfo = nullptr;
  QualType T = GetTypeFromParser(BaseType, &BaseTypeInfo);
  if (T.isNull())
    return true;

  // Handle missing type-source info.
  if (!BaseTypeInfo)
    BaseTypeInfo = Context.getTrivialTypeSourceInfo(T, Loc);

  // Extract type arguments.
  SmallVector<TypeSourceInfo *, 4> ActualTypeArgInfos;
  for (unsigned i = 0, n = TypeArgs.size(); i != n; ++i) {
    TypeSourceInfo *TypeArgInfo = nullptr;
    QualType TypeArg = GetTypeFromParser(TypeArgs[i], &TypeArgInfo);
    if (TypeArg.isNull()) {
      ActualTypeArgInfos.clear();
      break;
    }

    assert(TypeArgInfo && "No type source info?");
    ActualTypeArgInfos.push_back(TypeArgInfo);
  }

  // Build the object type.
  QualType Result = BuildObjCObjectType(
      T, BaseTypeInfo->getTypeLoc().getSourceRange().getBegin(),
      TypeArgsLAngleLoc, ActualTypeArgInfos, TypeArgsRAngleLoc,
      ProtocolLAngleLoc,
      llvm::makeArrayRef((ObjCProtocolDecl * const *)Protocols.data(),
                         Protocols.size()),
      ProtocolLocs, ProtocolRAngleLoc,
      /*FailOnError=*/false);

  if (Result == T)
    return BaseType;

  // Create source information for this type.
  TypeSourceInfo *ResultTInfo = Context.CreateTypeSourceInfo(Result);
  TypeLoc ResultTL = ResultTInfo->getTypeLoc();

  // For id<Proto1, Proto2> or Class<Proto1, Proto2>, we'll have an
  // object pointer type. Fill in source information for it.
  if (auto ObjCObjectPointerTL = ResultTL.getAs<ObjCObjectPointerTypeLoc>()) {
    // The '*' is implicit.
    ObjCObjectPointerTL.setStarLoc(SourceLocation());
    ResultTL = ObjCObjectPointerTL.getPointeeLoc();
  }

  if (auto OTPTL = ResultTL.getAs<ObjCTypeParamTypeLoc>()) {
    // Protocol qualifier information.
    if (OTPTL.getNumProtocols() > 0) {
      assert(OTPTL.getNumProtocols() == Protocols.size());
      OTPTL.setProtocolLAngleLoc(ProtocolLAngleLoc);
      OTPTL.setProtocolRAngleLoc(ProtocolRAngleLoc);
      for (unsigned i = 0, n = Protocols.size(); i != n; ++i)
        OTPTL.setProtocolLoc(i, ProtocolLocs[i]);
    }

    // We're done. Return the completed type to the parser.
    return CreateParsedType(Result, ResultTInfo);
  }

  auto ObjCObjectTL = ResultTL.castAs<ObjCObjectTypeLoc>();

  // Type argument information.
  if (ObjCObjectTL.getNumTypeArgs() > 0) {
    assert(ObjCObjectTL.getNumTypeArgs() == ActualTypeArgInfos.size());
    ObjCObjectTL.setTypeArgsLAngleLoc(TypeArgsLAngleLoc);
    ObjCObjectTL.setTypeArgsRAngleLoc(TypeArgsRAngleLoc);
    for (unsigned i = 0, n = ActualTypeArgInfos.size(); i != n; ++i)
      ObjCObjectTL.setTypeArgTInfo(i, ActualTypeArgInfos[i]);
  } else {
    ObjCObjectTL.setTypeArgsLAngleLoc(SourceLocation());
    ObjCObjectTL.setTypeArgsRAngleLoc(SourceLocation());
  }

  // Protocol qualifier information.
  if (ObjCObjectTL.getNumProtocols() > 0) {
    assert(ObjCObjectTL.getNumProtocols() == Protocols.size());
    ObjCObjectTL.setProtocolLAngleLoc(ProtocolLAngleLoc);
    ObjCObjectTL.setProtocolRAngleLoc(ProtocolRAngleLoc);
    for (unsigned i = 0, n = Protocols.size(); i != n; ++i)
      ObjCObjectTL.setProtocolLoc(i, ProtocolLocs[i]);
  } else {
    ObjCObjectTL.setProtocolLAngleLoc(SourceLocation());
    ObjCObjectTL.setProtocolRAngleLoc(SourceLocation());
  }

  // Base type.
  ObjCObjectTL.setHasBaseTypeAsWritten(true);
  if (ObjCObjectTL.getType() == T)
    ObjCObjectTL.getBaseLoc().initializeFullCopy(BaseTypeInfo->getTypeLoc());
  else
    ObjCObjectTL.getBaseLoc().initialize(Context, Loc);

  // We're done. Return the completed type to the parser.
  return CreateParsedType(Result, ResultTInfo);
}

static OpenCLAccessAttr::Spelling
getImageAccess(const ParsedAttributesView &Attrs) {
  for (const ParsedAttr &AL : Attrs)
    if (AL.getKind() == ParsedAttr::AT_OpenCLAccess)
      return static_cast<OpenCLAccessAttr::Spelling>(AL.getSemanticSpelling());
  return OpenCLAccessAttr::Keyword_read_only;
}

/// Convert the specified declspec to the appropriate type
/// object.
/// \param state Specifies the declarator containing the declaration specifier
/// to be converted, along with other associated processing state.
/// \returns The type described by the declaration specifiers.  This function
/// never returns null.
static QualType ConvertDeclSpecToType(TypeProcessingState &state) {
  // FIXME: Should move the logic from DeclSpec::Finish to here for validity
  // checking.

  Sema &S = state.getSema();
  Declarator &declarator = state.getDeclarator();
  DeclSpec &DS = declarator.getMutableDeclSpec();
  SourceLocation DeclLoc = declarator.getIdentifierLoc();
  if (DeclLoc.isInvalid())
    DeclLoc = DS.getBeginLoc();

  ASTContext &Context = S.Context;

  QualType Result;
  switch (DS.getTypeSpecType()) {
  case DeclSpec::TST_void:
    Result = Context.VoidTy;
    break;
  case DeclSpec::TST_char:
    if (DS.getTypeSpecSign() == DeclSpec::TSS_unspecified)
      Result = Context.CharTy;
    else if (DS.getTypeSpecSign() == DeclSpec::TSS_signed)
      Result = Context.SignedCharTy;
    else {
      assert(DS.getTypeSpecSign() == DeclSpec::TSS_unsigned &&
             "Unknown TSS value");
      Result = Context.UnsignedCharTy;
    }
    break;
  case DeclSpec::TST_wchar:
    if (DS.getTypeSpecSign() == DeclSpec::TSS_unspecified)
      Result = Context.WCharTy;
    else if (DS.getTypeSpecSign() == DeclSpec::TSS_signed) {
      S.Diag(DS.getTypeSpecSignLoc(), diag::ext_invalid_sign_spec)
        << DS.getSpecifierName(DS.getTypeSpecType(),
                               Context.getPrintingPolicy());
      Result = Context.getSignedWCharType();
    } else {
      assert(DS.getTypeSpecSign() == DeclSpec::TSS_unsigned &&
        "Unknown TSS value");
      S.Diag(DS.getTypeSpecSignLoc(), diag::ext_invalid_sign_spec)
        << DS.getSpecifierName(DS.getTypeSpecType(),
                               Context.getPrintingPolicy());
      Result = Context.getUnsignedWCharType();
    }
    break;
  case DeclSpec::TST_char8:
      assert(DS.getTypeSpecSign() == DeclSpec::TSS_unspecified &&
        "Unknown TSS value");
      Result = Context.Char8Ty;
    break;
  case DeclSpec::TST_char16:
      assert(DS.getTypeSpecSign() == DeclSpec::TSS_unspecified &&
        "Unknown TSS value");
      Result = Context.Char16Ty;
    break;
  case DeclSpec::TST_char32:
      assert(DS.getTypeSpecSign() == DeclSpec::TSS_unspecified &&
        "Unknown TSS value");
      Result = Context.Char32Ty;
    break;
  case DeclSpec::TST_unspecified:
    // If this is a missing declspec in a block literal return context, then it
    // is inferred from the return statements inside the block.
    // The declspec is always missing in a lambda expr context; it is either
    // specified with a trailing return type or inferred.
    if (S.getLangOpts().CPlusPlus14 &&
        declarator.getContext() == DeclaratorContext::LambdaExprContext) {
      // In C++1y, a lambda's implicit return type is 'auto'.
      Result = Context.getAutoDeductType();
      break;
    } else if (declarator.getContext() ==
                   DeclaratorContext::LambdaExprContext ||
               checkOmittedBlockReturnType(S, declarator,
                                           Context.DependentTy)) {
      Result = Context.DependentTy;
      break;
    }

    // Unspecified typespec defaults to int in C90.  However, the C90 grammar
    // [C90 6.5] only allows a decl-spec if there was *some* type-specifier,
    // type-qualifier, or storage-class-specifier.  If not, emit an extwarn.
    // Note that the one exception to this is function definitions, which are
    // allowed to be completely missing a declspec.  This is handled in the
    // parser already though by it pretending to have seen an 'int' in this
    // case.
    if (S.getLangOpts().ImplicitInt) {
      // In C89 mode, we only warn if there is a completely missing declspec
      // when one is not allowed.
      if (DS.isEmpty()) {
        S.Diag(DeclLoc, diag::ext_missing_declspec)
            << DS.getSourceRange()
            << FixItHint::CreateInsertion(DS.getBeginLoc(), "int");
      }
    } else if (!DS.hasTypeSpecifier()) {
      // C99 and C++ require a type specifier.  For example, C99 6.7.2p2 says:
      // "At least one type specifier shall be given in the declaration
      // specifiers in each declaration, and in the specifier-qualifier list in
      // each struct declaration and type name."
      if (S.getLangOpts().CPlusPlus) {
        S.Diag(DeclLoc, diag::err_missing_type_specifier)
          << DS.getSourceRange();

        // When this occurs in C++ code, often something is very broken with the
        // value being declared, poison it as invalid so we don't get chains of
        // errors.
        declarator.setInvalidType(true);
      } else if (S.getLangOpts().OpenCLVersion >= 200 && DS.isTypeSpecPipe()){
        S.Diag(DeclLoc, diag::err_missing_actual_pipe_type)
          << DS.getSourceRange();
        declarator.setInvalidType(true);
      } else {
        S.Diag(DeclLoc, diag::ext_missing_type_specifier)
          << DS.getSourceRange();
      }
    }

    LLVM_FALLTHROUGH;
  case DeclSpec::TST_int: {
    if (DS.getTypeSpecSign() != DeclSpec::TSS_unsigned) {
      switch (DS.getTypeSpecWidth()) {
      case DeclSpec::TSW_unspecified: Result = Context.IntTy; break;
      case DeclSpec::TSW_short:       Result = Context.ShortTy; break;
      case DeclSpec::TSW_long:        Result = Context.LongTy; break;
      case DeclSpec::TSW_longlong:
        Result = Context.LongLongTy;

        // 'long long' is a C99 or C++11 feature.
        if (!S.getLangOpts().C99) {
          if (S.getLangOpts().CPlusPlus)
            S.Diag(DS.getTypeSpecWidthLoc(),
                   S.getLangOpts().CPlusPlus11 ?
                   diag::warn_cxx98_compat_longlong : diag::ext_cxx11_longlong);
          else
            S.Diag(DS.getTypeSpecWidthLoc(), diag::ext_c99_longlong);
        }
        break;
      }
    } else {
      switch (DS.getTypeSpecWidth()) {
      case DeclSpec::TSW_unspecified: Result = Context.UnsignedIntTy; break;
      case DeclSpec::TSW_short:       Result = Context.UnsignedShortTy; break;
      case DeclSpec::TSW_long:        Result = Context.UnsignedLongTy; break;
      case DeclSpec::TSW_longlong:
        Result = Context.UnsignedLongLongTy;

        // 'long long' is a C99 or C++11 feature.
        if (!S.getLangOpts().C99) {
          if (S.getLangOpts().CPlusPlus)
            S.Diag(DS.getTypeSpecWidthLoc(),
                   S.getLangOpts().CPlusPlus11 ?
                   diag::warn_cxx98_compat_longlong : diag::ext_cxx11_longlong);
          else
            S.Diag(DS.getTypeSpecWidthLoc(), diag::ext_c99_longlong);
        }
        break;
      }
    }
    break;
  }
  case DeclSpec::TST_accum: {
    switch (DS.getTypeSpecWidth()) {
      case DeclSpec::TSW_short:
        Result = Context.ShortAccumTy;
        break;
      case DeclSpec::TSW_unspecified:
        Result = Context.AccumTy;
        break;
      case DeclSpec::TSW_long:
        Result = Context.LongAccumTy;
        break;
      case DeclSpec::TSW_longlong:
        llvm_unreachable("Unable to specify long long as _Accum width");
    }

    if (DS.getTypeSpecSign() == DeclSpec::TSS_unsigned)
      Result = Context.getCorrespondingUnsignedType(Result);

    if (DS.isTypeSpecSat())
      Result = Context.getCorrespondingSaturatedType(Result);

    break;
  }
  case DeclSpec::TST_fract: {
    switch (DS.getTypeSpecWidth()) {
      case DeclSpec::TSW_short:
        Result = Context.ShortFractTy;
        break;
      case DeclSpec::TSW_unspecified:
        Result = Context.FractTy;
        break;
      case DeclSpec::TSW_long:
        Result = Context.LongFractTy;
        break;
      case DeclSpec::TSW_longlong:
        llvm_unreachable("Unable to specify long long as _Fract width");
    }

    if (DS.getTypeSpecSign() == DeclSpec::TSS_unsigned)
      Result = Context.getCorrespondingUnsignedType(Result);

    if (DS.isTypeSpecSat())
      Result = Context.getCorrespondingSaturatedType(Result);

    break;
  }
  case DeclSpec::TST_int128:
    if (!S.Context.getTargetInfo().hasInt128Type())
      S.Diag(DS.getTypeSpecTypeLoc(), diag::err_type_unsupported)
        << "__int128";
    if (DS.getTypeSpecSign() == DeclSpec::TSS_unsigned)
      Result = Context.UnsignedInt128Ty;
    else
      Result = Context.Int128Ty;
    break;
  case DeclSpec::TST_float16: Result = Context.Float16Ty; break;
  case DeclSpec::TST_half:    Result = Context.HalfTy; break;
  case DeclSpec::TST_float:   Result = Context.FloatTy; break;
  case DeclSpec::TST_double:
    if (DS.getTypeSpecWidth() == DeclSpec::TSW_long)
      Result = Context.LongDoubleTy;
    else
      Result = Context.DoubleTy;
    break;
  case DeclSpec::TST_float128:
    if (!S.Context.getTargetInfo().hasFloat128Type())
      S.Diag(DS.getTypeSpecTypeLoc(), diag::err_type_unsupported)
        << "__float128";
    Result = Context.Float128Ty;
    break;
  case DeclSpec::TST_bool: Result = Context.BoolTy; break; // _Bool or bool
    break;
  case DeclSpec::TST_decimal32:    // _Decimal32
  case DeclSpec::TST_decimal64:    // _Decimal64
  case DeclSpec::TST_decimal128:   // _Decimal128
    S.Diag(DS.getTypeSpecTypeLoc(), diag::err_decimal_unsupported);
    Result = Context.IntTy;
    declarator.setInvalidType(true);
    break;
  case DeclSpec::TST_class:
  case DeclSpec::TST_enum:
  case DeclSpec::TST_union:
  case DeclSpec::TST_struct:
  case DeclSpec::TST_interface: {
    TagDecl *D = dyn_cast_or_null<TagDecl>(DS.getRepAsDecl());
    if (!D) {
      // This can happen in C++ with ambiguous lookups.
      Result = Context.IntTy;
      declarator.setInvalidType(true);
      break;
    }

    // If the type is deprecated or unavailable, diagnose it.
    S.DiagnoseUseOfDecl(D, DS.getTypeSpecTypeNameLoc());

    assert(DS.getTypeSpecWidth() == 0 && DS.getTypeSpecComplex() == 0 &&
           DS.getTypeSpecSign() == 0 && "No qualifiers on tag names!");

    // TypeQuals handled by caller.
    Result = Context.getTypeDeclType(D);

    // In both C and C++, make an ElaboratedType.
    ElaboratedTypeKeyword Keyword
      = ElaboratedType::getKeywordForTypeSpec(DS.getTypeSpecType());
    Result = S.getElaboratedType(Keyword, DS.getTypeSpecScope(), Result,
                                 DS.isTypeSpecOwned() ? D : nullptr);
    break;
  }
  case DeclSpec::TST_typename: {
    assert(DS.getTypeSpecWidth() == 0 && DS.getTypeSpecComplex() == 0 &&
           DS.getTypeSpecSign() == 0 &&
           "Can't handle qualifiers on typedef names yet!");
    Result = S.GetTypeFromParser(DS.getRepAsType());
    if (Result.isNull()) {
      declarator.setInvalidType(true);
    }

    // TypeQuals handled by caller.
    break;
  }
  case DeclSpec::TST_typeofType:
    // FIXME: Preserve type source info.
    Result = S.GetTypeFromParser(DS.getRepAsType());
    assert(!Result.isNull() && "Didn't get a type for typeof?");
    if (!Result->isDependentType())
      if (const TagType *TT = Result->getAs<TagType>())
        S.DiagnoseUseOfDecl(TT->getDecl(), DS.getTypeSpecTypeLoc());
    // TypeQuals handled by caller.
    Result = Context.getTypeOfType(Result);
    break;
  case DeclSpec::TST_typeofExpr: {
    Expr *E = DS.getRepAsExpr();
    assert(E && "Didn't get an expression for typeof?");
    // TypeQuals handled by caller.
    Result = S.BuildTypeofExprType(E, DS.getTypeSpecTypeLoc());
    if (Result.isNull()) {
      Result = Context.IntTy;
      declarator.setInvalidType(true);
    }
    break;
  }
  case DeclSpec::TST_decltype: {
    Expr *E = DS.getRepAsExpr();
    assert(E && "Didn't get an expression for decltype?");
    // TypeQuals handled by caller.
    Result = S.BuildDecltypeType(E, DS.getTypeSpecTypeLoc());
    if (Result.isNull()) {
      Result = Context.IntTy;
      declarator.setInvalidType(true);
    }
    break;
  }
  case DeclSpec::TST_underlyingType:
    Result = S.GetTypeFromParser(DS.getRepAsType());
    assert(!Result.isNull() && "Didn't get a type for __underlying_type?");
    Result = S.BuildUnaryTransformType(Result,
                                       UnaryTransformType::EnumUnderlyingType,
                                       DS.getTypeSpecTypeLoc());
    if (Result.isNull()) {
      Result = Context.IntTy;
      declarator.setInvalidType(true);
    }
    break;

  case DeclSpec::TST_auto:
    Result = Context.getAutoType(QualType(), AutoTypeKeyword::Auto, false);
    break;

  case DeclSpec::TST_auto_type:
    Result = Context.getAutoType(QualType(), AutoTypeKeyword::GNUAutoType, false);
    break;

  case DeclSpec::TST_decltype_auto:
    Result = Context.getAutoType(QualType(), AutoTypeKeyword::DecltypeAuto,
                                 /*IsDependent*/ false);
    break;

  case DeclSpec::TST_unknown_anytype:
    Result = Context.UnknownAnyTy;
    break;

  case DeclSpec::TST_atomic:
    Result = S.GetTypeFromParser(DS.getRepAsType());
    assert(!Result.isNull() && "Didn't get a type for _Atomic?");
    Result = S.BuildAtomicType(Result, DS.getTypeSpecTypeLoc());
    if (Result.isNull()) {
      Result = Context.IntTy;
      declarator.setInvalidType(true);
    }
    break;

#define GENERIC_IMAGE_TYPE(ImgType, Id)                                        \
  case DeclSpec::TST_##ImgType##_t:                                            \
    switch (getImageAccess(DS.getAttributes())) {                              \
    case OpenCLAccessAttr::Keyword_write_only:                                 \
      Result = Context.Id##WOTy;                                               \
      break;                                                                   \
    case OpenCLAccessAttr::Keyword_read_write:                                 \
      Result = Context.Id##RWTy;                                               \
      break;                                                                   \
    case OpenCLAccessAttr::Keyword_read_only:                                  \
      Result = Context.Id##ROTy;                                               \
      break;                                                                   \
    }                                                                          \
    break;
#include "clang/Basic/OpenCLImageTypes.def"

  case DeclSpec::TST_error:
    Result = Context.IntTy;
    declarator.setInvalidType(true);
    break;
  }

  if (S.getLangOpts().OpenCL &&
      S.checkOpenCLDisabledTypeDeclSpec(DS, Result))
    declarator.setInvalidType(true);

  bool IsFixedPointType = DS.getTypeSpecType() == DeclSpec::TST_accum ||
                          DS.getTypeSpecType() == DeclSpec::TST_fract;

  // Only fixed point types can be saturated
  if (DS.isTypeSpecSat() && !IsFixedPointType)
    S.Diag(DS.getTypeSpecSatLoc(), diag::err_invalid_saturation_spec)
        << DS.getSpecifierName(DS.getTypeSpecType(),
                               Context.getPrintingPolicy());

  // Handle complex types.
  if (DS.getTypeSpecComplex() == DeclSpec::TSC_complex) {
    if (S.getLangOpts().Freestanding)
      S.Diag(DS.getTypeSpecComplexLoc(), diag::ext_freestanding_complex);
    Result = Context.getComplexType(Result);
  } else if (DS.isTypeAltiVecVector()) {
    unsigned typeSize = static_cast<unsigned>(Context.getTypeSize(Result));
    assert(typeSize > 0 && "type size for vector must be greater than 0 bits");
    VectorType::VectorKind VecKind = VectorType::AltiVecVector;
    if (DS.isTypeAltiVecPixel())
      VecKind = VectorType::AltiVecPixel;
    else if (DS.isTypeAltiVecBool())
      VecKind = VectorType::AltiVecBool;
    Result = Context.getVectorType(Result, 128/typeSize, VecKind);
  }

  // FIXME: Imaginary.
  if (DS.getTypeSpecComplex() == DeclSpec::TSC_imaginary)
    S.Diag(DS.getTypeSpecComplexLoc(), diag::err_imaginary_not_supported);

  // Before we process any type attributes, synthesize a block literal
  // function declarator if necessary.
  if (declarator.getContext() == DeclaratorContext::BlockLiteralContext)
    maybeSynthesizeBlockSignature(state, Result);

  // Apply any type attributes from the decl spec.  This may cause the
  // list of type attributes to be temporarily saved while the type
  // attributes are pushed around.
  // pipe attributes will be handled later ( at GetFullTypeForDeclarator )
  if (!DS.isTypeSpecPipe())
    processTypeAttrs(state, Result, TAL_DeclSpec, DS.getAttributes());

  // Apply const/volatile/restrict qualifiers to T.
  if (unsigned TypeQuals = DS.getTypeQualifiers()) {
    // Warn about CV qualifiers on function types.
    // C99 6.7.3p8:
    //   If the specification of a function type includes any type qualifiers,
    //   the behavior is undefined.
    // C++11 [dcl.fct]p7:
    //   The effect of a cv-qualifier-seq in a function declarator is not the
    //   same as adding cv-qualification on top of the function type. In the
    //   latter case, the cv-qualifiers are ignored.
    if (TypeQuals && Result->isFunctionType()) {
      diagnoseAndRemoveTypeQualifiers(
          S, DS, TypeQuals, Result, DeclSpec::TQ_const | DeclSpec::TQ_volatile,
          S.getLangOpts().CPlusPlus
              ? diag::warn_typecheck_function_qualifiers_ignored
              : diag::warn_typecheck_function_qualifiers_unspecified);
      // No diagnostic for 'restrict' or '_Atomic' applied to a
      // function type; we'll diagnose those later, in BuildQualifiedType.
    }

    // C++11 [dcl.ref]p1:
    //   Cv-qualified references are ill-formed except when the
    //   cv-qualifiers are introduced through the use of a typedef-name
    //   or decltype-specifier, in which case the cv-qualifiers are ignored.
    //
    // There don't appear to be any other contexts in which a cv-qualified
    // reference type could be formed, so the 'ill-formed' clause here appears
    // to never happen.
    if (TypeQuals && Result->isReferenceType()) {
      diagnoseAndRemoveTypeQualifiers(
          S, DS, TypeQuals, Result,
          DeclSpec::TQ_const | DeclSpec::TQ_volatile | DeclSpec::TQ_atomic,
          diag::warn_typecheck_reference_qualifiers);
    }

    // C90 6.5.3 constraints: "The same type qualifier shall not appear more
    // than once in the same specifier-list or qualifier-list, either directly
    // or via one or more typedefs."
    if (!S.getLangOpts().C99 && !S.getLangOpts().CPlusPlus
        && TypeQuals & Result.getCVRQualifiers()) {
      if (TypeQuals & DeclSpec::TQ_const && Result.isConstQualified()) {
        S.Diag(DS.getConstSpecLoc(), diag::ext_duplicate_declspec)
          << "const";
      }

      if (TypeQuals & DeclSpec::TQ_volatile && Result.isVolatileQualified()) {
        S.Diag(DS.getVolatileSpecLoc(), diag::ext_duplicate_declspec)
          << "volatile";
      }

      // C90 doesn't have restrict nor _Atomic, so it doesn't force us to
      // produce a warning in this case.
    }

    QualType Qualified = S.BuildQualifiedType(Result, DeclLoc, TypeQuals, &DS);

    // If adding qualifiers fails, just use the unqualified type.
    if (Qualified.isNull())
      declarator.setInvalidType(true);
    else
      Result = Qualified;
  }

  assert(!Result.isNull() && "This function should not return a null type");
  return Result;
}

static std::string getPrintableNameForEntity(DeclarationName Entity) {
  if (Entity)
    return Entity.getAsString();

  return "type name";
}

QualType Sema::BuildQualifiedType(QualType T, SourceLocation Loc,
                                  Qualifiers Qs, const DeclSpec *DS) {
  if (T.isNull())
    return QualType();

  // Ignore any attempt to form a cv-qualified reference.
  if (T->isReferenceType()) {
    Qs.removeConst();
    Qs.removeVolatile();
  }

  // Enforce C99 6.7.3p2: "Types other than pointer types derived from
  // object or incomplete types shall not be restrict-qualified."
  if (Qs.hasRestrict()) {
    unsigned DiagID = 0;
    QualType ProblemTy;

    if (T->isAnyPointerType() || T->isReferenceType() ||
        T->isMemberPointerType()) {
      QualType EltTy;
      if (T->isObjCObjectPointerType())
        EltTy = T;
      else if (const MemberPointerType *PTy = T->getAs<MemberPointerType>())
        EltTy = PTy->getPointeeType();
      else
        EltTy = T->getPointeeType();

      // If we have a pointer or reference, the pointee must have an object
      // incomplete type.
      if (!EltTy->isIncompleteOrObjectType()) {
        DiagID = diag::err_typecheck_invalid_restrict_invalid_pointee;
        ProblemTy = EltTy;
      }
    } else if (!T->isDependentType()) {
      DiagID = diag::err_typecheck_invalid_restrict_not_pointer;
      ProblemTy = T;
    }

    if (DiagID) {
      Diag(DS ? DS->getRestrictSpecLoc() : Loc, DiagID) << ProblemTy;
      Qs.removeRestrict();
    }
  }

  return Context.getQualifiedType(T, Qs);
}

QualType Sema::BuildQualifiedType(QualType T, SourceLocation Loc,
                                  unsigned CVRAU, const DeclSpec *DS) {
  if (T.isNull())
    return QualType();

  // Ignore any attempt to form a cv-qualified reference.
  if (T->isReferenceType())
    CVRAU &=
        ~(DeclSpec::TQ_const | DeclSpec::TQ_volatile | DeclSpec::TQ_atomic);

  // Convert from DeclSpec::TQ to Qualifiers::TQ by just dropping TQ_atomic and
  // TQ_unaligned;
  unsigned CVR = CVRAU & ~(DeclSpec::TQ_atomic | DeclSpec::TQ_unaligned);

  // C11 6.7.3/5:
  //   If the same qualifier appears more than once in the same
  //   specifier-qualifier-list, either directly or via one or more typedefs,
  //   the behavior is the same as if it appeared only once.
  //
  // It's not specified what happens when the _Atomic qualifier is applied to
  // a type specified with the _Atomic specifier, but we assume that this
  // should be treated as if the _Atomic qualifier appeared multiple times.
  if (CVRAU & DeclSpec::TQ_atomic && !T->isAtomicType()) {
    // C11 6.7.3/5:
    //   If other qualifiers appear along with the _Atomic qualifier in a
    //   specifier-qualifier-list, the resulting type is the so-qualified
    //   atomic type.
    //
    // Don't need to worry about array types here, since _Atomic can't be
    // applied to such types.
    SplitQualType Split = T.getSplitUnqualifiedType();
    T = BuildAtomicType(QualType(Split.Ty, 0),
                        DS ? DS->getAtomicSpecLoc() : Loc);
    if (T.isNull())
      return T;
    Split.Quals.addCVRQualifiers(CVR);
    return BuildQualifiedType(T, Loc, Split.Quals);
  }

  Qualifiers Q = Qualifiers::fromCVRMask(CVR);
  Q.setUnaligned(CVRAU & DeclSpec::TQ_unaligned);
  return BuildQualifiedType(T, Loc, Q, DS);
}

/// Build a paren type including \p T.
QualType Sema::BuildParenType(QualType T) {
  return Context.getParenType(T);
}

/// Given that we're building a pointer or reference to the given
static QualType inferARCLifetimeForPointee(Sema &S, QualType type,
                                           SourceLocation loc,
                                           bool isReference) {
  // Bail out if retention is unrequired or already specified.
  if (!type->isObjCLifetimeType() ||
      type.getObjCLifetime() != Qualifiers::OCL_None)
    return type;

  Qualifiers::ObjCLifetime implicitLifetime = Qualifiers::OCL_None;

  // If the object type is const-qualified, we can safely use
  // __unsafe_unretained.  This is safe (because there are no read
  // barriers), and it'll be safe to coerce anything but __weak* to
  // the resulting type.
  if (type.isConstQualified()) {
    implicitLifetime = Qualifiers::OCL_ExplicitNone;

  // Otherwise, check whether the static type does not require
  // retaining.  This currently only triggers for Class (possibly
  // protocol-qualifed, and arrays thereof).
  } else if (type->isObjCARCImplicitlyUnretainedType()) {
    implicitLifetime = Qualifiers::OCL_ExplicitNone;

  // If we are in an unevaluated context, like sizeof, skip adding a
  // qualification.
  } else if (S.isUnevaluatedContext()) {
    return type;

  // If that failed, give an error and recover using __strong.  __strong
  // is the option most likely to prevent spurious second-order diagnostics,
  // like when binding a reference to a field.
  } else {
    // These types can show up in private ivars in system headers, so
    // we need this to not be an error in those cases.  Instead we
    // want to delay.
    if (S.DelayedDiagnostics.shouldDelayDiagnostics()) {
      S.DelayedDiagnostics.add(
          sema::DelayedDiagnostic::makeForbiddenType(loc,
              diag::err_arc_indirect_no_ownership, type, isReference));
    } else {
      S.Diag(loc, diag::err_arc_indirect_no_ownership) << type << isReference;
    }
    implicitLifetime = Qualifiers::OCL_Strong;
  }
  assert(implicitLifetime && "didn't infer any lifetime!");

  Qualifiers qs;
  qs.addObjCLifetime(implicitLifetime);
  return S.Context.getQualifiedType(type, qs);
}

static std::string getFunctionQualifiersAsString(const FunctionProtoType *FnTy){
  std::string Quals =
    Qualifiers::fromCVRMask(FnTy->getTypeQuals()).getAsString();

  switch (FnTy->getRefQualifier()) {
  case RQ_None:
    break;

  case RQ_LValue:
    if (!Quals.empty())
      Quals += ' ';
    Quals += '&';
    break;

  case RQ_RValue:
    if (!Quals.empty())
      Quals += ' ';
    Quals += "&&";
    break;
  }

  return Quals;
}

namespace {
/// Kinds of declarator that cannot contain a qualified function type.
///
/// C++98 [dcl.fct]p4 / C++11 [dcl.fct]p6:
///     a function type with a cv-qualifier or a ref-qualifier can only appear
///     at the topmost level of a type.
///
/// Parens and member pointers are permitted. We don't diagnose array and
/// function declarators, because they don't allow function types at all.
///
/// The values of this enum are used in diagnostics.
enum QualifiedFunctionKind { QFK_BlockPointer, QFK_Pointer, QFK_Reference };
} // end anonymous namespace

/// Check whether the type T is a qualified function type, and if it is,
/// diagnose that it cannot be contained within the given kind of declarator.
static bool checkQualifiedFunction(Sema &S, QualType T, SourceLocation Loc,
                                   QualifiedFunctionKind QFK) {
  // Does T refer to a function type with a cv-qualifier or a ref-qualifier?
  const FunctionProtoType *FPT = T->getAs<FunctionProtoType>();
  if (!FPT || (FPT->getTypeQuals() == 0 && FPT->getRefQualifier() == RQ_None))
    return false;

  S.Diag(Loc, diag::err_compound_qualified_function_type)
    << QFK << isa<FunctionType>(T.IgnoreParens()) << T
    << getFunctionQualifiersAsString(FPT);
  return true;
}

/// Build a pointer type.
///
/// \param T The type to which we'll be building a pointer.
///
/// \param Loc The location of the entity whose type involves this
/// pointer type or, if there is no such entity, the location of the
/// type that will have pointer type.
///
/// \param Entity The name of the entity that involves the pointer
/// type, if known.
///
/// \returns A suitable pointer type, if there are no
/// errors. Otherwise, returns a NULL type.
QualType Sema::BuildPointerType(QualType T,
                                SourceLocation Loc, DeclarationName Entity) {
  if (T->isReferenceType()) {
    // C++ 8.3.2p4: There shall be no ... pointers to references ...
    Diag(Loc, diag::err_illegal_decl_pointer_to_reference)
      << getPrintableNameForEntity(Entity) << T;
    return QualType();
  }

  if (T->isFunctionType() && getLangOpts().OpenCL) {
    Diag(Loc, diag::err_opencl_function_pointer);
    return QualType();
  }

  if (checkQualifiedFunction(*this, T, Loc, QFK_Pointer))
    return QualType();

  assert(!T->isObjCObjectType() && "Should build ObjCObjectPointerType");

  // In ARC, it is forbidden to build pointers to unqualified pointers.
  if (getLangOpts().ObjCAutoRefCount)
    T = inferARCLifetimeForPointee(*this, T, Loc, /*reference*/ false);

  // Build the pointer type.
  return Context.getPointerType(T);
}

/// Build a reference type.
///
/// \param T The type to which we'll be building a reference.
///
/// \param Loc The location of the entity whose type involves this
/// reference type or, if there is no such entity, the location of the
/// type that will have reference type.
///
/// \param Entity The name of the entity that involves the reference
/// type, if known.
///
/// \returns A suitable reference type, if there are no
/// errors. Otherwise, returns a NULL type.
QualType Sema::BuildReferenceType(QualType T, bool SpelledAsLValue,
                                  SourceLocation Loc,
                                  DeclarationName Entity) {
  assert(Context.getCanonicalType(T) != Context.OverloadTy &&
         "Unresolved overloaded function type");

  // C++0x [dcl.ref]p6:
  //   If a typedef (7.1.3), a type template-parameter (14.3.1), or a
  //   decltype-specifier (7.1.6.2) denotes a type TR that is a reference to a
  //   type T, an attempt to create the type "lvalue reference to cv TR" creates
  //   the type "lvalue reference to T", while an attempt to create the type
  //   "rvalue reference to cv TR" creates the type TR.
  bool LValueRef = SpelledAsLValue || T->getAs<LValueReferenceType>();

  // C++ [dcl.ref]p4: There shall be no references to references.
  //
  // According to C++ DR 106, references to references are only
  // diagnosed when they are written directly (e.g., "int & &"),
  // but not when they happen via a typedef:
  //
  //   typedef int& intref;
  //   typedef intref& intref2;
  //
  // Parser::ParseDeclaratorInternal diagnoses the case where
  // references are written directly; here, we handle the
  // collapsing of references-to-references as described in C++0x.
  // DR 106 and 540 introduce reference-collapsing into C++98/03.

  // C++ [dcl.ref]p1:
  //   A declarator that specifies the type "reference to cv void"
  //   is ill-formed.
  if (T->isVoidType()) {
    Diag(Loc, diag::err_reference_to_void);
    return QualType();
  }

  if (checkQualifiedFunction(*this, T, Loc, QFK_Reference))
    return QualType();

  // In ARC, it is forbidden to build references to unqualified pointers.
  if (getLangOpts().ObjCAutoRefCount)
    T = inferARCLifetimeForPointee(*this, T, Loc, /*reference*/ true);

  // Handle restrict on references.
  if (LValueRef)
    return Context.getLValueReferenceType(T, SpelledAsLValue);
  return Context.getRValueReferenceType(T);
}

/// Build a Read-only Pipe type.
///
/// \param T The type to which we'll be building a Pipe.
///
/// \param Loc We do not use it for now.
///
/// \returns A suitable pipe type, if there are no errors. Otherwise, returns a
/// NULL type.
QualType Sema::BuildReadPipeType(QualType T, SourceLocation Loc) {
  return Context.getReadPipeType(T);
}

/// Build a Write-only Pipe type.
///
/// \param T The type to which we'll be building a Pipe.
///
/// \param Loc We do not use it for now.
///
/// \returns A suitable pipe type, if there are no errors. Otherwise, returns a
/// NULL type.
QualType Sema::BuildWritePipeType(QualType T, SourceLocation Loc) {
  return Context.getWritePipeType(T);
}

/// Check whether the specified array size makes the array type a VLA.  If so,
/// return true, if not, return the size of the array in SizeVal.
static bool isArraySizeVLA(Sema &S, Expr *ArraySize, llvm::APSInt &SizeVal) {
  // If the size is an ICE, it certainly isn't a VLA. If we're in a GNU mode
  // (like gnu99, but not c99) accept any evaluatable value as an extension.
  class VLADiagnoser : public Sema::VerifyICEDiagnoser {
  public:
    VLADiagnoser() : Sema::VerifyICEDiagnoser(true) {}

    void diagnoseNotICE(Sema &S, SourceLocation Loc, SourceRange SR) override {
    }

    void diagnoseFold(Sema &S, SourceLocation Loc, SourceRange SR) override {
      S.Diag(Loc, diag::ext_vla_folded_to_constant) << SR;
    }
  } Diagnoser;

  return S.VerifyIntegerConstantExpression(ArraySize, &SizeVal, Diagnoser,
                                           S.LangOpts.GNUMode ||
                                           S.LangOpts.OpenCL).isInvalid();
}

/// Build an array type.
///
/// \param T The type of each element in the array.
///
/// \param ASM C99 array size modifier (e.g., '*', 'static').
///
/// \param ArraySize Expression describing the size of the array.
///
/// \param Brackets The range from the opening '[' to the closing ']'.
///
/// \param Entity The name of the entity that involves the array
/// type, if known.
///
/// \returns A suitable array type, if there are no errors. Otherwise,
/// returns a NULL type.
QualType Sema::BuildArrayType(QualType T, ArrayType::ArraySizeModifier ASM,
                              Expr *ArraySize, unsigned Quals,
                              SourceRange Brackets, DeclarationName Entity) {

  SourceLocation Loc = Brackets.getBegin();
  if (getLangOpts().CPlusPlus) {
    // C++ [dcl.array]p1:
    //   T is called the array element type; this type shall not be a reference
    //   type, the (possibly cv-qualified) type void, a function type or an
    //   abstract class type.
    //
    // C++ [dcl.array]p3:
    //   When several "array of" specifications are adjacent, [...] only the
    //   first of the constant expressions that specify the bounds of the arrays
    //   may be omitted.
    //
    // Note: function types are handled in the common path with C.
    if (T->isReferenceType()) {
      Diag(Loc, diag::err_illegal_decl_array_of_references)
      << getPrintableNameForEntity(Entity) << T;
      return QualType();
    }

    if (T->isVoidType() || T->isIncompleteArrayType()) {
      Diag(Loc, diag::err_illegal_decl_array_incomplete_type) << T;
      return QualType();
    }

    if (RequireNonAbstractType(Brackets.getBegin(), T,
                               diag::err_array_of_abstract_type))
      return QualType();

    // Mentioning a member pointer type for an array type causes us to lock in
    // an inheritance model, even if it's inside an unused typedef.
    if (Context.getTargetInfo().getCXXABI().isMicrosoft())
      if (const MemberPointerType *MPTy = T->getAs<MemberPointerType>())
        if (!MPTy->getClass()->isDependentType())
          (void)isCompleteType(Loc, T);

  } else {
    // C99 6.7.5.2p1: If the element type is an incomplete or function type,
    // reject it (e.g. void ary[7], struct foo ary[7], void ary[7]())
    if (RequireCompleteType(Loc, T,
                            diag::err_illegal_decl_array_incomplete_type))
      return QualType();
  }

  if (T->isFunctionType()) {
    Diag(Loc, diag::err_illegal_decl_array_of_functions)
      << getPrintableNameForEntity(Entity) << T;
    return QualType();
  }

  if (const RecordType *EltTy = T->getAs<RecordType>()) {
    // If the element type is a struct or union that contains a variadic
    // array, accept it as a GNU extension: C99 6.7.2.1p2.
    if (EltTy->getDecl()->hasFlexibleArrayMember())
      Diag(Loc, diag::ext_flexible_array_in_array) << T;
  } else if (T->isObjCObjectType()) {
    Diag(Loc, diag::err_objc_array_of_interfaces) << T;
    return QualType();
  }

  // Do placeholder conversions on the array size expression.
  if (ArraySize && ArraySize->hasPlaceholderType()) {
    ExprResult Result = CheckPlaceholderExpr(ArraySize);
    if (Result.isInvalid()) return QualType();
    ArraySize = Result.get();
  }

  // Do lvalue-to-rvalue conversions on the array size expression.
  if (ArraySize && !ArraySize->isRValue()) {
    ExprResult Result = DefaultLvalueConversion(ArraySize);
    if (Result.isInvalid())
      return QualType();

    ArraySize = Result.get();
  }

  // C99 6.7.5.2p1: The size expression shall have integer type.
  // C++11 allows contextual conversions to such types.
  if (!getLangOpts().CPlusPlus11 &&
      ArraySize && !ArraySize->isTypeDependent() &&
      !ArraySize->getType()->isIntegralOrUnscopedEnumerationType()) {
    Diag(ArraySize->getBeginLoc(), diag::err_array_size_non_int)
        << ArraySize->getType() << ArraySize->getSourceRange();
    return QualType();
  }

  llvm::APSInt ConstVal(Context.getTypeSize(Context.getSizeType()));
  if (!ArraySize) {
    if (ASM == ArrayType::Star)
      T = Context.getVariableArrayType(T, nullptr, ASM, Quals, Brackets);
    else
      T = Context.getIncompleteArrayType(T, ASM, Quals);
  } else if (ArraySize->isTypeDependent() || ArraySize->isValueDependent()) {
    T = Context.getDependentSizedArrayType(T, ArraySize, ASM, Quals, Brackets);
  } else if ((!T->isDependentType() && !T->isIncompleteType() &&
              !T->isConstantSizeType()) ||
             isArraySizeVLA(*this, ArraySize, ConstVal)) {
    // Even in C++11, don't allow contextual conversions in the array bound
    // of a VLA.
    if (getLangOpts().CPlusPlus11 &&
        !ArraySize->getType()->isIntegralOrUnscopedEnumerationType()) {
      Diag(ArraySize->getBeginLoc(), diag::err_array_size_non_int)
          << ArraySize->getType() << ArraySize->getSourceRange();
      return QualType();
    }

    // C99: an array with an element type that has a non-constant-size is a VLA.
    // C99: an array with a non-ICE size is a VLA.  We accept any expression
    // that we can fold to a non-zero positive value as an extension.
    T = Context.getVariableArrayType(T, ArraySize, ASM, Quals, Brackets);
  } else {
    // C99 6.7.5.2p1: If the expression is a constant expression, it shall
    // have a value greater than zero.
    if (ConstVal.isSigned() && ConstVal.isNegative()) {
      if (Entity)
        Diag(ArraySize->getBeginLoc(), diag::err_decl_negative_array_size)
            << getPrintableNameForEntity(Entity) << ArraySize->getSourceRange();
      else
        Diag(ArraySize->getBeginLoc(), diag::err_typecheck_negative_array_size)
            << ArraySize->getSourceRange();
      return QualType();
    }
    if (ConstVal == 0) {
      // GCC accepts zero sized static arrays. We allow them when
      // we're not in a SFINAE context.
      Diag(ArraySize->getBeginLoc(), isSFINAEContext()
                                         ? diag::err_typecheck_zero_array_size
                                         : diag::ext_typecheck_zero_array_size)
          << ArraySize->getSourceRange();

      if (ASM == ArrayType::Static) {
        Diag(ArraySize->getBeginLoc(),
             diag::warn_typecheck_zero_static_array_size)
            << ArraySize->getSourceRange();
        ASM = ArrayType::Normal;
      }
    } else if (!T->isDependentType() && !T->isVariablyModifiedType() &&
               !T->isIncompleteType() && !T->isUndeducedType()) {
      // Is the array too large?
      unsigned ActiveSizeBits
        = ConstantArrayType::getNumAddressingBits(Context, T, ConstVal);
      if (ActiveSizeBits > ConstantArrayType::getMaxSizeBits(Context)) {
        Diag(ArraySize->getBeginLoc(), diag::err_array_too_large)
            << ConstVal.toString(10) << ArraySize->getSourceRange();
        return QualType();
      }
    }

    T = Context.getConstantArrayType(T, ConstVal, ASM, Quals);
  }

  // OpenCL v1.2 s6.9.d: variable length arrays are not supported.
  if (getLangOpts().OpenCL && T->isVariableArrayType()) {
    Diag(Loc, diag::err_opencl_vla);
    return QualType();
  }

  if (T->isVariableArrayType() && !Context.getTargetInfo().isVLASupported()) {
    if (getLangOpts().CUDA) {
      // CUDA device code doesn't support VLAs.
      CUDADiagIfDeviceCode(Loc, diag::err_cuda_vla) << CurrentCUDATarget();
    } else if (!getLangOpts().OpenMP ||
               shouldDiagnoseTargetSupportFromOpenMP()) {
      // Some targets don't support VLAs.
      Diag(Loc, diag::err_vla_unsupported);
      return QualType();
    }
  }

  // If this is not C99, extwarn about VLA's and C99 array size modifiers.
  if (!getLangOpts().C99) {
    if (T->isVariableArrayType()) {
      // Prohibit the use of VLAs during template argument deduction.
      if (isSFINAEContext()) {
        Diag(Loc, diag::err_vla_in_sfinae);
        return QualType();
      }
      // Just extwarn about VLAs.
      else
        Diag(Loc, diag::ext_vla);
    } else if (ASM != ArrayType::Normal || Quals != 0)
      Diag(Loc,
           getLangOpts().CPlusPlus? diag::err_c99_array_usage_cxx
                                  : diag::ext_c99_array_usage) << ASM;
  }

  if (T->isVariableArrayType()) {
    // Warn about VLAs for -Wvla.
    Diag(Loc, diag::warn_vla_used);
  }

  // OpenCL v2.0 s6.12.5 - Arrays of blocks are not supported.
  // OpenCL v2.0 s6.16.13.1 - Arrays of pipe type are not supported.
  // OpenCL v2.0 s6.9.b - Arrays of image/sampler type are not supported.
  if (getLangOpts().OpenCL) {
    const QualType ArrType = Context.getBaseElementType(T);
    if (ArrType->isBlockPointerType() || ArrType->isPipeType() ||
        ArrType->isSamplerT() || ArrType->isImageType()) {
      Diag(Loc, diag::err_opencl_invalid_type_array) << ArrType;
      return QualType();
    }
  }

  return T;
}

QualType Sema::BuildVectorType(QualType CurType, Expr *SizeExpr,
                               SourceLocation AttrLoc) {
  // The base type must be integer (not Boolean or enumeration) or float, and
  // can't already be a vector.
  if (!CurType->isDependentType() &&
      (!CurType->isBuiltinType() || CurType->isBooleanType() ||
       (!CurType->isIntegerType() && !CurType->isRealFloatingType()))) {
    Diag(AttrLoc, diag::err_attribute_invalid_vector_type) << CurType;
    return QualType();
  }

  if (SizeExpr->isTypeDependent() || SizeExpr->isValueDependent())
    return Context.getDependentVectorType(CurType, SizeExpr, AttrLoc,
                                               VectorType::GenericVector);

  llvm::APSInt VecSize(32);
  if (!SizeExpr->isIntegerConstantExpr(VecSize, Context)) {
    Diag(AttrLoc, diag::err_attribute_argument_type)
        << "vector_size" << AANT_ArgumentIntegerConstant
        << SizeExpr->getSourceRange();
    return QualType();
  }

  if (CurType->isDependentType())
    return Context.getDependentVectorType(CurType, SizeExpr, AttrLoc,
                                               VectorType::GenericVector);

  unsigned VectorSize = static_cast<unsigned>(VecSize.getZExtValue() * 8);
  unsigned TypeSize = static_cast<unsigned>(Context.getTypeSize(CurType));

  if (VectorSize == 0) {
    Diag(AttrLoc, diag::err_attribute_zero_size) << SizeExpr->getSourceRange();
    return QualType();
  }

  // vecSize is specified in bytes - convert to bits.
  if (VectorSize % TypeSize) {
    Diag(AttrLoc, diag::err_attribute_invalid_size)
        << SizeExpr->getSourceRange();
    return QualType();
  }

  if (VectorType::isVectorSizeTooLarge(VectorSize / TypeSize)) {
    Diag(AttrLoc, diag::err_attribute_size_too_large)
        << SizeExpr->getSourceRange();
    return QualType();
  }

  return Context.getVectorType(CurType, VectorSize / TypeSize,
                               VectorType::GenericVector);
}

/// Build an ext-vector type.
///
/// Run the required checks for the extended vector type.
QualType Sema::BuildExtVectorType(QualType T, Expr *ArraySize,
                                  SourceLocation AttrLoc) {
  // Unlike gcc's vector_size attribute, we do not allow vectors to be defined
  // in conjunction with complex types (pointers, arrays, functions, etc.).
  //
  // Additionally, OpenCL prohibits vectors of booleans (they're considered a
  // reserved data type under OpenCL v2.0 s6.1.4), we don't support selects
  // on bitvectors, and we have no well-defined ABI for bitvectors, so vectors
  // of bool aren't allowed.
  if ((!T->isDependentType() && !T->isIntegerType() &&
       !T->isRealFloatingType()) ||
      T->isBooleanType()) {
    Diag(AttrLoc, diag::err_attribute_invalid_vector_type) << T;
    return QualType();
  }

  if (!ArraySize->isTypeDependent() && !ArraySize->isValueDependent()) {
    llvm::APSInt vecSize(32);
    if (!ArraySize->isIntegerConstantExpr(vecSize, Context)) {
      Diag(AttrLoc, diag::err_attribute_argument_type)
        << "ext_vector_type" << AANT_ArgumentIntegerConstant
        << ArraySize->getSourceRange();
      return QualType();
    }

    // Unlike gcc's vector_size attribute, the size is specified as the
    // number of elements, not the number of bytes.
    unsigned vectorSize = static_cast<unsigned>(vecSize.getZExtValue());

    if (vectorSize == 0) {
      Diag(AttrLoc, diag::err_attribute_zero_size)
      << ArraySize->getSourceRange();
      return QualType();
    }

    if (VectorType::isVectorSizeTooLarge(vectorSize)) {
      Diag(AttrLoc, diag::err_attribute_size_too_large)
        << ArraySize->getSourceRange();
      return QualType();
    }

    return Context.getExtVectorType(T, vectorSize);
  }

  return Context.getDependentSizedExtVectorType(T, ArraySize, AttrLoc);
}

bool Sema::CheckFunctionReturnType(QualType T, SourceLocation Loc) {
  if (T->isArrayType() || T->isFunctionType()) {
    Diag(Loc, diag::err_func_returning_array_function)
      << T->isFunctionType() << T;
    return true;
  }

  // Functions cannot return half FP.
  if (T->isHalfType() && !getLangOpts().HalfArgsAndReturns) {
    Diag(Loc, diag::err_parameters_retval_cannot_have_fp16_type) << 1 <<
      FixItHint::CreateInsertion(Loc, "*");
    return true;
  }

  // Methods cannot return interface types. All ObjC objects are
  // passed by reference.
  if (T->isObjCObjectType()) {
    Diag(Loc, diag::err_object_cannot_be_passed_returned_by_value)
        << 0 << T << FixItHint::CreateInsertion(Loc, "*");
    return true;
  }

  return false;
}

/// Check the extended parameter information.  Most of the necessary
/// checking should occur when applying the parameter attribute; the
/// only other checks required are positional restrictions.
static void checkExtParameterInfos(Sema &S, ArrayRef<QualType> paramTypes,
                    const FunctionProtoType::ExtProtoInfo &EPI,
                    llvm::function_ref<SourceLocation(unsigned)> getParamLoc) {
  assert(EPI.ExtParameterInfos && "shouldn't get here without param infos");

  bool hasCheckedSwiftCall = false;
  auto checkForSwiftCC = [&](unsigned paramIndex) {
    // Only do this once.
    if (hasCheckedSwiftCall) return;
    hasCheckedSwiftCall = true;
    if (EPI.ExtInfo.getCC() == CC_Swift) return;
    S.Diag(getParamLoc(paramIndex), diag::err_swift_param_attr_not_swiftcall)
      << getParameterABISpelling(EPI.ExtParameterInfos[paramIndex].getABI());
  };

  for (size_t paramIndex = 0, numParams = paramTypes.size();
          paramIndex != numParams; ++paramIndex) {
    switch (EPI.ExtParameterInfos[paramIndex].getABI()) {
    // Nothing interesting to check for orindary-ABI parameters.
    case ParameterABI::Ordinary:
      continue;

    // swift_indirect_result parameters must be a prefix of the function
    // arguments.
    case ParameterABI::SwiftIndirectResult:
      checkForSwiftCC(paramIndex);
      if (paramIndex != 0 &&
          EPI.ExtParameterInfos[paramIndex - 1].getABI()
            != ParameterABI::SwiftIndirectResult) {
        S.Diag(getParamLoc(paramIndex),
               diag::err_swift_indirect_result_not_first);
      }
      continue;

    case ParameterABI::SwiftContext:
      checkForSwiftCC(paramIndex);
      continue;

    // swift_error parameters must be preceded by a swift_context parameter.
    case ParameterABI::SwiftErrorResult:
      checkForSwiftCC(paramIndex);
      if (paramIndex == 0 ||
          EPI.ExtParameterInfos[paramIndex - 1].getABI() !=
              ParameterABI::SwiftContext) {
        S.Diag(getParamLoc(paramIndex),
               diag::err_swift_error_result_not_after_swift_context);
      }
      continue;
    }
    llvm_unreachable("bad ABI kind");
  }
}

QualType Sema::BuildFunctionType(QualType T,
                                 MutableArrayRef<QualType> ParamTypes,
                                 SourceLocation Loc, DeclarationName Entity,
                                 const FunctionProtoType::ExtProtoInfo &EPI) {
  bool Invalid = false;

  Invalid |= CheckFunctionReturnType(T, Loc);

  for (unsigned Idx = 0, Cnt = ParamTypes.size(); Idx < Cnt; ++Idx) {
    // FIXME: Loc is too inprecise here, should use proper locations for args.
    QualType ParamType = Context.getAdjustedParameterType(ParamTypes[Idx]);
    if (ParamType->isVoidType()) {
      Diag(Loc, diag::err_param_with_void_type);
      Invalid = true;
    } else if (ParamType->isHalfType() && !getLangOpts().HalfArgsAndReturns) {
      // Disallow half FP arguments.
      Diag(Loc, diag::err_parameters_retval_cannot_have_fp16_type) << 0 <<
        FixItHint::CreateInsertion(Loc, "*");
      Invalid = true;
    }

    ParamTypes[Idx] = ParamType;
  }

  if (EPI.ExtParameterInfos) {
    checkExtParameterInfos(*this, ParamTypes, EPI,
                           [=](unsigned i) { return Loc; });
  }

  if (EPI.ExtInfo.getProducesResult()) {
    // This is just a warning, so we can't fail to build if we see it.
    checkNSReturnsRetainedReturnType(Loc, T);
  }

  if (Invalid)
    return QualType();

  return Context.getFunctionType(T, ParamTypes, EPI);
}

/// Build a member pointer type \c T Class::*.
///
/// \param T the type to which the member pointer refers.
/// \param Class the class type into which the member pointer points.
/// \param Loc the location where this type begins
/// \param Entity the name of the entity that will have this member pointer type
///
/// \returns a member pointer type, if successful, or a NULL type if there was
/// an error.
QualType Sema::BuildMemberPointerType(QualType T, QualType Class,
                                      SourceLocation Loc,
                                      DeclarationName Entity) {
  // Verify that we're not building a pointer to pointer to function with
  // exception specification.
  if (CheckDistantExceptionSpec(T)) {
    Diag(Loc, diag::err_distant_exception_spec);
    return QualType();
  }

  // C++ 8.3.3p3: A pointer to member shall not point to ... a member
  //   with reference type, or "cv void."
  if (T->isReferenceType()) {
    Diag(Loc, diag::err_illegal_decl_mempointer_to_reference)
      << getPrintableNameForEntity(Entity) << T;
    return QualType();
  }

  if (T->isVoidType()) {
    Diag(Loc, diag::err_illegal_decl_mempointer_to_void)
      << getPrintableNameForEntity(Entity);
    return QualType();
  }

  if (!Class->isDependentType() && !Class->isRecordType()) {
    Diag(Loc, diag::err_mempointer_in_nonclass_type) << Class;
    return QualType();
  }

  // Adjust the default free function calling convention to the default method
  // calling convention.
  bool IsCtorOrDtor =
      (Entity.getNameKind() == DeclarationName::CXXConstructorName) ||
      (Entity.getNameKind() == DeclarationName::CXXDestructorName);
  if (T->isFunctionType())
    adjustMemberFunctionCC(T, /*IsStatic=*/false, IsCtorOrDtor, Loc);

  return Context.getMemberPointerType(T, Class.getTypePtr());
}

/// Build a block pointer type.
///
/// \param T The type to which we'll be building a block pointer.
///
/// \param Loc The source location, used for diagnostics.
///
/// \param Entity The name of the entity that involves the block pointer
/// type, if known.
///
/// \returns A suitable block pointer type, if there are no
/// errors. Otherwise, returns a NULL type.
QualType Sema::BuildBlockPointerType(QualType T,
                                     SourceLocation Loc,
                                     DeclarationName Entity) {
  if (!T->isFunctionType()) {
    Diag(Loc, diag::err_nonfunction_block_type);
    return QualType();
  }

  if (checkQualifiedFunction(*this, T, Loc, QFK_BlockPointer))
    return QualType();

  return Context.getBlockPointerType(T);
}

QualType Sema::GetTypeFromParser(ParsedType Ty, TypeSourceInfo **TInfo) {
  QualType QT = Ty.get();
  if (QT.isNull()) {
    if (TInfo) *TInfo = nullptr;
    return QualType();
  }

  TypeSourceInfo *DI = nullptr;
  if (const LocInfoType *LIT = dyn_cast<LocInfoType>(QT)) {
    QT = LIT->getType();
    DI = LIT->getTypeSourceInfo();
  }

  if (TInfo) *TInfo = DI;
  return QT;
}

static void transferARCOwnershipToDeclaratorChunk(TypeProcessingState &state,
                                            Qualifiers::ObjCLifetime ownership,
                                            unsigned chunkIndex);

/// Given that this is the declaration of a parameter under ARC,
/// attempt to infer attributes and such for pointer-to-whatever
/// types.
static void inferARCWriteback(TypeProcessingState &state,
                              QualType &declSpecType) {
  Sema &S = state.getSema();
  Declarator &declarator = state.getDeclarator();

  // TODO: should we care about decl qualifiers?

  // Check whether the declarator has the expected form.  We walk
  // from the inside out in order to make the block logic work.
  unsigned outermostPointerIndex = 0;
  bool isBlockPointer = false;
  unsigned numPointers = 0;
  for (unsigned i = 0, e = declarator.getNumTypeObjects(); i != e; ++i) {
    unsigned chunkIndex = i;
    DeclaratorChunk &chunk = declarator.getTypeObject(chunkIndex);
    switch (chunk.Kind) {
    case DeclaratorChunk::Paren:
      // Ignore parens.
      break;

    case DeclaratorChunk::Reference:
    case DeclaratorChunk::Pointer:
      // Count the number of pointers.  Treat references
      // interchangeably as pointers; if they're mis-ordered, normal
      // type building will discover that.
      outermostPointerIndex = chunkIndex;
      numPointers++;
      break;

    case DeclaratorChunk::BlockPointer:
      // If we have a pointer to block pointer, that's an acceptable
      // indirect reference; anything else is not an application of
      // the rules.
      if (numPointers != 1) return;
      numPointers++;
      outermostPointerIndex = chunkIndex;
      isBlockPointer = true;

      // We don't care about pointer structure in return values here.
      goto done;

    case DeclaratorChunk::Array: // suppress if written (id[])?
    case DeclaratorChunk::Function:
    case DeclaratorChunk::MemberPointer:
    case DeclaratorChunk::Pipe:
      return;
    }
  }
 done:

  // If we have *one* pointer, then we want to throw the qualifier on
  // the declaration-specifiers, which means that it needs to be a
  // retainable object type.
  if (numPointers == 1) {
    // If it's not a retainable object type, the rule doesn't apply.
    if (!declSpecType->isObjCRetainableType()) return;

    // If it already has lifetime, don't do anything.
    if (declSpecType.getObjCLifetime()) return;

    // Otherwise, modify the type in-place.
    Qualifiers qs;

    if (declSpecType->isObjCARCImplicitlyUnretainedType())
      qs.addObjCLifetime(Qualifiers::OCL_ExplicitNone);
    else
      qs.addObjCLifetime(Qualifiers::OCL_Autoreleasing);
    declSpecType = S.Context.getQualifiedType(declSpecType, qs);

  // If we have *two* pointers, then we want to throw the qualifier on
  // the outermost pointer.
  } else if (numPointers == 2) {
    // If we don't have a block pointer, we need to check whether the
    // declaration-specifiers gave us something that will turn into a
    // retainable object pointer after we slap the first pointer on it.
    if (!isBlockPointer && !declSpecType->isObjCObjectType())
      return;

    // Look for an explicit lifetime attribute there.
    DeclaratorChunk &chunk = declarator.getTypeObject(outermostPointerIndex);
    if (chunk.Kind != DeclaratorChunk::Pointer &&
        chunk.Kind != DeclaratorChunk::BlockPointer)
      return;
    for (const ParsedAttr &AL : chunk.getAttrs())
      if (AL.getKind() == ParsedAttr::AT_ObjCOwnership)
        return;

    transferARCOwnershipToDeclaratorChunk(state, Qualifiers::OCL_Autoreleasing,
                                          outermostPointerIndex);

  // Any other number of pointers/references does not trigger the rule.
  } else return;

  // TODO: mark whether we did this inference?
}

void Sema::diagnoseIgnoredQualifiers(unsigned DiagID, unsigned Quals,
                                     SourceLocation FallbackLoc,
                                     SourceLocation ConstQualLoc,
                                     SourceLocation VolatileQualLoc,
                                     SourceLocation RestrictQualLoc,
                                     SourceLocation AtomicQualLoc,
                                     SourceLocation UnalignedQualLoc) {
  if (!Quals)
    return;

  struct Qual {
    const char *Name;
    unsigned Mask;
    SourceLocation Loc;
  } const QualKinds[5] = {
    { "const", DeclSpec::TQ_const, ConstQualLoc },
    { "volatile", DeclSpec::TQ_volatile, VolatileQualLoc },
    { "restrict", DeclSpec::TQ_restrict, RestrictQualLoc },
    { "__unaligned", DeclSpec::TQ_unaligned, UnalignedQualLoc },
    { "_Atomic", DeclSpec::TQ_atomic, AtomicQualLoc }
  };

  SmallString<32> QualStr;
  unsigned NumQuals = 0;
  SourceLocation Loc;
  FixItHint FixIts[5];

  // Build a string naming the redundant qualifiers.
  for (auto &E : QualKinds) {
    if (Quals & E.Mask) {
      if (!QualStr.empty()) QualStr += ' ';
      QualStr += E.Name;

      // If we have a location for the qualifier, offer a fixit.
      SourceLocation QualLoc = E.Loc;
      if (QualLoc.isValid()) {
        FixIts[NumQuals] = FixItHint::CreateRemoval(QualLoc);
        if (Loc.isInvalid() ||
            getSourceManager().isBeforeInTranslationUnit(QualLoc, Loc))
          Loc = QualLoc;
      }

      ++NumQuals;
    }
  }

  Diag(Loc.isInvalid() ? FallbackLoc : Loc, DiagID)
    << QualStr << NumQuals << FixIts[0] << FixIts[1] << FixIts[2] << FixIts[3];
}

// Diagnose pointless type qualifiers on the return type of a function.
static void diagnoseRedundantReturnTypeQualifiers(Sema &S, QualType RetTy,
                                                  Declarator &D,
                                                  unsigned FunctionChunkIndex) {
  if (D.getTypeObject(FunctionChunkIndex).Fun.hasTrailingReturnType()) {
    // FIXME: TypeSourceInfo doesn't preserve location information for
    // qualifiers.
    S.diagnoseIgnoredQualifiers(diag::warn_qual_return_type,
                                RetTy.getLocalCVRQualifiers(),
                                D.getIdentifierLoc());
    return;
  }

  for (unsigned OuterChunkIndex = FunctionChunkIndex + 1,
                End = D.getNumTypeObjects();
       OuterChunkIndex != End; ++OuterChunkIndex) {
    DeclaratorChunk &OuterChunk = D.getTypeObject(OuterChunkIndex);
    switch (OuterChunk.Kind) {
    case DeclaratorChunk::Paren:
      continue;

    case DeclaratorChunk::Pointer: {
      DeclaratorChunk::PointerTypeInfo &PTI = OuterChunk.Ptr;
      S.diagnoseIgnoredQualifiers(
          diag::warn_qual_return_type,
          PTI.TypeQuals,
          SourceLocation(),
          SourceLocation::getFromRawEncoding(PTI.ConstQualLoc),
          SourceLocation::getFromRawEncoding(PTI.VolatileQualLoc),
          SourceLocation::getFromRawEncoding(PTI.RestrictQualLoc),
          SourceLocation::getFromRawEncoding(PTI.AtomicQualLoc),
          SourceLocation::getFromRawEncoding(PTI.UnalignedQualLoc));
      return;
    }

    case DeclaratorChunk::Function:
    case DeclaratorChunk::BlockPointer:
    case DeclaratorChunk::Reference:
    case DeclaratorChunk::Array:
    case DeclaratorChunk::MemberPointer:
    case DeclaratorChunk::Pipe:
      // FIXME: We can't currently provide an accurate source location and a
      // fix-it hint for these.
      unsigned AtomicQual = RetTy->isAtomicType() ? DeclSpec::TQ_atomic : 0;
      S.diagnoseIgnoredQualifiers(diag::warn_qual_return_type,
                                  RetTy.getCVRQualifiers() | AtomicQual,
                                  D.getIdentifierLoc());
      return;
    }

    llvm_unreachable("unknown declarator chunk kind");
  }

  // If the qualifiers come from a conversion function type, don't diagnose
  // them -- they're not necessarily redundant, since such a conversion
  // operator can be explicitly called as "x.operator const int()".
  if (D.getName().getKind() == UnqualifiedIdKind::IK_ConversionFunctionId)
    return;

  // Just parens all the way out to the decl specifiers. Diagnose any qualifiers
  // which are present there.
  S.diagnoseIgnoredQualifiers(diag::warn_qual_return_type,
                              D.getDeclSpec().getTypeQualifiers(),
                              D.getIdentifierLoc(),
                              D.getDeclSpec().getConstSpecLoc(),
                              D.getDeclSpec().getVolatileSpecLoc(),
                              D.getDeclSpec().getRestrictSpecLoc(),
                              D.getDeclSpec().getAtomicSpecLoc(),
                              D.getDeclSpec().getUnalignedSpecLoc());
}

static QualType GetDeclSpecTypeForDeclarator(TypeProcessingState &state,
                                             TypeSourceInfo *&ReturnTypeInfo) {
  Sema &SemaRef = state.getSema();
  Declarator &D = state.getDeclarator();
  QualType T;
  ReturnTypeInfo = nullptr;

  // The TagDecl owned by the DeclSpec.
  TagDecl *OwnedTagDecl = nullptr;

  switch (D.getName().getKind()) {
  case UnqualifiedIdKind::IK_ImplicitSelfParam:
  case UnqualifiedIdKind::IK_OperatorFunctionId:
  case UnqualifiedIdKind::IK_Identifier:
  case UnqualifiedIdKind::IK_LiteralOperatorId:
  case UnqualifiedIdKind::IK_TemplateId:
    T = ConvertDeclSpecToType(state);

    if (!D.isInvalidType() && D.getDeclSpec().isTypeSpecOwned()) {
      OwnedTagDecl = cast<TagDecl>(D.getDeclSpec().getRepAsDecl());
      // Owned declaration is embedded in declarator.
      OwnedTagDecl->setEmbeddedInDeclarator(true);
    }
    break;

  case UnqualifiedIdKind::IK_ConstructorName:
  case UnqualifiedIdKind::IK_ConstructorTemplateId:
  case UnqualifiedIdKind::IK_DestructorName:
    // Constructors and destructors don't have return types. Use
    // "void" instead.
    T = SemaRef.Context.VoidTy;
    processTypeAttrs(state, T, TAL_DeclSpec,
                     D.getMutableDeclSpec().getAttributes());
    break;

  case UnqualifiedIdKind::IK_DeductionGuideName:
    // Deduction guides have a trailing return type and no type in their
    // decl-specifier sequence. Use a placeholder return type for now.
    T = SemaRef.Context.DependentTy;
    break;

  case UnqualifiedIdKind::IK_ConversionFunctionId:
    // The result type of a conversion function is the type that it
    // converts to.
    T = SemaRef.GetTypeFromParser(D.getName().ConversionFunctionId,
                                  &ReturnTypeInfo);
    break;
  }

  if (!D.getAttributes().empty())
    distributeTypeAttrsFromDeclarator(state, T);

  // C++11 [dcl.spec.auto]p5: reject 'auto' if it is not in an allowed context.
  if (DeducedType *Deduced = T->getContainedDeducedType()) {
    AutoType *Auto = dyn_cast<AutoType>(Deduced);
    int Error = -1;

    // Is this a 'auto' or 'decltype(auto)' type (as opposed to __auto_type or
    // class template argument deduction)?
    bool IsCXXAutoType =
        (Auto && Auto->getKeyword() != AutoTypeKeyword::GNUAutoType);

    switch (D.getContext()) {
    case DeclaratorContext::LambdaExprContext:
      // Declared return type of a lambda-declarator is implicit and is always
      // 'auto'.
      break;
    case DeclaratorContext::ObjCParameterContext:
    case DeclaratorContext::ObjCResultContext:
    case DeclaratorContext::PrototypeContext:
      Error = 0;
      break;
    case DeclaratorContext::LambdaExprParameterContext:
      // In C++14, generic lambdas allow 'auto' in their parameters.
      if (!SemaRef.getLangOpts().CPlusPlus14 ||
          !Auto || Auto->getKeyword() != AutoTypeKeyword::Auto)
        Error = 16;
      else {
        // If auto is mentioned in a lambda parameter context, convert it to a
        // template parameter type.
        sema::LambdaScopeInfo *LSI = SemaRef.getCurLambda();
        assert(LSI && "No LambdaScopeInfo on the stack!");
        const unsigned TemplateParameterDepth = LSI->AutoTemplateParameterDepth;
        const unsigned AutoParameterPosition = LSI->AutoTemplateParams.size();
        const bool IsParameterPack = D.hasEllipsis();

        // Create the TemplateTypeParmDecl here to retrieve the corresponding
        // template parameter type. Template parameters are temporarily added
        // to the TU until the associated TemplateDecl is created.
        TemplateTypeParmDecl *CorrespondingTemplateParam =
            TemplateTypeParmDecl::Create(
                SemaRef.Context, SemaRef.Context.getTranslationUnitDecl(),
                /*KeyLoc*/ SourceLocation(), /*NameLoc*/ D.getBeginLoc(),
                TemplateParameterDepth, AutoParameterPosition,
                /*Identifier*/ nullptr, false, IsParameterPack);
        LSI->AutoTemplateParams.push_back(CorrespondingTemplateParam);
        // Replace the 'auto' in the function parameter with this invented
        // template type parameter.
        // FIXME: Retain some type sugar to indicate that this was written
        // as 'auto'.
        T = SemaRef.ReplaceAutoType(
            T, QualType(CorrespondingTemplateParam->getTypeForDecl(), 0));
      }
      break;
    case DeclaratorContext::MemberContext: {
      if (D.getDeclSpec().getStorageClassSpec() == DeclSpec::SCS_static ||
          D.isFunctionDeclarator())
        break;
      bool Cxx = SemaRef.getLangOpts().CPlusPlus;
      switch (cast<TagDecl>(SemaRef.CurContext)->getTagKind()) {
      case TTK_Enum: llvm_unreachable("unhandled tag kind");
      case TTK_Struct: Error = Cxx ? 1 : 2; /* Struct member */ break;
      case TTK_Union:  Error = Cxx ? 3 : 4; /* Union member */ break;
      case TTK_Class:  Error = 5; /* Class member */ break;
      case TTK_Interface: Error = 6; /* Interface member */ break;
      }
      if (D.getDeclSpec().isFriendSpecified())
        Error = 20; // Friend type
      break;
    }
    case DeclaratorContext::CXXCatchContext:
    case DeclaratorContext::ObjCCatchContext:
      Error = 7; // Exception declaration
      break;
    case DeclaratorContext::TemplateParamContext:
      if (isa<DeducedTemplateSpecializationType>(Deduced))
        Error = 19; // Template parameter
      else if (!SemaRef.getLangOpts().CPlusPlus17)
        Error = 8; // Template parameter (until C++17)
      break;
    case DeclaratorContext::BlockLiteralContext:
      Error = 9; // Block literal
      break;
    case DeclaratorContext::TemplateArgContext:
      // Within a template argument list, a deduced template specialization
      // type will be reinterpreted as a template template argument.
      if (isa<DeducedTemplateSpecializationType>(Deduced) &&
          !D.getNumTypeObjects() &&
          D.getDeclSpec().getParsedSpecifiers() == DeclSpec::PQ_TypeSpecifier)
        break;
      LLVM_FALLTHROUGH;
    case DeclaratorContext::TemplateTypeArgContext:
      Error = 10; // Template type argument
      break;
    case DeclaratorContext::AliasDeclContext:
    case DeclaratorContext::AliasTemplateContext:
      Error = 12; // Type alias
      break;
    case DeclaratorContext::TrailingReturnContext:
    case DeclaratorContext::TrailingReturnVarContext:
      if (!SemaRef.getLangOpts().CPlusPlus14 || !IsCXXAutoType)
        Error = 13; // Function return type
      break;
    case DeclaratorContext::ConversionIdContext:
      if (!SemaRef.getLangOpts().CPlusPlus14 || !IsCXXAutoType)
        Error = 14; // conversion-type-id
      break;
    case DeclaratorContext::FunctionalCastContext:
      if (isa<DeducedTemplateSpecializationType>(Deduced))
        break;
      LLVM_FALLTHROUGH;
    case DeclaratorContext::TypeNameContext:
      Error = 15; // Generic
      break;
    case DeclaratorContext::FileContext:
    case DeclaratorContext::BlockContext:
    case DeclaratorContext::ForContext:
    case DeclaratorContext::InitStmtContext:
    case DeclaratorContext::ConditionContext:
      // FIXME: P0091R3 (erroneously) does not permit class template argument
      // deduction in conditions, for-init-statements, and other declarations
      // that are not simple-declarations.
      break;
    case DeclaratorContext::CXXNewContext:
      // FIXME: P0091R3 does not permit class template argument deduction here,
      // but we follow GCC and allow it anyway.
      if (!IsCXXAutoType && !isa<DeducedTemplateSpecializationType>(Deduced))
        Error = 17; // 'new' type
      break;
    case DeclaratorContext::KNRTypeListContext:
      Error = 18; // K&R function parameter
      break;
    }

    if (D.getDeclSpec().getStorageClassSpec() == DeclSpec::SCS_typedef)
      Error = 11;

    // In Objective-C it is an error to use 'auto' on a function declarator
    // (and everywhere for '__auto_type').
    if (D.isFunctionDeclarator() &&
        (!SemaRef.getLangOpts().CPlusPlus11 || !IsCXXAutoType))
      Error = 13;

    bool HaveTrailing = false;

    // C++11 [dcl.spec.auto]p2: 'auto' is always fine if the declarator
    // contains a trailing return type. That is only legal at the outermost
    // level. Check all declarator chunks (outermost first) anyway, to give
    // better diagnostics.
    // We don't support '__auto_type' with trailing return types.
    // FIXME: Should we only do this for 'auto' and not 'decltype(auto)'?
    if (SemaRef.getLangOpts().CPlusPlus11 && IsCXXAutoType &&
        D.hasTrailingReturnType()) {
      HaveTrailing = true;
      Error = -1;
    }

    SourceRange AutoRange = D.getDeclSpec().getTypeSpecTypeLoc();
    if (D.getName().getKind() == UnqualifiedIdKind::IK_ConversionFunctionId)
      AutoRange = D.getName().getSourceRange();

    if (Error != -1) {
      unsigned Kind;
      if (Auto) {
        switch (Auto->getKeyword()) {
        case AutoTypeKeyword::Auto: Kind = 0; break;
        case AutoTypeKeyword::DecltypeAuto: Kind = 1; break;
        case AutoTypeKeyword::GNUAutoType: Kind = 2; break;
        }
      } else {
        assert(isa<DeducedTemplateSpecializationType>(Deduced) &&
               "unknown auto type");
        Kind = 3;
      }

      auto *DTST = dyn_cast<DeducedTemplateSpecializationType>(Deduced);
      TemplateName TN = DTST ? DTST->getTemplateName() : TemplateName();

      SemaRef.Diag(AutoRange.getBegin(), diag::err_auto_not_allowed)
        << Kind << Error << (int)SemaRef.getTemplateNameKindForDiagnostics(TN)
        << QualType(Deduced, 0) << AutoRange;
      if (auto *TD = TN.getAsTemplateDecl())
        SemaRef.Diag(TD->getLocation(), diag::note_template_decl_here);

      T = SemaRef.Context.IntTy;
      D.setInvalidType(true);
    } else if (!HaveTrailing &&
               D.getContext() != DeclaratorContext::LambdaExprContext) {
      // If there was a trailing return type, we already got
      // warn_cxx98_compat_trailing_return_type in the parser.
      // If this was a lambda, we already warned on that too.
      SemaRef.Diag(AutoRange.getBegin(),
                   diag::warn_cxx98_compat_auto_type_specifier)
        << AutoRange;
    }
  }

  if (SemaRef.getLangOpts().CPlusPlus &&
      OwnedTagDecl && OwnedTagDecl->isCompleteDefinition()) {
    // Check the contexts where C++ forbids the declaration of a new class
    // or enumeration in a type-specifier-seq.
    unsigned DiagID = 0;
    switch (D.getContext()) {
    case DeclaratorContext::TrailingReturnContext:
    case DeclaratorContext::TrailingReturnVarContext:
      // Class and enumeration definitions are syntactically not allowed in
      // trailing return types.
      llvm_unreachable("parser should not have allowed this");
      break;
    case DeclaratorContext::FileContext:
    case DeclaratorContext::MemberContext:
    case DeclaratorContext::BlockContext:
    case DeclaratorContext::ForContext:
    case DeclaratorContext::InitStmtContext:
    case DeclaratorContext::BlockLiteralContext:
    case DeclaratorContext::LambdaExprContext:
      // C++11 [dcl.type]p3:
      //   A type-specifier-seq shall not define a class or enumeration unless
      //   it appears in the type-id of an alias-declaration (7.1.3) that is not
      //   the declaration of a template-declaration.
    case DeclaratorContext::AliasDeclContext:
      break;
    case DeclaratorContext::AliasTemplateContext:
      DiagID = diag::err_type_defined_in_alias_template;
      break;
    case DeclaratorContext::TypeNameContext:
    case DeclaratorContext::FunctionalCastContext:
    case DeclaratorContext::ConversionIdContext:
    case DeclaratorContext::TemplateParamContext:
    case DeclaratorContext::CXXNewContext:
    case DeclaratorContext::CXXCatchContext:
    case DeclaratorContext::ObjCCatchContext:
    case DeclaratorContext::TemplateArgContext:
    case DeclaratorContext::TemplateTypeArgContext:
      DiagID = diag::err_type_defined_in_type_specifier;
      break;
    case DeclaratorContext::PrototypeContext:
    case DeclaratorContext::LambdaExprParameterContext:
    case DeclaratorContext::ObjCParameterContext:
    case DeclaratorContext::ObjCResultContext:
    case DeclaratorContext::KNRTypeListContext:
      // C++ [dcl.fct]p6:
      //   Types shall not be defined in return or parameter types.
      DiagID = diag::err_type_defined_in_param_type;
      break;
    case DeclaratorContext::ConditionContext:
      // C++ 6.4p2:
      // The type-specifier-seq shall not contain typedef and shall not declare
      // a new class or enumeration.
      DiagID = diag::err_type_defined_in_condition;
      break;
    }

    if (DiagID != 0) {
      SemaRef.Diag(OwnedTagDecl->getLocation(), DiagID)
          << SemaRef.Context.getTypeDeclType(OwnedTagDecl);
      D.setInvalidType(true);
    }
  }

  assert(!T.isNull() && "This function should not return a null type");
  return T;
}

/// Produce an appropriate diagnostic for an ambiguity between a function
/// declarator and a C++ direct-initializer.
static void warnAboutAmbiguousFunction(Sema &S, Declarator &D,
                                       DeclaratorChunk &DeclType, QualType RT) {
  const DeclaratorChunk::FunctionTypeInfo &FTI = DeclType.Fun;
  assert(FTI.isAmbiguous && "no direct-initializer / function ambiguity");

  // If the return type is void there is no ambiguity.
  if (RT->isVoidType())
    return;

  // An initializer for a non-class type can have at most one argument.
  if (!RT->isRecordType() && FTI.NumParams > 1)
    return;

  // An initializer for a reference must have exactly one argument.
  if (RT->isReferenceType() && FTI.NumParams != 1)
    return;

  // Only warn if this declarator is declaring a function at block scope, and
  // doesn't have a storage class (such as 'extern') specified.
  if (!D.isFunctionDeclarator() ||
      D.getFunctionDefinitionKind() != FDK_Declaration ||
      !S.CurContext->isFunctionOrMethod() ||
      D.getDeclSpec().getStorageClassSpec()
        != DeclSpec::SCS_unspecified)
    return;

  // Inside a condition, a direct initializer is not permitted. We allow one to
  // be parsed in order to give better diagnostics in condition parsing.
  if (D.getContext() == DeclaratorContext::ConditionContext)
    return;

  SourceRange ParenRange(DeclType.Loc, DeclType.EndLoc);

  S.Diag(DeclType.Loc,
         FTI.NumParams ? diag::warn_parens_disambiguated_as_function_declaration
                       : diag::warn_empty_parens_are_function_decl)
      << ParenRange;

  // If the declaration looks like:
  //   T var1,
  //   f();
  // and name lookup finds a function named 'f', then the ',' was
  // probably intended to be a ';'.
  if (!D.isFirstDeclarator() && D.getIdentifier()) {
    FullSourceLoc Comma(D.getCommaLoc(), S.SourceMgr);
    FullSourceLoc Name(D.getIdentifierLoc(), S.SourceMgr);
    if (Comma.getFileID() != Name.getFileID() ||
        Comma.getSpellingLineNumber() != Name.getSpellingLineNumber()) {
      LookupResult Result(S, D.getIdentifier(), SourceLocation(),
                          Sema::LookupOrdinaryName);
      if (S.LookupName(Result, S.getCurScope()))
        S.Diag(D.getCommaLoc(), diag::note_empty_parens_function_call)
          << FixItHint::CreateReplacement(D.getCommaLoc(), ";")
          << D.getIdentifier();
      Result.suppressDiagnostics();
    }
  }

  if (FTI.NumParams > 0) {
    // For a declaration with parameters, eg. "T var(T());", suggest adding
    // parens around the first parameter to turn the declaration into a
    // variable declaration.
    SourceRange Range = FTI.Params[0].Param->getSourceRange();
    SourceLocation B = Range.getBegin();
    SourceLocation E = S.getLocForEndOfToken(Range.getEnd());
    // FIXME: Maybe we should suggest adding braces instead of parens
    // in C++11 for classes that don't have an initializer_list constructor.
    S.Diag(B, diag::note_additional_parens_for_variable_declaration)
      << FixItHint::CreateInsertion(B, "(")
      << FixItHint::CreateInsertion(E, ")");
  } else {
    // For a declaration without parameters, eg. "T var();", suggest replacing
    // the parens with an initializer to turn the declaration into a variable
    // declaration.
    const CXXRecordDecl *RD = RT->getAsCXXRecordDecl();

    // Empty parens mean value-initialization, and no parens mean
    // default initialization. These are equivalent if the default
    // constructor is user-provided or if zero-initialization is a
    // no-op.
    if (RD && RD->hasDefinition() &&
        (RD->isEmpty() || RD->hasUserProvidedDefaultConstructor()))
      S.Diag(DeclType.Loc, diag::note_empty_parens_default_ctor)
        << FixItHint::CreateRemoval(ParenRange);
    else {
      std::string Init =
          S.getFixItZeroInitializerForType(RT, ParenRange.getBegin());
      if (Init.empty() && S.LangOpts.CPlusPlus11)
        Init = "{}";
      if (!Init.empty())
        S.Diag(DeclType.Loc, diag::note_empty_parens_zero_initialize)
          << FixItHint::CreateReplacement(ParenRange, Init);
    }
  }
}

/// Produce an appropriate diagnostic for a declarator with top-level
/// parentheses.
static void warnAboutRedundantParens(Sema &S, Declarator &D, QualType T) {
  DeclaratorChunk &Paren = D.getTypeObject(D.getNumTypeObjects() - 1);
  assert(Paren.Kind == DeclaratorChunk::Paren &&
         "do not have redundant top-level parentheses");

  // This is a syntactic check; we're not interested in cases that arise
  // during template instantiation.
  if (S.inTemplateInstantiation())
    return;

  // Check whether this could be intended to be a construction of a temporary
  // object in C++ via a function-style cast.
  bool CouldBeTemporaryObject =
      S.getLangOpts().CPlusPlus && D.isExpressionContext() &&
      !D.isInvalidType() && D.getIdentifier() &&
      D.getDeclSpec().getParsedSpecifiers() == DeclSpec::PQ_TypeSpecifier &&
      (T->isRecordType() || T->isDependentType()) &&
      D.getDeclSpec().getTypeQualifiers() == 0 && D.isFirstDeclarator();

  bool StartsWithDeclaratorId = true;
  for (auto &C : D.type_objects()) {
    switch (C.Kind) {
    case DeclaratorChunk::Paren:
      if (&C == &Paren)
        continue;
      LLVM_FALLTHROUGH;
    case DeclaratorChunk::Pointer:
      StartsWithDeclaratorId = false;
      continue;

    case DeclaratorChunk::Array:
      if (!C.Arr.NumElts)
        CouldBeTemporaryObject = false;
      continue;

    case DeclaratorChunk::Reference:
      // FIXME: Suppress the warning here if there is no initializer; we're
      // going to give an error anyway.
      // We assume that something like 'T (&x) = y;' is highly likely to not
      // be intended to be a temporary object.
      CouldBeTemporaryObject = false;
      StartsWithDeclaratorId = false;
      continue;

    case DeclaratorChunk::Function:
      // In a new-type-id, function chunks require parentheses.
      if (D.getContext() == DeclaratorContext::CXXNewContext)
        return;
      // FIXME: "A(f())" deserves a vexing-parse warning, not just a
      // redundant-parens warning, but we don't know whether the function
      // chunk was syntactically valid as an expression here.
      CouldBeTemporaryObject = false;
      continue;

    case DeclaratorChunk::BlockPointer:
    case DeclaratorChunk::MemberPointer:
    case DeclaratorChunk::Pipe:
      // These cannot appear in expressions.
      CouldBeTemporaryObject = false;
      StartsWithDeclaratorId = false;
      continue;
    }
  }

  // FIXME: If there is an initializer, assume that this is not intended to be
  // a construction of a temporary object.

  // Check whether the name has already been declared; if not, this is not a
  // function-style cast.
  if (CouldBeTemporaryObject) {
    LookupResult Result(S, D.getIdentifier(), SourceLocation(),
                        Sema::LookupOrdinaryName);
    if (!S.LookupName(Result, S.getCurScope()))
      CouldBeTemporaryObject = false;
    Result.suppressDiagnostics();
  }

  SourceRange ParenRange(Paren.Loc, Paren.EndLoc);

  if (!CouldBeTemporaryObject) {
    // If we have A (::B), the parentheses affect the meaning of the program.
    // Suppress the warning in that case. Don't bother looking at the DeclSpec
    // here: even (e.g.) "int ::x" is visually ambiguous even though it's
    // formally unambiguous.
    if (StartsWithDeclaratorId && D.getCXXScopeSpec().isValid()) {
      for (NestedNameSpecifier *NNS = D.getCXXScopeSpec().getScopeRep(); NNS;
           NNS = NNS->getPrefix()) {
        if (NNS->getKind() == NestedNameSpecifier::Global)
          return;
      }
    }

    S.Diag(Paren.Loc, diag::warn_redundant_parens_around_declarator)
        << ParenRange << FixItHint::CreateRemoval(Paren.Loc)
        << FixItHint::CreateRemoval(Paren.EndLoc);
    return;
  }

  S.Diag(Paren.Loc, diag::warn_parens_disambiguated_as_variable_declaration)
      << ParenRange << D.getIdentifier();
  auto *RD = T->getAsCXXRecordDecl();
  if (!RD || !RD->hasDefinition() || RD->hasNonTrivialDestructor())
    S.Diag(Paren.Loc, diag::note_raii_guard_add_name)
        << FixItHint::CreateInsertion(Paren.Loc, " varname") << T
        << D.getIdentifier();
  // FIXME: A cast to void is probably a better suggestion in cases where it's
  // valid (when there is no initializer and we're not in a condition).
  S.Diag(D.getBeginLoc(), diag::note_function_style_cast_add_parentheses)
      << FixItHint::CreateInsertion(D.getBeginLoc(), "(")
      << FixItHint::CreateInsertion(S.getLocForEndOfToken(D.getEndLoc()), ")");
  S.Diag(Paren.Loc, diag::note_remove_parens_for_variable_declaration)
      << FixItHint::CreateRemoval(Paren.Loc)
      << FixItHint::CreateRemoval(Paren.EndLoc);
}

/// Helper for figuring out the default CC for a function declarator type.  If
/// this is the outermost chunk, then we can determine the CC from the
/// declarator context.  If not, then this could be either a member function
/// type or normal function type.
static CallingConv getCCForDeclaratorChunk(
    Sema &S, Declarator &D, const ParsedAttributesView &AttrList,
    const DeclaratorChunk::FunctionTypeInfo &FTI, unsigned ChunkIndex) {
  assert(D.getTypeObject(ChunkIndex).Kind == DeclaratorChunk::Function);

  // Check for an explicit CC attribute.
  for (const ParsedAttr &AL : AttrList) {
    switch (AL.getKind()) {
    CALLING_CONV_ATTRS_CASELIST : {
      // Ignore attributes that don't validate or can't apply to the
      // function type.  We'll diagnose the failure to apply them in
      // handleFunctionTypeAttr.
      CallingConv CC;
      if (!S.CheckCallingConvAttr(AL, CC) &&
          (!FTI.isVariadic || supportsVariadicCall(CC))) {
        return CC;
      }
      break;
    }

    default:
      break;
    }
  }

  bool IsCXXInstanceMethod = false;

  if (S.getLangOpts().CPlusPlus) {
    // Look inwards through parentheses to see if this chunk will form a
    // member pointer type or if we're the declarator.  Any type attributes
    // between here and there will override the CC we choose here.
    unsigned I = ChunkIndex;
    bool FoundNonParen = false;
    while (I && !FoundNonParen) {
      --I;
      if (D.getTypeObject(I).Kind != DeclaratorChunk::Paren)
        FoundNonParen = true;
    }

    if (FoundNonParen) {
      // If we're not the declarator, we're a regular function type unless we're
      // in a member pointer.
      IsCXXInstanceMethod =
          D.getTypeObject(I).Kind == DeclaratorChunk::MemberPointer;
    } else if (D.getContext() == DeclaratorContext::LambdaExprContext) {
      // This can only be a call operator for a lambda, which is an instance
      // method.
      IsCXXInstanceMethod = true;
    } else {
      // We're the innermost decl chunk, so must be a function declarator.
      assert(D.isFunctionDeclarator());

      // If we're inside a record, we're declaring a method, but it could be
      // explicitly or implicitly static.
      IsCXXInstanceMethod =
          D.isFirstDeclarationOfMember() &&
          D.getDeclSpec().getStorageClassSpec() != DeclSpec::SCS_typedef &&
          !D.isStaticMember();
    }
  }

  CallingConv CC = S.Context.getDefaultCallingConvention(FTI.isVariadic,
                                                         IsCXXInstanceMethod);

  // Attribute AT_OpenCLKernel affects the calling convention for SPIR
  // and AMDGPU targets, hence it cannot be treated as a calling
  // convention attribute. This is the simplest place to infer
  // calling convention for OpenCL kernels.
  if (S.getLangOpts().OpenCL) {
    for (const ParsedAttr &AL : D.getDeclSpec().getAttributes()) {
      if (AL.getKind() == ParsedAttr::AT_OpenCLKernel) {
        CC = CC_OpenCLKernel;
        break;
      }
    }
  }

  return CC;
}

namespace {
  /// A simple notion of pointer kinds, which matches up with the various
  /// pointer declarators.
  enum class SimplePointerKind {
    Pointer,
    BlockPointer,
    MemberPointer,
    Array,
  };
} // end anonymous namespace

IdentifierInfo *Sema::getNullabilityKeyword(NullabilityKind nullability) {
  switch (nullability) {
  case NullabilityKind::NonNull:
    if (!Ident__Nonnull)
      Ident__Nonnull = PP.getIdentifierInfo("_Nonnull");
    return Ident__Nonnull;

  case NullabilityKind::Nullable:
    if (!Ident__Nullable)
      Ident__Nullable = PP.getIdentifierInfo("_Nullable");
    return Ident__Nullable;

  case NullabilityKind::Unspecified:
    if (!Ident__Null_unspecified)
      Ident__Null_unspecified = PP.getIdentifierInfo("_Null_unspecified");
    return Ident__Null_unspecified;
  }
  llvm_unreachable("Unknown nullability kind.");
}

/// Retrieve the identifier "NSError".
IdentifierInfo *Sema::getNSErrorIdent() {
  if (!Ident_NSError)
    Ident_NSError = PP.getIdentifierInfo("NSError");

  return Ident_NSError;
}

/// Check whether there is a nullability attribute of any kind in the given
/// attribute list.
static bool hasNullabilityAttr(const ParsedAttributesView &attrs) {
  for (const ParsedAttr &AL : attrs) {
    if (AL.getKind() == ParsedAttr::AT_TypeNonNull ||
        AL.getKind() == ParsedAttr::AT_TypeNullable ||
        AL.getKind() == ParsedAttr::AT_TypeNullUnspecified)
      return true;
  }

  return false;
}

namespace {
  /// Describes the kind of a pointer a declarator describes.
  enum class PointerDeclaratorKind {
    // Not a pointer.
    NonPointer,
    // Single-level pointer.
    SingleLevelPointer,
    // Multi-level pointer (of any pointer kind).
    MultiLevelPointer,
    // CFFooRef*
    MaybePointerToCFRef,
    // CFErrorRef*
    CFErrorRefPointer,
    // NSError**
    NSErrorPointerPointer,
  };

  /// Describes a declarator chunk wrapping a pointer that marks inference as
  /// unexpected.
  // These values must be kept in sync with diagnostics.
  enum class PointerWrappingDeclaratorKind {
    /// Pointer is top-level.
    None = -1,
    /// Pointer is an array element.
    Array = 0,
    /// Pointer is the referent type of a C++ reference.
    Reference = 1
  };
} // end anonymous namespace

/// Classify the given declarator, whose type-specified is \c type, based on
/// what kind of pointer it refers to.
///
/// This is used to determine the default nullability.
static PointerDeclaratorKind
classifyPointerDeclarator(Sema &S, QualType type, Declarator &declarator,
                          PointerWrappingDeclaratorKind &wrappingKind) {
  unsigned numNormalPointers = 0;

  // For any dependent type, we consider it a non-pointer.
  if (type->isDependentType())
    return PointerDeclaratorKind::NonPointer;

  // Look through the declarator chunks to identify pointers.
  for (unsigned i = 0, n = declarator.getNumTypeObjects(); i != n; ++i) {
    DeclaratorChunk &chunk = declarator.getTypeObject(i);
    switch (chunk.Kind) {
    case DeclaratorChunk::Array:
      if (numNormalPointers == 0)
        wrappingKind = PointerWrappingDeclaratorKind::Array;
      break;

    case DeclaratorChunk::Function:
    case DeclaratorChunk::Pipe:
      break;

    case DeclaratorChunk::BlockPointer:
    case DeclaratorChunk::MemberPointer:
      return numNormalPointers > 0 ? PointerDeclaratorKind::MultiLevelPointer
                                   : PointerDeclaratorKind::SingleLevelPointer;

    case DeclaratorChunk::Paren:
      break;

    case DeclaratorChunk::Reference:
      if (numNormalPointers == 0)
        wrappingKind = PointerWrappingDeclaratorKind::Reference;
      break;

    case DeclaratorChunk::Pointer:
      ++numNormalPointers;
      if (numNormalPointers > 2)
        return PointerDeclaratorKind::MultiLevelPointer;
      break;
    }
  }

  // Then, dig into the type specifier itself.
  unsigned numTypeSpecifierPointers = 0;
  do {
    // Decompose normal pointers.
    if (auto ptrType = type->getAs<PointerType>()) {
      ++numNormalPointers;

      if (numNormalPointers > 2)
        return PointerDeclaratorKind::MultiLevelPointer;

      type = ptrType->getPointeeType();
      ++numTypeSpecifierPointers;
      continue;
    }

    // Decompose block pointers.
    if (type->getAs<BlockPointerType>()) {
      return numNormalPointers > 0 ? PointerDeclaratorKind::MultiLevelPointer
                                   : PointerDeclaratorKind::SingleLevelPointer;
    }

    // Decompose member pointers.
    if (type->getAs<MemberPointerType>()) {
      return numNormalPointers > 0 ? PointerDeclaratorKind::MultiLevelPointer
                                   : PointerDeclaratorKind::SingleLevelPointer;
    }

    // Look at Objective-C object pointers.
    if (auto objcObjectPtr = type->getAs<ObjCObjectPointerType>()) {
      ++numNormalPointers;
      ++numTypeSpecifierPointers;

      // If this is NSError**, report that.
      if (auto objcClassDecl = objcObjectPtr->getInterfaceDecl()) {
        if (objcClassDecl->getIdentifier() == S.getNSErrorIdent() &&
            numNormalPointers == 2 && numTypeSpecifierPointers < 2) {
          return PointerDeclaratorKind::NSErrorPointerPointer;
        }
      }

      break;
    }

    // Look at Objective-C class types.
    if (auto objcClass = type->getAs<ObjCInterfaceType>()) {
      if (objcClass->getInterface()->getIdentifier() == S.getNSErrorIdent()) {
        if (numNormalPointers == 2 && numTypeSpecifierPointers < 2)
          return PointerDeclaratorKind::NSErrorPointerPointer;
      }

      break;
    }

    // If at this point we haven't seen a pointer, we won't see one.
    if (numNormalPointers == 0)
      return PointerDeclaratorKind::NonPointer;

    if (auto recordType = type->getAs<RecordType>()) {
      RecordDecl *recordDecl = recordType->getDecl();

      // If this is CFErrorRef*, report it as such.
      if (numNormalPointers == 2 && numTypeSpecifierPointers < 2 &&
          S.isCFError(recordDecl)) {
        return PointerDeclaratorKind::CFErrorRefPointer;
      }
      break;
    }

    break;
  } while (true);

  switch (numNormalPointers) {
  case 0:
    return PointerDeclaratorKind::NonPointer;

  case 1:
    return PointerDeclaratorKind::SingleLevelPointer;

  case 2:
    return PointerDeclaratorKind::MaybePointerToCFRef;

  default:
    return PointerDeclaratorKind::MultiLevelPointer;
  }
}

bool Sema::isCFError(RecordDecl *recordDecl) {
  // If we already know about CFError, test it directly.
  if (CFError) {
    return (CFError == recordDecl);
  }

  // Check whether this is CFError, which we identify based on being
  // bridged to NSError. CFErrorRef used to be declared with "objc_bridge" but
  // is now declared with "objc_bridge_mutable", so look for either one of the
  // two attributes.
  if (recordDecl->getTagKind() == TTK_Struct) {
    IdentifierInfo *bridgedType = nullptr;
    if (auto bridgeAttr = recordDecl->getAttr<ObjCBridgeAttr>())
      bridgedType = bridgeAttr->getBridgedType();
    else if (auto bridgeAttr =
                 recordDecl->getAttr<ObjCBridgeMutableAttr>())
      bridgedType = bridgeAttr->getBridgedType();

    if (bridgedType == getNSErrorIdent()) {
      CFError = recordDecl;
      return true;
    }
  }

  return false;
}

static FileID getNullabilityCompletenessCheckFileID(Sema &S,
                                                    SourceLocation loc) {
  // If we're anywhere in a function, method, or closure context, don't perform
  // completeness checks.
  for (DeclContext *ctx = S.CurContext; ctx; ctx = ctx->getParent()) {
    if (ctx->isFunctionOrMethod())
      return FileID();

    if (ctx->isFileContext())
      break;
  }

  // We only care about the expansion location.
  loc = S.SourceMgr.getExpansionLoc(loc);
  FileID file = S.SourceMgr.getFileID(loc);
  if (file.isInvalid())
    return FileID();

  // Retrieve file information.
  bool invalid = false;
  const SrcMgr::SLocEntry &sloc = S.SourceMgr.getSLocEntry(file, &invalid);
  if (invalid || !sloc.isFile())
    return FileID();

  // We don't want to perform completeness checks on the main file or in
  // system headers.
  const SrcMgr::FileInfo &fileInfo = sloc.getFile();
  if (fileInfo.getIncludeLoc().isInvalid())
    return FileID();
  if (fileInfo.getFileCharacteristic() != SrcMgr::C_User &&
      S.Diags.getSuppressSystemWarnings()) {
    return FileID();
  }

  return file;
}

/// Creates a fix-it to insert a C-style nullability keyword at \p pointerLoc,
/// taking into account whitespace before and after.
static void fixItNullability(Sema &S, DiagnosticBuilder &Diag,
                             SourceLocation PointerLoc,
                             NullabilityKind Nullability) {
  assert(PointerLoc.isValid());
  if (PointerLoc.isMacroID())
    return;

  SourceLocation FixItLoc = S.getLocForEndOfToken(PointerLoc);
  if (!FixItLoc.isValid() || FixItLoc == PointerLoc)
    return;

  const char *NextChar = S.SourceMgr.getCharacterData(FixItLoc);
  if (!NextChar)
    return;

  SmallString<32> InsertionTextBuf{" "};
  InsertionTextBuf += getNullabilitySpelling(Nullability);
  InsertionTextBuf += " ";
  StringRef InsertionText = InsertionTextBuf.str();

  if (isWhitespace(*NextChar)) {
    InsertionText = InsertionText.drop_back();
  } else if (NextChar[-1] == '[') {
    if (NextChar[0] == ']')
      InsertionText = InsertionText.drop_back().drop_front();
    else
      InsertionText = InsertionText.drop_front();
  } else if (!isIdentifierBody(NextChar[0], /*allow dollar*/true) &&
             !isIdentifierBody(NextChar[-1], /*allow dollar*/true)) {
    InsertionText = InsertionText.drop_back().drop_front();
  }

  Diag << FixItHint::CreateInsertion(FixItLoc, InsertionText);
}

static void emitNullabilityConsistencyWarning(Sema &S,
                                              SimplePointerKind PointerKind,
                                              SourceLocation PointerLoc,
                                              SourceLocation PointerEndLoc) {
  assert(PointerLoc.isValid());

  if (PointerKind == SimplePointerKind::Array) {
    S.Diag(PointerLoc, diag::warn_nullability_missing_array);
  } else {
    S.Diag(PointerLoc, diag::warn_nullability_missing)
      << static_cast<unsigned>(PointerKind);
  }

  auto FixItLoc = PointerEndLoc.isValid() ? PointerEndLoc : PointerLoc;
  if (FixItLoc.isMacroID())
    return;

  auto addFixIt = [&](NullabilityKind Nullability) {
    auto Diag = S.Diag(FixItLoc, diag::note_nullability_fix_it);
    Diag << static_cast<unsigned>(Nullability);
    Diag << static_cast<unsigned>(PointerKind);
    fixItNullability(S, Diag, FixItLoc, Nullability);
  };
  addFixIt(NullabilityKind::Nullable);
  addFixIt(NullabilityKind::NonNull);
}

/// Complains about missing nullability if the file containing \p pointerLoc
/// has other uses of nullability (either the keywords or the \c assume_nonnull
/// pragma).
///
/// If the file has \e not seen other uses of nullability, this particular
/// pointer is saved for possible later diagnosis. See recordNullabilitySeen().
static void
checkNullabilityConsistency(Sema &S, SimplePointerKind pointerKind,
                            SourceLocation pointerLoc,
                            SourceLocation pointerEndLoc = SourceLocation()) {
  // Determine which file we're performing consistency checking for.
  FileID file = getNullabilityCompletenessCheckFileID(S, pointerLoc);
  if (file.isInvalid())
    return;

  // If we haven't seen any type nullability in this file, we won't warn now
  // about anything.
  FileNullability &fileNullability = S.NullabilityMap[file];
  if (!fileNullability.SawTypeNullability) {
    // If this is the first pointer declarator in the file, and the appropriate
    // warning is on, record it in case we need to diagnose it retroactively.
    diag::kind diagKind;
    if (pointerKind == SimplePointerKind::Array)
      diagKind = diag::warn_nullability_missing_array;
    else
      diagKind = diag::warn_nullability_missing;

    if (fileNullability.PointerLoc.isInvalid() &&
        !S.Context.getDiagnostics().isIgnored(diagKind, pointerLoc)) {
      fileNullability.PointerLoc = pointerLoc;
      fileNullability.PointerEndLoc = pointerEndLoc;
      fileNullability.PointerKind = static_cast<unsigned>(pointerKind);
    }

    return;
  }

  // Complain about missing nullability.
  emitNullabilityConsistencyWarning(S, pointerKind, pointerLoc, pointerEndLoc);
}

/// Marks that a nullability feature has been used in the file containing
/// \p loc.
///
/// If this file already had pointer types in it that were missing nullability,
/// the first such instance is retroactively diagnosed.
///
/// \sa checkNullabilityConsistency
static void recordNullabilitySeen(Sema &S, SourceLocation loc) {
  FileID file = getNullabilityCompletenessCheckFileID(S, loc);
  if (file.isInvalid())
    return;

  FileNullability &fileNullability = S.NullabilityMap[file];
  if (fileNullability.SawTypeNullability)
    return;
  fileNullability.SawTypeNullability = true;

  // If we haven't seen any type nullability before, now we have. Retroactively
  // diagnose the first unannotated pointer, if there was one.
  if (fileNullability.PointerLoc.isInvalid())
    return;

  auto kind = static_cast<SimplePointerKind>(fileNullability.PointerKind);
  emitNullabilityConsistencyWarning(S, kind, fileNullability.PointerLoc,
                                    fileNullability.PointerEndLoc);
}

/// Returns true if any of the declarator chunks before \p endIndex include a
/// level of indirection: array, pointer, reference, or pointer-to-member.
///
/// Because declarator chunks are stored in outer-to-inner order, testing
/// every chunk before \p endIndex is testing all chunks that embed the current
/// chunk as part of their type.
///
/// It is legal to pass the result of Declarator::getNumTypeObjects() as the
/// end index, in which case all chunks are tested.
static bool hasOuterPointerLikeChunk(const Declarator &D, unsigned endIndex) {
  unsigned i = endIndex;
  while (i != 0) {
    // Walk outwards along the declarator chunks.
    --i;
    const DeclaratorChunk &DC = D.getTypeObject(i);
    switch (DC.Kind) {
    case DeclaratorChunk::Paren:
      break;
    case DeclaratorChunk::Array:
    case DeclaratorChunk::Pointer:
    case DeclaratorChunk::Reference:
    case DeclaratorChunk::MemberPointer:
      return true;
    case DeclaratorChunk::Function:
    case DeclaratorChunk::BlockPointer:
    case DeclaratorChunk::Pipe:
      // These are invalid anyway, so just ignore.
      break;
    }
  }
  return false;
}

template<typename AttrT>
static AttrT *createSimpleAttr(ASTContext &Ctx, ParsedAttr &Attr) {
  Attr.setUsedAsTypeAttr();
  return ::new (Ctx)
      AttrT(Attr.getRange(), Ctx, Attr.getAttributeSpellingListIndex());
}

static Attr *createNullabilityAttr(ASTContext &Ctx, ParsedAttr &Attr,
                                   NullabilityKind NK) {
  switch (NK) {
  case NullabilityKind::NonNull:
    return createSimpleAttr<TypeNonNullAttr>(Ctx, Attr);

  case NullabilityKind::Nullable:
    return createSimpleAttr<TypeNullableAttr>(Ctx, Attr);

  case NullabilityKind::Unspecified:
    return createSimpleAttr<TypeNullUnspecifiedAttr>(Ctx, Attr);
  }
  llvm_unreachable("unknown NullabilityKind");
}

static TypeSourceInfo *
GetTypeSourceInfoForDeclarator(TypeProcessingState &State,
                               QualType T, TypeSourceInfo *ReturnTypeInfo);

static TypeSourceInfo *GetFullTypeForDeclarator(TypeProcessingState &state,
                                                QualType declSpecType,
                                                TypeSourceInfo *TInfo) {
  // The TypeSourceInfo that this function returns will not be a null type.
  // If there is an error, this function will fill in a dummy type as fallback.
  QualType T = declSpecType;
  Declarator &D = state.getDeclarator();
  Sema &S = state.getSema();
  ASTContext &Context = S.Context;
  const LangOptions &LangOpts = S.getLangOpts();

  // The name we're declaring, if any.
  DeclarationName Name;
  if (D.getIdentifier())
    Name = D.getIdentifier();

  // Does this declaration declare a typedef-name?
  bool IsTypedefName =
    D.getDeclSpec().getStorageClassSpec() == DeclSpec::SCS_typedef ||
    D.getContext() == DeclaratorContext::AliasDeclContext ||
    D.getContext() == DeclaratorContext::AliasTemplateContext;

  // Does T refer to a function type with a cv-qualifier or a ref-qualifier?
  bool IsQualifiedFunction = T->isFunctionProtoType() &&
      (T->castAs<FunctionProtoType>()->getTypeQuals() != 0 ||
       T->castAs<FunctionProtoType>()->getRefQualifier() != RQ_None);

  // If T is 'decltype(auto)', the only declarators we can have are parens
  // and at most one function declarator if this is a function declaration.
  // If T is a deduced class template specialization type, we can have no
  // declarator chunks at all.
  if (auto *DT = T->getAs<DeducedType>()) {
    const AutoType *AT = T->getAs<AutoType>();
    bool IsClassTemplateDeduction = isa<DeducedTemplateSpecializationType>(DT);
    if ((AT && AT->isDecltypeAuto()) || IsClassTemplateDeduction) {
      for (unsigned I = 0, E = D.getNumTypeObjects(); I != E; ++I) {
        unsigned Index = E - I - 1;
        DeclaratorChunk &DeclChunk = D.getTypeObject(Index);
        unsigned DiagId = IsClassTemplateDeduction
                              ? diag::err_deduced_class_template_compound_type
                              : diag::err_decltype_auto_compound_type;
        unsigned DiagKind = 0;
        switch (DeclChunk.Kind) {
        case DeclaratorChunk::Paren:
          // FIXME: Rejecting this is a little silly.
          if (IsClassTemplateDeduction) {
            DiagKind = 4;
            break;
          }
          continue;
        case DeclaratorChunk::Function: {
          if (IsClassTemplateDeduction) {
            DiagKind = 3;
            break;
          }
          unsigned FnIndex;
          if (D.isFunctionDeclarationContext() &&
              D.isFunctionDeclarator(FnIndex) && FnIndex == Index)
            continue;
          DiagId = diag::err_decltype_auto_function_declarator_not_declaration;
          break;
        }
        case DeclaratorChunk::Pointer:
        case DeclaratorChunk::BlockPointer:
        case DeclaratorChunk::MemberPointer:
          DiagKind = 0;
          break;
        case DeclaratorChunk::Reference:
          DiagKind = 1;
          break;
        case DeclaratorChunk::Array:
          DiagKind = 2;
          break;
        case DeclaratorChunk::Pipe:
          break;
        }

        S.Diag(DeclChunk.Loc, DiagId) << DiagKind;
        D.setInvalidType(true);
        break;
      }
    }
  }

  // Determine whether we should infer _Nonnull on pointer types.
  Optional<NullabilityKind> inferNullability;
  bool inferNullabilityCS = false;
  bool inferNullabilityInnerOnly = false;
  bool inferNullabilityInnerOnlyComplete = false;

  // Are we in an assume-nonnull region?
  bool inAssumeNonNullRegion = false;
  SourceLocation assumeNonNullLoc = S.PP.getPragmaAssumeNonNullLoc();
  if (assumeNonNullLoc.isValid()) {
    inAssumeNonNullRegion = true;
    recordNullabilitySeen(S, assumeNonNullLoc);
  }

  // Whether to complain about missing nullability specifiers or not.
  enum {
    /// Never complain.
    CAMN_No,
    /// Complain on the inner pointers (but not the outermost
    /// pointer).
    CAMN_InnerPointers,
    /// Complain about any pointers that don't have nullability
    /// specified or inferred.
    CAMN_Yes
  } complainAboutMissingNullability = CAMN_No;
  unsigned NumPointersRemaining = 0;
  auto complainAboutInferringWithinChunk = PointerWrappingDeclaratorKind::None;

  if (IsTypedefName) {
    // For typedefs, we do not infer any nullability (the default),
    // and we only complain about missing nullability specifiers on
    // inner pointers.
    complainAboutMissingNullability = CAMN_InnerPointers;

    if (T->canHaveNullability(/*ResultIfUnknown*/false) &&
        !T->getNullability(S.Context)) {
      // Note that we allow but don't require nullability on dependent types.
      ++NumPointersRemaining;
    }

    for (unsigned i = 0, n = D.getNumTypeObjects(); i != n; ++i) {
      DeclaratorChunk &chunk = D.getTypeObject(i);
      switch (chunk.Kind) {
      case DeclaratorChunk::Array:
      case DeclaratorChunk::Function:
      case DeclaratorChunk::Pipe:
        break;

      case DeclaratorChunk::BlockPointer:
      case DeclaratorChunk::MemberPointer:
        ++NumPointersRemaining;
        break;

      case DeclaratorChunk::Paren:
      case DeclaratorChunk::Reference:
        continue;

      case DeclaratorChunk::Pointer:
        ++NumPointersRemaining;
        continue;
      }
    }
  } else {
    bool isFunctionOrMethod = false;
    switch (auto context = state.getDeclarator().getContext()) {
    case DeclaratorContext::ObjCParameterContext:
    case DeclaratorContext::ObjCResultContext:
    case DeclaratorContext::PrototypeContext:
    case DeclaratorContext::TrailingReturnContext:
    case DeclaratorContext::TrailingReturnVarContext:
      isFunctionOrMethod = true;
      LLVM_FALLTHROUGH;

    case DeclaratorContext::MemberContext:
      if (state.getDeclarator().isObjCIvar() && !isFunctionOrMethod) {
        complainAboutMissingNullability = CAMN_No;
        break;
      }

      // Weak properties are inferred to be nullable.
      if (state.getDeclarator().isObjCWeakProperty() && inAssumeNonNullRegion) {
        inferNullability = NullabilityKind::Nullable;
        break;
      }

      LLVM_FALLTHROUGH;

    case DeclaratorContext::FileContext:
    case DeclaratorContext::KNRTypeListContext: {
      complainAboutMissingNullability = CAMN_Yes;

      // Nullability inference depends on the type and declarator.
      auto wrappingKind = PointerWrappingDeclaratorKind::None;
      switch (classifyPointerDeclarator(S, T, D, wrappingKind)) {
      case PointerDeclaratorKind::NonPointer:
      case PointerDeclaratorKind::MultiLevelPointer:
        // Cannot infer nullability.
        break;

      case PointerDeclaratorKind::SingleLevelPointer:
        // Infer _Nonnull if we are in an assumes-nonnull region.
        if (inAssumeNonNullRegion) {
          complainAboutInferringWithinChunk = wrappingKind;
          inferNullability = NullabilityKind::NonNull;
          inferNullabilityCS =
              (context == DeclaratorContext::ObjCParameterContext ||
               context == DeclaratorContext::ObjCResultContext);
        }
        break;

      case PointerDeclaratorKind::CFErrorRefPointer:
      case PointerDeclaratorKind::NSErrorPointerPointer:
        // Within a function or method signature, infer _Nullable at both
        // levels.
        if (isFunctionOrMethod && inAssumeNonNullRegion)
          inferNullability = NullabilityKind::Nullable;
        break;

      case PointerDeclaratorKind::MaybePointerToCFRef:
        if (isFunctionOrMethod) {
          // On pointer-to-pointer parameters marked cf_returns_retained or
          // cf_returns_not_retained, if the outer pointer is explicit then
          // infer the inner pointer as _Nullable.
          auto hasCFReturnsAttr =
              [](const ParsedAttributesView &AttrList) -> bool {
            return AttrList.hasAttribute(ParsedAttr::AT_CFReturnsRetained) ||
                   AttrList.hasAttribute(ParsedAttr::AT_CFReturnsNotRetained);
          };
          if (const auto *InnermostChunk = D.getInnermostNonParenChunk()) {
            if (hasCFReturnsAttr(D.getAttributes()) ||
                hasCFReturnsAttr(InnermostChunk->getAttrs()) ||
                hasCFReturnsAttr(D.getDeclSpec().getAttributes())) {
              inferNullability = NullabilityKind::Nullable;
              inferNullabilityInnerOnly = true;
            }
          }
        }
        break;
      }
      break;
    }

    case DeclaratorContext::ConversionIdContext:
      complainAboutMissingNullability = CAMN_Yes;
      break;

    case DeclaratorContext::AliasDeclContext:
    case DeclaratorContext::AliasTemplateContext:
    case DeclaratorContext::BlockContext:
    case DeclaratorContext::BlockLiteralContext:
    case DeclaratorContext::ConditionContext:
    case DeclaratorContext::CXXCatchContext:
    case DeclaratorContext::CXXNewContext:
    case DeclaratorContext::ForContext:
    case DeclaratorContext::InitStmtContext:
    case DeclaratorContext::LambdaExprContext:
    case DeclaratorContext::LambdaExprParameterContext:
    case DeclaratorContext::ObjCCatchContext:
    case DeclaratorContext::TemplateParamContext:
    case DeclaratorContext::TemplateArgContext:
    case DeclaratorContext::TemplateTypeArgContext:
    case DeclaratorContext::TypeNameContext:
    case DeclaratorContext::FunctionalCastContext:
      // Don't infer in these contexts.
      break;
    }
  }

  // Local function that returns true if its argument looks like a va_list.
  auto isVaList = [&S](QualType T) -> bool {
    auto *typedefTy = T->getAs<TypedefType>();
    if (!typedefTy)
      return false;
    TypedefDecl *vaListTypedef = S.Context.getBuiltinVaListDecl();
    do {
      if (typedefTy->getDecl() == vaListTypedef)
        return true;
      if (auto *name = typedefTy->getDecl()->getIdentifier())
        if (name->isStr("va_list"))
          return true;
      typedefTy = typedefTy->desugar()->getAs<TypedefType>();
    } while (typedefTy);
    return false;
  };

  // Local function that checks the nullability for a given pointer declarator.
  // Returns true if _Nonnull was inferred.
  auto inferPointerNullability =
      [&](SimplePointerKind pointerKind, SourceLocation pointerLoc,
          SourceLocation pointerEndLoc,
          ParsedAttributesView &attrs) -> ParsedAttr * {
    // We've seen a pointer.
    if (NumPointersRemaining > 0)
      --NumPointersRemaining;

    // If a nullability attribute is present, there's nothing to do.
    if (hasNullabilityAttr(attrs))
      return nullptr;

    // If we're supposed to infer nullability, do so now.
    if (inferNullability && !inferNullabilityInnerOnlyComplete) {
      ParsedAttr::Syntax syntax = inferNullabilityCS
                                      ? ParsedAttr::AS_ContextSensitiveKeyword
                                      : ParsedAttr::AS_Keyword;
      ParsedAttr *nullabilityAttr =
          state.getDeclarator().getAttributePool().create(
              S.getNullabilityKeyword(*inferNullability),
              SourceRange(pointerLoc), nullptr, SourceLocation(), nullptr, 0,
              syntax);

      attrs.addAtEnd(nullabilityAttr);

      if (inferNullabilityCS) {
        state.getDeclarator().getMutableDeclSpec().getObjCQualifiers()
          ->setObjCDeclQualifier(ObjCDeclSpec::DQ_CSNullability);
      }

      if (pointerLoc.isValid() &&
          complainAboutInferringWithinChunk !=
            PointerWrappingDeclaratorKind::None) {
        auto Diag =
            S.Diag(pointerLoc, diag::warn_nullability_inferred_on_nested_type);
        Diag << static_cast<int>(complainAboutInferringWithinChunk);
        fixItNullability(S, Diag, pointerLoc, NullabilityKind::NonNull);
      }

      if (inferNullabilityInnerOnly)
        inferNullabilityInnerOnlyComplete = true;
      return nullabilityAttr;
    }

    // If we're supposed to complain about missing nullability, do so
    // now if it's truly missing.
    switch (complainAboutMissingNullability) {
    case CAMN_No:
      break;

    case CAMN_InnerPointers:
      if (NumPointersRemaining == 0)
        break;
      LLVM_FALLTHROUGH;

    case CAMN_Yes:
      checkNullabilityConsistency(S, pointerKind, pointerLoc, pointerEndLoc);
    }
    return nullptr;
  };

  // If the type itself could have nullability but does not, infer pointer
  // nullability and perform consistency checking.
  if (S.CodeSynthesisContexts.empty()) {
    if (T->canHaveNullability(/*ResultIfUnknown*/false) &&
        !T->getNullability(S.Context)) {
      if (isVaList(T)) {
        // Record that we've seen a pointer, but do nothing else.
        if (NumPointersRemaining > 0)
          --NumPointersRemaining;
      } else {
        SimplePointerKind pointerKind = SimplePointerKind::Pointer;
        if (T->isBlockPointerType())
          pointerKind = SimplePointerKind::BlockPointer;
        else if (T->isMemberPointerType())
          pointerKind = SimplePointerKind::MemberPointer;

        if (auto *attr = inferPointerNullability(
                pointerKind, D.getDeclSpec().getTypeSpecTypeLoc(),
                D.getDeclSpec().getEndLoc(),
                D.getMutableDeclSpec().getAttributes())) {
          T = state.getAttributedType(
              createNullabilityAttr(Context, *attr, *inferNullability), T, T);
        }
      }
    }

    if (complainAboutMissingNullability == CAMN_Yes &&
        T->isArrayType() && !T->getNullability(S.Context) && !isVaList(T) &&
        D.isPrototypeContext() &&
        !hasOuterPointerLikeChunk(D, D.getNumTypeObjects())) {
      checkNullabilityConsistency(S, SimplePointerKind::Array,
                                  D.getDeclSpec().getTypeSpecTypeLoc());
    }
  }

  // Walk the DeclTypeInfo, building the recursive type as we go.
  // DeclTypeInfos are ordered from the identifier out, which is
  // opposite of what we want :).
  for (unsigned i = 0, e = D.getNumTypeObjects(); i != e; ++i) {
    unsigned chunkIndex = e - i - 1;
    state.setCurrentChunkIndex(chunkIndex);
    DeclaratorChunk &DeclType = D.getTypeObject(chunkIndex);
    IsQualifiedFunction &= DeclType.Kind == DeclaratorChunk::Paren;
    switch (DeclType.Kind) {
    case DeclaratorChunk::Paren:
      if (i == 0)
        warnAboutRedundantParens(S, D, T);
      T = S.BuildParenType(T);
      break;
    case DeclaratorChunk::BlockPointer:
      // If blocks are disabled, emit an error.
      if (!LangOpts.Blocks)
        S.Diag(DeclType.Loc, diag::err_blocks_disable) << LangOpts.OpenCL;

      // Handle pointer nullability.
      inferPointerNullability(SimplePointerKind::BlockPointer, DeclType.Loc,
                              DeclType.EndLoc, DeclType.getAttrs());

      T = S.BuildBlockPointerType(T, D.getIdentifierLoc(), Name);
      if (DeclType.Cls.TypeQuals || LangOpts.OpenCL) {
        // OpenCL v2.0, s6.12.5 - Block variable declarations are implicitly
        // qualified with const.
        if (LangOpts.OpenCL)
          DeclType.Cls.TypeQuals |= DeclSpec::TQ_const;
        T = S.BuildQualifiedType(T, DeclType.Loc, DeclType.Cls.TypeQuals);
      }
      break;
    case DeclaratorChunk::Pointer:
      // Verify that we're not building a pointer to pointer to function with
      // exception specification.
      if (LangOpts.CPlusPlus && S.CheckDistantExceptionSpec(T)) {
        S.Diag(D.getIdentifierLoc(), diag::err_distant_exception_spec);
        D.setInvalidType(true);
        // Build the type anyway.
      }

      // Handle pointer nullability
      inferPointerNullability(SimplePointerKind::Pointer, DeclType.Loc,
                              DeclType.EndLoc, DeclType.getAttrs());

      if (LangOpts.ObjC1 && T->getAs<ObjCObjectType>()) {
        T = Context.getObjCObjectPointerType(T);
        if (DeclType.Ptr.TypeQuals)
          T = S.BuildQualifiedType(T, DeclType.Loc, DeclType.Ptr.TypeQuals);
        break;
      }

      // OpenCL v2.0 s6.9b - Pointer to image/sampler cannot be used.
      // OpenCL v2.0 s6.13.16.1 - Pointer to pipe cannot be used.
      // OpenCL v2.0 s6.12.5 - Pointers to Blocks are not allowed.
      if (LangOpts.OpenCL) {
        if (T->isImageType() || T->isSamplerT() || T->isPipeType() ||
            T->isBlockPointerType()) {
          S.Diag(D.getIdentifierLoc(), diag::err_opencl_pointer_to_type) << T;
          D.setInvalidType(true);
        }
      }

      T = S.BuildPointerType(T, DeclType.Loc, Name);
      if (DeclType.Ptr.TypeQuals)
        T = S.BuildQualifiedType(T, DeclType.Loc, DeclType.Ptr.TypeQuals);
      break;
    case DeclaratorChunk::Reference: {
      // Verify that we're not building a reference to pointer to function with
      // exception specification.
      if (LangOpts.CPlusPlus && S.CheckDistantExceptionSpec(T)) {
        S.Diag(D.getIdentifierLoc(), diag::err_distant_exception_spec);
        D.setInvalidType(true);
        // Build the type anyway.
      }
      T = S.BuildReferenceType(T, DeclType.Ref.LValueRef, DeclType.Loc, Name);

      if (DeclType.Ref.HasRestrict)
        T = S.BuildQualifiedType(T, DeclType.Loc, Qualifiers::Restrict);
      break;
    }
    case DeclaratorChunk::Array: {
      // Verify that we're not building an array of pointers to function with
      // exception specification.
      if (LangOpts.CPlusPlus && S.CheckDistantExceptionSpec(T)) {
        S.Diag(D.getIdentifierLoc(), diag::err_distant_exception_spec);
        D.setInvalidType(true);
        // Build the type anyway.
      }
      DeclaratorChunk::ArrayTypeInfo &ATI = DeclType.Arr;
      Expr *ArraySize = static_cast<Expr*>(ATI.NumElts);
      ArrayType::ArraySizeModifier ASM;
      if (ATI.isStar)
        ASM = ArrayType::Star;
      else if (ATI.hasStatic)
        ASM = ArrayType::Static;
      else
        ASM = ArrayType::Normal;
      if (ASM == ArrayType::Star && !D.isPrototypeContext()) {
        // FIXME: This check isn't quite right: it allows star in prototypes
        // for function definitions, and disallows some edge cases detailed
        // in http://gcc.gnu.org/ml/gcc-patches/2009-02/msg00133.html
        S.Diag(DeclType.Loc, diag::err_array_star_outside_prototype);
        ASM = ArrayType::Normal;
        D.setInvalidType(true);
      }

      // C99 6.7.5.2p1: The optional type qualifiers and the keyword static
      // shall appear only in a declaration of a function parameter with an
      // array type, ...
      if (ASM == ArrayType::Static || ATI.TypeQuals) {
        if (!(D.isPrototypeContext() ||
              D.getContext() == DeclaratorContext::KNRTypeListContext)) {
          S.Diag(DeclType.Loc, diag::err_array_static_outside_prototype) <<
              (ASM == ArrayType::Static ? "'static'" : "type qualifier");
          // Remove the 'static' and the type qualifiers.
          if (ASM == ArrayType::Static)
            ASM = ArrayType::Normal;
          ATI.TypeQuals = 0;
          D.setInvalidType(true);
        }

        // C99 6.7.5.2p1: ... and then only in the outermost array type
        // derivation.
        if (hasOuterPointerLikeChunk(D, chunkIndex)) {
          S.Diag(DeclType.Loc, diag::err_array_static_not_outermost) <<
            (ASM == ArrayType::Static ? "'static'" : "type qualifier");
          if (ASM == ArrayType::Static)
            ASM = ArrayType::Normal;
          ATI.TypeQuals = 0;
          D.setInvalidType(true);
        }
      }
      const AutoType *AT = T->getContainedAutoType();
      // Allow arrays of auto if we are a generic lambda parameter.
      // i.e. [](auto (&array)[5]) { return array[0]; }; OK
      if (AT &&
          D.getContext() != DeclaratorContext::LambdaExprParameterContext) {
        // We've already diagnosed this for decltype(auto).
        if (!AT->isDecltypeAuto())
          S.Diag(DeclType.Loc, diag::err_illegal_decl_array_of_auto)
            << getPrintableNameForEntity(Name) << T;
        T = QualType();
        break;
      }

      // Array parameters can be marked nullable as well, although it's not
      // necessary if they're marked 'static'.
      if (complainAboutMissingNullability == CAMN_Yes &&
          !hasNullabilityAttr(DeclType.getAttrs()) &&
          ASM != ArrayType::Static &&
          D.isPrototypeContext() &&
          !hasOuterPointerLikeChunk(D, chunkIndex)) {
        checkNullabilityConsistency(S, SimplePointerKind::Array, DeclType.Loc);
      }

      T = S.BuildArrayType(T, ASM, ArraySize, ATI.TypeQuals,
                           SourceRange(DeclType.Loc, DeclType.EndLoc), Name);
      break;
    }
    case DeclaratorChunk::Function: {
      // If the function declarator has a prototype (i.e. it is not () and
      // does not have a K&R-style identifier list), then the arguments are part
      // of the type, otherwise the argument list is ().
      const DeclaratorChunk::FunctionTypeInfo &FTI = DeclType.Fun;
      IsQualifiedFunction = FTI.TypeQuals || FTI.hasRefQualifier();

      // Check for auto functions and trailing return type and adjust the
      // return type accordingly.
      if (!D.isInvalidType()) {
        // trailing-return-type is only required if we're declaring a function,
        // and not, for instance, a pointer to a function.
        if (D.getDeclSpec().hasAutoTypeSpec() &&
            !FTI.hasTrailingReturnType() && chunkIndex == 0 &&
            !S.getLangOpts().CPlusPlus14) {
          S.Diag(D.getDeclSpec().getTypeSpecTypeLoc(),
                 D.getDeclSpec().getTypeSpecType() == DeclSpec::TST_auto
                     ? diag::err_auto_missing_trailing_return
                     : diag::err_deduced_return_type);
          T = Context.IntTy;
          D.setInvalidType(true);
        } else if (FTI.hasTrailingReturnType()) {
          // T must be exactly 'auto' at this point. See CWG issue 681.
          if (isa<ParenType>(T)) {
            S.Diag(D.getBeginLoc(), diag::err_trailing_return_in_parens)
                << T << D.getSourceRange();
            D.setInvalidType(true);
          } else if (D.getName().getKind() ==
                     UnqualifiedIdKind::IK_DeductionGuideName) {
            if (T != Context.DependentTy) {
              S.Diag(D.getDeclSpec().getBeginLoc(),
                     diag::err_deduction_guide_with_complex_decl)
                  << D.getSourceRange();
              D.setInvalidType(true);
            }
          } else if (D.getContext() != DeclaratorContext::LambdaExprContext &&
                     (T.hasQualifiers() || !isa<AutoType>(T) ||
                      cast<AutoType>(T)->getKeyword() !=
                          AutoTypeKeyword::Auto)) {
            S.Diag(D.getDeclSpec().getTypeSpecTypeLoc(),
                   diag::err_trailing_return_without_auto)
                << T << D.getDeclSpec().getSourceRange();
            D.setInvalidType(true);
          }
          T = S.GetTypeFromParser(FTI.getTrailingReturnType(), &TInfo);
          if (T.isNull()) {
            // An error occurred parsing the trailing return type.
            T = Context.IntTy;
            D.setInvalidType(true);
          }
        }
      }

      // C99 6.7.5.3p1: The return type may not be a function or array type.
      // For conversion functions, we'll diagnose this particular error later.
      if (!D.isInvalidType() && (T->isArrayType() || T->isFunctionType()) &&
          (D.getName().getKind() !=
           UnqualifiedIdKind::IK_ConversionFunctionId)) {
        unsigned diagID = diag::err_func_returning_array_function;
        // Last processing chunk in block context means this function chunk
        // represents the block.
        if (chunkIndex == 0 &&
            D.getContext() == DeclaratorContext::BlockLiteralContext)
          diagID = diag::err_block_returning_array_function;
        S.Diag(DeclType.Loc, diagID) << T->isFunctionType() << T;
        T = Context.IntTy;
        D.setInvalidType(true);
      }

      // Do not allow returning half FP value.
      // FIXME: This really should be in BuildFunctionType.
      if (T->isHalfType()) {
        if (S.getLangOpts().OpenCL) {
          if (!S.getOpenCLOptions().isEnabled("cl_khr_fp16")) {
            S.Diag(D.getIdentifierLoc(), diag::err_opencl_invalid_return)
                << T << 0 /*pointer hint*/;
            D.setInvalidType(true);
          }
        } else if (!S.getLangOpts().HalfArgsAndReturns) {
          S.Diag(D.getIdentifierLoc(),
            diag::err_parameters_retval_cannot_have_fp16_type) << 1;
          D.setInvalidType(true);
        }
      }

      if (LangOpts.OpenCL) {
        // OpenCL v2.0 s6.12.5 - A block cannot be the return value of a
        // function.
        if (T->isBlockPointerType() || T->isImageType() || T->isSamplerT() ||
            T->isPipeType()) {
          S.Diag(D.getIdentifierLoc(), diag::err_opencl_invalid_return)
              << T << 1 /*hint off*/;
          D.setInvalidType(true);
        }
        // OpenCL doesn't support variadic functions and blocks
        // (s6.9.e and s6.12.5 OpenCL v2.0) except for printf.
        // We also allow here any toolchain reserved identifiers.
        if (FTI.isVariadic &&
            !(D.getIdentifier() &&
              ((D.getIdentifier()->getName() == "printf" &&
                LangOpts.OpenCLVersion >= 120) ||
               D.getIdentifier()->getName().startswith("__")))) {
          S.Diag(D.getIdentifierLoc(), diag::err_opencl_variadic_function);
          D.setInvalidType(true);
        }
      }

      // Methods cannot return interface types. All ObjC objects are
      // passed by reference.
      if (T->isObjCObjectType()) {
        SourceLocation DiagLoc, FixitLoc;
        if (TInfo) {
          DiagLoc = TInfo->getTypeLoc().getBeginLoc();
          FixitLoc = S.getLocForEndOfToken(TInfo->getTypeLoc().getEndLoc());
        } else {
          DiagLoc = D.getDeclSpec().getTypeSpecTypeLoc();
          FixitLoc = S.getLocForEndOfToken(D.getDeclSpec().getEndLoc());
        }
        S.Diag(DiagLoc, diag::err_object_cannot_be_passed_returned_by_value)
          << 0 << T
          << FixItHint::CreateInsertion(FixitLoc, "*");

        T = Context.getObjCObjectPointerType(T);
        if (TInfo) {
          TypeLocBuilder TLB;
          TLB.pushFullCopy(TInfo->getTypeLoc());
          ObjCObjectPointerTypeLoc TLoc = TLB.push<ObjCObjectPointerTypeLoc>(T);
          TLoc.setStarLoc(FixitLoc);
          TInfo = TLB.getTypeSourceInfo(Context, T);
        }

        D.setInvalidType(true);
      }

      // cv-qualifiers on return types are pointless except when the type is a
      // class type in C++.
      if ((T.getCVRQualifiers() || T->isAtomicType()) &&
          !(S.getLangOpts().CPlusPlus &&
            (T->isDependentType() || T->isRecordType()))) {
        if (T->isVoidType() && !S.getLangOpts().CPlusPlus &&
            D.getFunctionDefinitionKind() == FDK_Definition) {
          // [6.9.1/3] qualified void return is invalid on a C
          // function definition.  Apparently ok on declarations and
          // in C++ though (!)
          S.Diag(DeclType.Loc, diag::err_func_returning_qualified_void) << T;
        } else
          diagnoseRedundantReturnTypeQualifiers(S, T, D, chunkIndex);
      }

      // Objective-C ARC ownership qualifiers are ignored on the function
      // return type (by type canonicalization). Complain if this attribute
      // was written here.
      if (T.getQualifiers().hasObjCLifetime()) {
        SourceLocation AttrLoc;
        if (chunkIndex + 1 < D.getNumTypeObjects()) {
          DeclaratorChunk ReturnTypeChunk = D.getTypeObject(chunkIndex + 1);
          for (const ParsedAttr &AL : ReturnTypeChunk.getAttrs()) {
            if (AL.getKind() == ParsedAttr::AT_ObjCOwnership) {
              AttrLoc = AL.getLoc();
              break;
            }
          }
        }
        if (AttrLoc.isInvalid()) {
          for (const ParsedAttr &AL : D.getDeclSpec().getAttributes()) {
            if (AL.getKind() == ParsedAttr::AT_ObjCOwnership) {
              AttrLoc = AL.getLoc();
              break;
            }
          }
        }

        if (AttrLoc.isValid()) {
          // The ownership attributes are almost always written via
          // the predefined
          // __strong/__weak/__autoreleasing/__unsafe_unretained.
          if (AttrLoc.isMacroID())
            AttrLoc =
                S.SourceMgr.getImmediateExpansionRange(AttrLoc).getBegin();

          S.Diag(AttrLoc, diag::warn_arc_lifetime_result_type)
            << T.getQualifiers().getObjCLifetime();
        }
      }

      if (LangOpts.CPlusPlus && D.getDeclSpec().hasTagDefinition()) {
        // C++ [dcl.fct]p6:
        //   Types shall not be defined in return or parameter types.
        TagDecl *Tag = cast<TagDecl>(D.getDeclSpec().getRepAsDecl());
        S.Diag(Tag->getLocation(), diag::err_type_defined_in_result_type)
          << Context.getTypeDeclType(Tag);
      }

      // Exception specs are not allowed in typedefs. Complain, but add it
      // anyway.
      if (IsTypedefName && FTI.getExceptionSpecType() && !LangOpts.CPlusPlus17)
        S.Diag(FTI.getExceptionSpecLocBeg(),
               diag::err_exception_spec_in_typedef)
            << (D.getContext() == DeclaratorContext::AliasDeclContext ||
                D.getContext() == DeclaratorContext::AliasTemplateContext);

      // If we see "T var();" or "T var(T());" at block scope, it is probably
      // an attempt to initialize a variable, not a function declaration.
      if (FTI.isAmbiguous)
        warnAboutAmbiguousFunction(S, D, DeclType, T);

      FunctionType::ExtInfo EI(
          getCCForDeclaratorChunk(S, D, DeclType.getAttrs(), FTI, chunkIndex));

      if (!FTI.NumParams && !FTI.isVariadic && !LangOpts.CPlusPlus
                                            && !LangOpts.OpenCL) {
        // Simple void foo(), where the incoming T is the result type.
        T = Context.getFunctionNoProtoType(T, EI);
      } else {
        // We allow a zero-parameter variadic function in C if the
        // function is marked with the "overloadable" attribute. Scan
        // for this attribute now.
        if (!FTI.NumParams && FTI.isVariadic && !LangOpts.CPlusPlus)
          if (!D.getAttributes().hasAttribute(ParsedAttr::AT_Overloadable))
            S.Diag(FTI.getEllipsisLoc(), diag::err_ellipsis_first_param);

        if (FTI.NumParams && FTI.Params[0].Param == nullptr) {
          // C99 6.7.5.3p3: Reject int(x,y,z) when it's not a function
          // definition.
          S.Diag(FTI.Params[0].IdentLoc,
                 diag::err_ident_list_in_fn_declaration);
          D.setInvalidType(true);
          // Recover by creating a K&R-style function type.
          T = Context.getFunctionNoProtoType(T, EI);
          break;
        }

        FunctionProtoType::ExtProtoInfo EPI;
        EPI.ExtInfo = EI;
        EPI.Variadic = FTI.isVariadic;
        EPI.HasTrailingReturn = FTI.hasTrailingReturnType();
        EPI.TypeQuals = FTI.TypeQuals;
        EPI.RefQualifier = !FTI.hasRefQualifier()? RQ_None
                    : FTI.RefQualifierIsLValueRef? RQ_LValue
                    : RQ_RValue;

        // Otherwise, we have a function with a parameter list that is
        // potentially variadic.
        SmallVector<QualType, 16> ParamTys;
        ParamTys.reserve(FTI.NumParams);

        SmallVector<FunctionProtoType::ExtParameterInfo, 16>
          ExtParameterInfos(FTI.NumParams);
        bool HasAnyInterestingExtParameterInfos = false;

        for (unsigned i = 0, e = FTI.NumParams; i != e; ++i) {
          ParmVarDecl *Param = cast<ParmVarDecl>(FTI.Params[i].Param);
          QualType ParamTy = Param->getType();
          assert(!ParamTy.isNull() && "Couldn't parse type?");

          // Look for 'void'.  void is allowed only as a single parameter to a
          // function with no other parameters (C99 6.7.5.3p10).  We record
          // int(void) as a FunctionProtoType with an empty parameter list.
          if (ParamTy->isVoidType()) {
            // If this is something like 'float(int, void)', reject it.  'void'
            // is an incomplete type (C99 6.2.5p19) and function decls cannot
            // have parameters of incomplete type.
            if (FTI.NumParams != 1 || FTI.isVariadic) {
              S.Diag(DeclType.Loc, diag::err_void_only_param);
              ParamTy = Context.IntTy;
              Param->setType(ParamTy);
            } else if (FTI.Params[i].Ident) {
              // Reject, but continue to parse 'int(void abc)'.
              S.Diag(FTI.Params[i].IdentLoc, diag::err_param_with_void_type);
              ParamTy = Context.IntTy;
              Param->setType(ParamTy);
            } else {
              // Reject, but continue to parse 'float(const void)'.
              if (ParamTy.hasQualifiers())
                S.Diag(DeclType.Loc, diag::err_void_param_qualified);

              // Do not add 'void' to the list.
              break;
            }
          } else if (ParamTy->isHalfType()) {
            // Disallow half FP parameters.
            // FIXME: This really should be in BuildFunctionType.
            if (S.getLangOpts().OpenCL) {
              if (!S.getOpenCLOptions().isEnabled("cl_khr_fp16")) {
                S.Diag(Param->getLocation(),
                  diag::err_opencl_half_param) << ParamTy;
                D.setInvalidType();
                Param->setInvalidDecl();
              }
            } else if (!S.getLangOpts().HalfArgsAndReturns) {
              S.Diag(Param->getLocation(),
                diag::err_parameters_retval_cannot_have_fp16_type) << 0;
              D.setInvalidType();
            }
          } else if (!FTI.hasPrototype) {
            if (ParamTy->isPromotableIntegerType()) {
              ParamTy = Context.getPromotedIntegerType(ParamTy);
              Param->setKNRPromoted(true);
            } else if (const BuiltinType* BTy = ParamTy->getAs<BuiltinType>()) {
              if (BTy->getKind() == BuiltinType::Float) {
                ParamTy = Context.DoubleTy;
                Param->setKNRPromoted(true);
              }
            }
          }

          if (LangOpts.ObjCAutoRefCount && Param->hasAttr<NSConsumedAttr>()) {
            ExtParameterInfos[i] = ExtParameterInfos[i].withIsConsumed(true);
            HasAnyInterestingExtParameterInfos = true;
          }

          if (auto attr = Param->getAttr<ParameterABIAttr>()) {
            ExtParameterInfos[i] =
              ExtParameterInfos[i].withABI(attr->getABI());
            HasAnyInterestingExtParameterInfos = true;
          }

          if (Param->hasAttr<PassObjectSizeAttr>()) {
            ExtParameterInfos[i] = ExtParameterInfos[i].withHasPassObjectSize();
            HasAnyInterestingExtParameterInfos = true;
          }

          if (Param->hasAttr<NoEscapeAttr>()) {
            ExtParameterInfos[i] = ExtParameterInfos[i].withIsNoEscape(true);
            HasAnyInterestingExtParameterInfos = true;
          }

          ParamTys.push_back(ParamTy);
        }

        if (HasAnyInterestingExtParameterInfos) {
          EPI.ExtParameterInfos = ExtParameterInfos.data();
          checkExtParameterInfos(S, ParamTys, EPI,
              [&](unsigned i) { return FTI.Params[i].Param->getLocation(); });
        }

        SmallVector<QualType, 4> Exceptions;
        SmallVector<ParsedType, 2> DynamicExceptions;
        SmallVector<SourceRange, 2> DynamicExceptionRanges;
        Expr *NoexceptExpr = nullptr;

        if (FTI.getExceptionSpecType() == EST_Dynamic) {
          // FIXME: It's rather inefficient to have to split into two vectors
          // here.
          unsigned N = FTI.getNumExceptions();
          DynamicExceptions.reserve(N);
          DynamicExceptionRanges.reserve(N);
          for (unsigned I = 0; I != N; ++I) {
            DynamicExceptions.push_back(FTI.Exceptions[I].Ty);
            DynamicExceptionRanges.push_back(FTI.Exceptions[I].Range);
          }
        } else if (isComputedNoexcept(FTI.getExceptionSpecType())) {
          NoexceptExpr = FTI.NoexceptExpr;
        }

        S.checkExceptionSpecification(D.isFunctionDeclarationContext(),
                                      FTI.getExceptionSpecType(),
                                      DynamicExceptions,
                                      DynamicExceptionRanges,
                                      NoexceptExpr,
                                      Exceptions,
                                      EPI.ExceptionSpec);

        T = Context.getFunctionType(T, ParamTys, EPI);
      }
      break;
    }
    case DeclaratorChunk::MemberPointer: {
      // The scope spec must refer to a class, or be dependent.
      CXXScopeSpec &SS = DeclType.Mem.Scope();
      QualType ClsType;

      // Handle pointer nullability.
      inferPointerNullability(SimplePointerKind::MemberPointer, DeclType.Loc,
                              DeclType.EndLoc, DeclType.getAttrs());

      if (SS.isInvalid()) {
        // Avoid emitting extra errors if we already errored on the scope.
        D.setInvalidType(true);
      } else if (S.isDependentScopeSpecifier(SS) ||
                 dyn_cast_or_null<CXXRecordDecl>(S.computeDeclContext(SS))) {
        NestedNameSpecifier *NNS = SS.getScopeRep();
        NestedNameSpecifier *NNSPrefix = NNS->getPrefix();
        switch (NNS->getKind()) {
        case NestedNameSpecifier::Identifier:
          ClsType = Context.getDependentNameType(ETK_None, NNSPrefix,
                                                 NNS->getAsIdentifier());
          break;

        case NestedNameSpecifier::Namespace:
        case NestedNameSpecifier::NamespaceAlias:
        case NestedNameSpecifier::Global:
        case NestedNameSpecifier::Super:
          llvm_unreachable("Nested-name-specifier must name a type");

        case NestedNameSpecifier::TypeSpec:
        case NestedNameSpecifier::TypeSpecWithTemplate:
          ClsType = QualType(NNS->getAsType(), 0);
          // Note: if the NNS has a prefix and ClsType is a nondependent
          // TemplateSpecializationType, then the NNS prefix is NOT included
          // in ClsType; hence we wrap ClsType into an ElaboratedType.
          // NOTE: in particular, no wrap occurs if ClsType already is an
          // Elaborated, DependentName, or DependentTemplateSpecialization.
          if (NNSPrefix && isa<TemplateSpecializationType>(NNS->getAsType()))
            ClsType = Context.getElaboratedType(ETK_None, NNSPrefix, ClsType);
          break;
        }
      } else {
        S.Diag(DeclType.Mem.Scope().getBeginLoc(),
             diag::err_illegal_decl_mempointer_in_nonclass)
          << (D.getIdentifier() ? D.getIdentifier()->getName() : "type name")
          << DeclType.Mem.Scope().getRange();
        D.setInvalidType(true);
      }

      if (!ClsType.isNull())
        T = S.BuildMemberPointerType(T, ClsType, DeclType.Loc,
                                     D.getIdentifier());
      if (T.isNull()) {
        T = Context.IntTy;
        D.setInvalidType(true);
      } else if (DeclType.Mem.TypeQuals) {
        T = S.BuildQualifiedType(T, DeclType.Loc, DeclType.Mem.TypeQuals);
      }
      break;
    }

    case DeclaratorChunk::Pipe: {
      T = S.BuildReadPipeType(T, DeclType.Loc);
      processTypeAttrs(state, T, TAL_DeclSpec,
                       D.getMutableDeclSpec().getAttributes());
      break;
    }
    }

    if (T.isNull()) {
      D.setInvalidType(true);
      T = Context.IntTy;
    }

    // See if there are any attributes on this declarator chunk.
    processTypeAttrs(state, T, TAL_DeclChunk, DeclType.getAttrs());
  }

  // GNU warning -Wstrict-prototypes
  //   Warn if a function declaration is without a prototype.
  //   This warning is issued for all kinds of unprototyped function
  //   declarations (i.e. function type typedef, function pointer etc.)
  //   C99 6.7.5.3p14:
  //   The empty list in a function declarator that is not part of a definition
  //   of that function specifies that no information about the number or types
  //   of the parameters is supplied.
  if (!LangOpts.CPlusPlus && D.getFunctionDefinitionKind() == FDK_Declaration) {
    bool IsBlock = false;
    for (const DeclaratorChunk &DeclType : D.type_objects()) {
      switch (DeclType.Kind) {
      case DeclaratorChunk::BlockPointer:
        IsBlock = true;
        break;
      case DeclaratorChunk::Function: {
        const DeclaratorChunk::FunctionTypeInfo &FTI = DeclType.Fun;
        if (FTI.NumParams == 0 && !FTI.isVariadic)
          S.Diag(DeclType.Loc, diag::warn_strict_prototypes)
              << IsBlock
              << FixItHint::CreateInsertion(FTI.getRParenLoc(), "void");
        IsBlock = false;
        break;
      }
      default:
        break;
      }
    }
  }

  assert(!T.isNull() && "T must not be null after this point");

  if (LangOpts.CPlusPlus && T->isFunctionType()) {
    const FunctionProtoType *FnTy = T->getAs<FunctionProtoType>();
    assert(FnTy && "Why oh why is there not a FunctionProtoType here?");

    // C++ 8.3.5p4:
    //   A cv-qualifier-seq shall only be part of the function type
    //   for a nonstatic member function, the function type to which a pointer
    //   to member refers, or the top-level function type of a function typedef
    //   declaration.
    //
    // Core issue 547 also allows cv-qualifiers on function types that are
    // top-level template type arguments.
    enum { NonMember, Member, DeductionGuide } Kind = NonMember;
    if (D.getName().getKind() == UnqualifiedIdKind::IK_DeductionGuideName)
      Kind = DeductionGuide;
    else if (!D.getCXXScopeSpec().isSet()) {
      if ((D.getContext() == DeclaratorContext::MemberContext ||
           D.getContext() == DeclaratorContext::LambdaExprContext) &&
          !D.getDeclSpec().isFriendSpecified())
        Kind = Member;
    } else {
      DeclContext *DC = S.computeDeclContext(D.getCXXScopeSpec());
      if (!DC || DC->isRecord())
        Kind = Member;
    }

    // C++11 [dcl.fct]p6 (w/DR1417):
    // An attempt to specify a function type with a cv-qualifier-seq or a
    // ref-qualifier (including by typedef-name) is ill-formed unless it is:
    //  - the function type for a non-static member function,
    //  - the function type to which a pointer to member refers,
    //  - the top-level function type of a function typedef declaration or
    //    alias-declaration,
    //  - the type-id in the default argument of a type-parameter, or
    //  - the type-id of a template-argument for a type-parameter
    //
    // FIXME: Checking this here is insufficient. We accept-invalid on:
    //
    //   template<typename T> struct S { void f(T); };
    //   S<int() const> s;
    //
    // ... for instance.
    if (IsQualifiedFunction &&
        !(Kind == Member &&
          D.getDeclSpec().getStorageClassSpec() != DeclSpec::SCS_static) &&
        !IsTypedefName &&
        D.getContext() != DeclaratorContext::TemplateArgContext &&
        D.getContext() != DeclaratorContext::TemplateTypeArgContext) {
      SourceLocation Loc = D.getBeginLoc();
      SourceRange RemovalRange;
      unsigned I;
      if (D.isFunctionDeclarator(I)) {
        SmallVector<SourceLocation, 4> RemovalLocs;
        const DeclaratorChunk &Chunk = D.getTypeObject(I);
        assert(Chunk.Kind == DeclaratorChunk::Function);
        if (Chunk.Fun.hasRefQualifier())
          RemovalLocs.push_back(Chunk.Fun.getRefQualifierLoc());
        if (Chunk.Fun.TypeQuals & Qualifiers::Const)
          RemovalLocs.push_back(Chunk.Fun.getConstQualifierLoc());
        if (Chunk.Fun.TypeQuals & Qualifiers::Volatile)
          RemovalLocs.push_back(Chunk.Fun.getVolatileQualifierLoc());
        if (Chunk.Fun.TypeQuals & Qualifiers::Restrict)
          RemovalLocs.push_back(Chunk.Fun.getRestrictQualifierLoc());
        if (!RemovalLocs.empty()) {
          llvm::sort(RemovalLocs.begin(), RemovalLocs.end(),
                     BeforeThanCompare<SourceLocation>(S.getSourceManager()));
          RemovalRange = SourceRange(RemovalLocs.front(), RemovalLocs.back());
          Loc = RemovalLocs.front();
        }
      }

      S.Diag(Loc, diag::err_invalid_qualified_function_type)
        << Kind << D.isFunctionDeclarator() << T
        << getFunctionQualifiersAsString(FnTy)
        << FixItHint::CreateRemoval(RemovalRange);

      // Strip the cv-qualifiers and ref-qualifiers from the type.
      FunctionProtoType::ExtProtoInfo EPI = FnTy->getExtProtoInfo();
      EPI.TypeQuals = 0;
      EPI.RefQualifier = RQ_None;

      T = Context.getFunctionType(FnTy->getReturnType(), FnTy->getParamTypes(),
                                  EPI);
      // Rebuild any parens around the identifier in the function type.
      for (unsigned i = 0, e = D.getNumTypeObjects(); i != e; ++i) {
        if (D.getTypeObject(i).Kind != DeclaratorChunk::Paren)
          break;
        T = S.BuildParenType(T);
      }
    }
  }

  // Apply any undistributed attributes from the declarator.
  processTypeAttrs(state, T, TAL_DeclName, D.getAttributes());

  // Diagnose any ignored type attributes.
  state.diagnoseIgnoredTypeAttrs(T);

  // C++0x [dcl.constexpr]p9:
  //  A constexpr specifier used in an object declaration declares the object
  //  as const.
  if (D.getDeclSpec().isConstexprSpecified() && T->isObjectType()) {
    T.addConst();
  }

  // If there was an ellipsis in the declarator, the declaration declares a
  // parameter pack whose type may be a pack expansion type.
  if (D.hasEllipsis()) {
    // C++0x [dcl.fct]p13:
    //   A declarator-id or abstract-declarator containing an ellipsis shall
    //   only be used in a parameter-declaration. Such a parameter-declaration
    //   is a parameter pack (14.5.3). [...]
    switch (D.getContext()) {
    case DeclaratorContext::PrototypeContext:
    case DeclaratorContext::LambdaExprParameterContext:
      // C++0x [dcl.fct]p13:
      //   [...] When it is part of a parameter-declaration-clause, the
      //   parameter pack is a function parameter pack (14.5.3). The type T
      //   of the declarator-id of the function parameter pack shall contain
      //   a template parameter pack; each template parameter pack in T is
      //   expanded by the function parameter pack.
      //
      // We represent function parameter packs as function parameters whose
      // type is a pack expansion.
      if (!T->containsUnexpandedParameterPack()) {
        S.Diag(D.getEllipsisLoc(),
             diag::err_function_parameter_pack_without_parameter_packs)
          << T <<  D.getSourceRange();
        D.setEllipsisLoc(SourceLocation());
      } else {
        T = Context.getPackExpansionType(T, None);
      }
      break;
    case DeclaratorContext::TemplateParamContext:
      // C++0x [temp.param]p15:
      //   If a template-parameter is a [...] is a parameter-declaration that
      //   declares a parameter pack (8.3.5), then the template-parameter is a
      //   template parameter pack (14.5.3).
      //
      // Note: core issue 778 clarifies that, if there are any unexpanded
      // parameter packs in the type of the non-type template parameter, then
      // it expands those parameter packs.
      if (T->containsUnexpandedParameterPack())
        T = Context.getPackExpansionType(T, None);
      else
        S.Diag(D.getEllipsisLoc(),
               LangOpts.CPlusPlus11
                 ? diag::warn_cxx98_compat_variadic_templates
                 : diag::ext_variadic_templates);
      break;

    case DeclaratorContext::FileContext:
    case DeclaratorContext::KNRTypeListContext:
    case DeclaratorContext::ObjCParameterContext:  // FIXME: special diagnostic
                                                   // here?
    case DeclaratorContext::ObjCResultContext:     // FIXME: special diagnostic
                                                   // here?
    case DeclaratorContext::TypeNameContext:
    case DeclaratorContext::FunctionalCastContext:
    case DeclaratorContext::CXXNewContext:
    case DeclaratorContext::AliasDeclContext:
    case DeclaratorContext::AliasTemplateContext:
    case DeclaratorContext::MemberContext:
    case DeclaratorContext::BlockContext:
    case DeclaratorContext::ForContext:
    case DeclaratorContext::InitStmtContext:
    case DeclaratorContext::ConditionContext:
    case DeclaratorContext::CXXCatchContext:
    case DeclaratorContext::ObjCCatchContext:
    case DeclaratorContext::BlockLiteralContext:
    case DeclaratorContext::LambdaExprContext:
    case DeclaratorContext::ConversionIdContext:
    case DeclaratorContext::TrailingReturnContext:
    case DeclaratorContext::TrailingReturnVarContext:
    case DeclaratorContext::TemplateArgContext:
    case DeclaratorContext::TemplateTypeArgContext:
      // FIXME: We may want to allow parameter packs in block-literal contexts
      // in the future.
      S.Diag(D.getEllipsisLoc(),
             diag::err_ellipsis_in_declarator_not_parameter);
      D.setEllipsisLoc(SourceLocation());
      break;
    }
  }

  assert(!T.isNull() && "T must not be null at the end of this function");
  if (D.isInvalidType())
    return Context.getTrivialTypeSourceInfo(T);

  return GetTypeSourceInfoForDeclarator(state, T, TInfo);
}

/// GetTypeForDeclarator - Convert the type for the specified
/// declarator to Type instances.
///
/// The result of this call will never be null, but the associated
/// type may be a null type if there's an unrecoverable error.
TypeSourceInfo *Sema::GetTypeForDeclarator(Declarator &D, Scope *S) {
  // Determine the type of the declarator. Not all forms of declarator
  // have a type.

  TypeProcessingState state(*this, D);

  TypeSourceInfo *ReturnTypeInfo = nullptr;
  QualType T = GetDeclSpecTypeForDeclarator(state, ReturnTypeInfo);
  if (D.isPrototypeContext() && getLangOpts().ObjCAutoRefCount)
    inferARCWriteback(state, T);

  return GetFullTypeForDeclarator(state, T, ReturnTypeInfo);
}

static void transferARCOwnershipToDeclSpec(Sema &S,
                                           QualType &declSpecTy,
                                           Qualifiers::ObjCLifetime ownership) {
  if (declSpecTy->isObjCRetainableType() &&
      declSpecTy.getObjCLifetime() == Qualifiers::OCL_None) {
    Qualifiers qs;
    qs.addObjCLifetime(ownership);
    declSpecTy = S.Context.getQualifiedType(declSpecTy, qs);
  }
}

static void transferARCOwnershipToDeclaratorChunk(TypeProcessingState &state,
                                            Qualifiers::ObjCLifetime ownership,
                                            unsigned chunkIndex) {
  Sema &S = state.getSema();
  Declarator &D = state.getDeclarator();

  // Look for an explicit lifetime attribute.
  DeclaratorChunk &chunk = D.getTypeObject(chunkIndex);
  if (chunk.getAttrs().hasAttribute(ParsedAttr::AT_ObjCOwnership))
    return;

  const char *attrStr = nullptr;
  switch (ownership) {
  case Qualifiers::OCL_None: llvm_unreachable("no ownership!");
  case Qualifiers::OCL_ExplicitNone: attrStr = "none"; break;
  case Qualifiers::OCL_Strong: attrStr = "strong"; break;
  case Qualifiers::OCL_Weak: attrStr = "weak"; break;
  case Qualifiers::OCL_Autoreleasing: attrStr = "autoreleasing"; break;
  }

  IdentifierLoc *Arg = new (S.Context) IdentifierLoc;
  Arg->Ident = &S.Context.Idents.get(attrStr);
  Arg->Loc = SourceLocation();

  ArgsUnion Args(Arg);

  // If there wasn't one, add one (with an invalid source location
  // so that we don't make an AttributedType for it).
  ParsedAttr *attr = D.getAttributePool().create(
      &S.Context.Idents.get("objc_ownership"), SourceLocation(),
      /*scope*/ nullptr, SourceLocation(),
      /*args*/ &Args, 1, ParsedAttr::AS_GNU);
  chunk.getAttrs().addAtEnd(attr);
  // TODO: mark whether we did this inference?
}

/// Used for transferring ownership in casts resulting in l-values.
static void transferARCOwnership(TypeProcessingState &state,
                                 QualType &declSpecTy,
                                 Qualifiers::ObjCLifetime ownership) {
  Sema &S = state.getSema();
  Declarator &D = state.getDeclarator();

  int inner = -1;
  bool hasIndirection = false;
  for (unsigned i = 0, e = D.getNumTypeObjects(); i != e; ++i) {
    DeclaratorChunk &chunk = D.getTypeObject(i);
    switch (chunk.Kind) {
    case DeclaratorChunk::Paren:
      // Ignore parens.
      break;

    case DeclaratorChunk::Array:
    case DeclaratorChunk::Reference:
    case DeclaratorChunk::Pointer:
      if (inner != -1)
        hasIndirection = true;
      inner = i;
      break;

    case DeclaratorChunk::BlockPointer:
      if (inner != -1)
        transferARCOwnershipToDeclaratorChunk(state, ownership, i);
      return;

    case DeclaratorChunk::Function:
    case DeclaratorChunk::MemberPointer:
    case DeclaratorChunk::Pipe:
      return;
    }
  }

  if (inner == -1)
    return;

  DeclaratorChunk &chunk = D.getTypeObject(inner);
  if (chunk.Kind == DeclaratorChunk::Pointer) {
    if (declSpecTy->isObjCRetainableType())
      return transferARCOwnershipToDeclSpec(S, declSpecTy, ownership);
    if (declSpecTy->isObjCObjectType() && hasIndirection)
      return transferARCOwnershipToDeclaratorChunk(state, ownership, inner);
  } else {
    assert(chunk.Kind == DeclaratorChunk::Array ||
           chunk.Kind == DeclaratorChunk::Reference);
    return transferARCOwnershipToDeclSpec(S, declSpecTy, ownership);
  }
}

TypeSourceInfo *Sema::GetTypeForDeclaratorCast(Declarator &D, QualType FromTy) {
  TypeProcessingState state(*this, D);

  TypeSourceInfo *ReturnTypeInfo = nullptr;
  QualType declSpecTy = GetDeclSpecTypeForDeclarator(state, ReturnTypeInfo);

  if (getLangOpts().ObjC1) {
    Qualifiers::ObjCLifetime ownership = Context.getInnerObjCOwnership(FromTy);
    if (ownership != Qualifiers::OCL_None)
      transferARCOwnership(state, declSpecTy, ownership);
  }

  return GetFullTypeForDeclarator(state, declSpecTy, ReturnTypeInfo);
}

static void fillAttributedTypeLoc(AttributedTypeLoc TL,
                                  TypeProcessingState &State) {
  TL.setAttr(State.takeAttrForAttributedType(TL.getTypePtr()));
}

namespace {
  class TypeSpecLocFiller : public TypeLocVisitor<TypeSpecLocFiller> {
    ASTContext &Context;
    TypeProcessingState &State;
    const DeclSpec &DS;

  public:
    TypeSpecLocFiller(ASTContext &Context, TypeProcessingState &State,
                      const DeclSpec &DS)
        : Context(Context), State(State), DS(DS) {}

    void VisitAttributedTypeLoc(AttributedTypeLoc TL) {
      Visit(TL.getModifiedLoc());
      fillAttributedTypeLoc(TL, State);
    }
    void VisitQualifiedTypeLoc(QualifiedTypeLoc TL) {
      Visit(TL.getUnqualifiedLoc());
    }
    void VisitTypedefTypeLoc(TypedefTypeLoc TL) {
      TL.setNameLoc(DS.getTypeSpecTypeLoc());
    }
    void VisitObjCInterfaceTypeLoc(ObjCInterfaceTypeLoc TL) {
      TL.setNameLoc(DS.getTypeSpecTypeLoc());
      // FIXME. We should have DS.getTypeSpecTypeEndLoc(). But, it requires
      // addition field. What we have is good enough for dispay of location
      // of 'fixit' on interface name.
      TL.setNameEndLoc(DS.getEndLoc());
    }
    void VisitObjCObjectTypeLoc(ObjCObjectTypeLoc TL) {
      TypeSourceInfo *RepTInfo = nullptr;
      Sema::GetTypeFromParser(DS.getRepAsType(), &RepTInfo);
      TL.copy(RepTInfo->getTypeLoc());
    }
    void VisitObjCObjectPointerTypeLoc(ObjCObjectPointerTypeLoc TL) {
      TypeSourceInfo *RepTInfo = nullptr;
      Sema::GetTypeFromParser(DS.getRepAsType(), &RepTInfo);
      TL.copy(RepTInfo->getTypeLoc());
    }
    void VisitTemplateSpecializationTypeLoc(TemplateSpecializationTypeLoc TL) {
      TypeSourceInfo *TInfo = nullptr;
      Sema::GetTypeFromParser(DS.getRepAsType(), &TInfo);

      // If we got no declarator info from previous Sema routines,
      // just fill with the typespec loc.
      if (!TInfo) {
        TL.initialize(Context, DS.getTypeSpecTypeNameLoc());
        return;
      }

      TypeLoc OldTL = TInfo->getTypeLoc();
      if (TInfo->getType()->getAs<ElaboratedType>()) {
        ElaboratedTypeLoc ElabTL = OldTL.castAs<ElaboratedTypeLoc>();
        TemplateSpecializationTypeLoc NamedTL = ElabTL.getNamedTypeLoc()
            .castAs<TemplateSpecializationTypeLoc>();
        TL.copy(NamedTL);
      } else {
        TL.copy(OldTL.castAs<TemplateSpecializationTypeLoc>());
        assert(TL.getRAngleLoc() == OldTL.castAs<TemplateSpecializationTypeLoc>().getRAngleLoc());
      }

    }
    void VisitTypeOfExprTypeLoc(TypeOfExprTypeLoc TL) {
      assert(DS.getTypeSpecType() == DeclSpec::TST_typeofExpr);
      TL.setTypeofLoc(DS.getTypeSpecTypeLoc());
      TL.setParensRange(DS.getTypeofParensRange());
    }
    void VisitTypeOfTypeLoc(TypeOfTypeLoc TL) {
      assert(DS.getTypeSpecType() == DeclSpec::TST_typeofType);
      TL.setTypeofLoc(DS.getTypeSpecTypeLoc());
      TL.setParensRange(DS.getTypeofParensRange());
      assert(DS.getRepAsType());
      TypeSourceInfo *TInfo = nullptr;
      Sema::GetTypeFromParser(DS.getRepAsType(), &TInfo);
      TL.setUnderlyingTInfo(TInfo);
    }
    void VisitUnaryTransformTypeLoc(UnaryTransformTypeLoc TL) {
      // FIXME: This holds only because we only have one unary transform.
      assert(DS.getTypeSpecType() == DeclSpec::TST_underlyingType);
      TL.setKWLoc(DS.getTypeSpecTypeLoc());
      TL.setParensRange(DS.getTypeofParensRange());
      assert(DS.getRepAsType());
      TypeSourceInfo *TInfo = nullptr;
      Sema::GetTypeFromParser(DS.getRepAsType(), &TInfo);
      TL.setUnderlyingTInfo(TInfo);
    }
    void VisitBuiltinTypeLoc(BuiltinTypeLoc TL) {
      // By default, use the source location of the type specifier.
      TL.setBuiltinLoc(DS.getTypeSpecTypeLoc());
      if (TL.needsExtraLocalData()) {
        // Set info for the written builtin specifiers.
        TL.getWrittenBuiltinSpecs() = DS.getWrittenBuiltinSpecs();
        // Try to have a meaningful source location.
        if (TL.getWrittenSignSpec() != TSS_unspecified)
          TL.expandBuiltinRange(DS.getTypeSpecSignLoc());
        if (TL.getWrittenWidthSpec() != TSW_unspecified)
          TL.expandBuiltinRange(DS.getTypeSpecWidthRange());
      }
    }
    void VisitElaboratedTypeLoc(ElaboratedTypeLoc TL) {
      ElaboratedTypeKeyword Keyword
        = TypeWithKeyword::getKeywordForTypeSpec(DS.getTypeSpecType());
      if (DS.getTypeSpecType() == TST_typename) {
        TypeSourceInfo *TInfo = nullptr;
        Sema::GetTypeFromParser(DS.getRepAsType(), &TInfo);
        if (TInfo) {
          TL.copy(TInfo->getTypeLoc().castAs<ElaboratedTypeLoc>());
          return;
        }
      }
      TL.setElaboratedKeywordLoc(Keyword != ETK_None
                                 ? DS.getTypeSpecTypeLoc()
                                 : SourceLocation());
      const CXXScopeSpec& SS = DS.getTypeSpecScope();
      TL.setQualifierLoc(SS.getWithLocInContext(Context));
      Visit(TL.getNextTypeLoc().getUnqualifiedLoc());
    }
    void VisitDependentNameTypeLoc(DependentNameTypeLoc TL) {
      assert(DS.getTypeSpecType() == TST_typename);
      TypeSourceInfo *TInfo = nullptr;
      Sema::GetTypeFromParser(DS.getRepAsType(), &TInfo);
      assert(TInfo);
      TL.copy(TInfo->getTypeLoc().castAs<DependentNameTypeLoc>());
    }
    void VisitDependentTemplateSpecializationTypeLoc(
                                 DependentTemplateSpecializationTypeLoc TL) {
      assert(DS.getTypeSpecType() == TST_typename);
      TypeSourceInfo *TInfo = nullptr;
      Sema::GetTypeFromParser(DS.getRepAsType(), &TInfo);
      assert(TInfo);
      TL.copy(
          TInfo->getTypeLoc().castAs<DependentTemplateSpecializationTypeLoc>());
    }
    void VisitTagTypeLoc(TagTypeLoc TL) {
      TL.setNameLoc(DS.getTypeSpecTypeNameLoc());
    }
    void VisitAtomicTypeLoc(AtomicTypeLoc TL) {
      // An AtomicTypeLoc can come from either an _Atomic(...) type specifier
      // or an _Atomic qualifier.
      if (DS.getTypeSpecType() == DeclSpec::TST_atomic) {
        TL.setKWLoc(DS.getTypeSpecTypeLoc());
        TL.setParensRange(DS.getTypeofParensRange());

        TypeSourceInfo *TInfo = nullptr;
        Sema::GetTypeFromParser(DS.getRepAsType(), &TInfo);
        assert(TInfo);
        TL.getValueLoc().initializeFullCopy(TInfo->getTypeLoc());
      } else {
        TL.setKWLoc(DS.getAtomicSpecLoc());
        // No parens, to indicate this was spelled as an _Atomic qualifier.
        TL.setParensRange(SourceRange());
        Visit(TL.getValueLoc());
      }
    }

    void VisitPipeTypeLoc(PipeTypeLoc TL) {
      TL.setKWLoc(DS.getTypeSpecTypeLoc());

      TypeSourceInfo *TInfo = nullptr;
      Sema::GetTypeFromParser(DS.getRepAsType(), &TInfo);
      TL.getValueLoc().initializeFullCopy(TInfo->getTypeLoc());
    }

    void VisitTypeLoc(TypeLoc TL) {
      // FIXME: add other typespec types and change this to an assert.
      TL.initialize(Context, DS.getTypeSpecTypeLoc());
    }
  };

  class DeclaratorLocFiller : public TypeLocVisitor<DeclaratorLocFiller> {
    ASTContext &Context;
    TypeProcessingState &State;
    const DeclaratorChunk &Chunk;

  public:
    DeclaratorLocFiller(ASTContext &Context, TypeProcessingState &State,
                        const DeclaratorChunk &Chunk)
        : Context(Context), State(State), Chunk(Chunk) {}

    void VisitQualifiedTypeLoc(QualifiedTypeLoc TL) {
      llvm_unreachable("qualified type locs not expected here!");
    }
    void VisitDecayedTypeLoc(DecayedTypeLoc TL) {
      llvm_unreachable("decayed type locs not expected here!");
    }

    void VisitAttributedTypeLoc(AttributedTypeLoc TL) {
      fillAttributedTypeLoc(TL, State);
    }
    void VisitAdjustedTypeLoc(AdjustedTypeLoc TL) {
      // nothing
    }
    void VisitBlockPointerTypeLoc(BlockPointerTypeLoc TL) {
      assert(Chunk.Kind == DeclaratorChunk::BlockPointer);
      TL.setCaretLoc(Chunk.Loc);
    }
    void VisitPointerTypeLoc(PointerTypeLoc TL) {
      assert(Chunk.Kind == DeclaratorChunk::Pointer);
      TL.setStarLoc(Chunk.Loc);
    }
    void VisitObjCObjectPointerTypeLoc(ObjCObjectPointerTypeLoc TL) {
      assert(Chunk.Kind == DeclaratorChunk::Pointer);
      TL.setStarLoc(Chunk.Loc);
    }
    void VisitMemberPointerTypeLoc(MemberPointerTypeLoc TL) {
      assert(Chunk.Kind == DeclaratorChunk::MemberPointer);
      const CXXScopeSpec& SS = Chunk.Mem.Scope();
      NestedNameSpecifierLoc NNSLoc = SS.getWithLocInContext(Context);

      const Type* ClsTy = TL.getClass();
      QualType ClsQT = QualType(ClsTy, 0);
      TypeSourceInfo *ClsTInfo = Context.CreateTypeSourceInfo(ClsQT, 0);
      // Now copy source location info into the type loc component.
      TypeLoc ClsTL = ClsTInfo->getTypeLoc();
      switch (NNSLoc.getNestedNameSpecifier()->getKind()) {
      case NestedNameSpecifier::Identifier:
        assert(isa<DependentNameType>(ClsTy) && "Unexpected TypeLoc");
        {
          DependentNameTypeLoc DNTLoc = ClsTL.castAs<DependentNameTypeLoc>();
          DNTLoc.setElaboratedKeywordLoc(SourceLocation());
          DNTLoc.setQualifierLoc(NNSLoc.getPrefix());
          DNTLoc.setNameLoc(NNSLoc.getLocalBeginLoc());
        }
        break;

      case NestedNameSpecifier::TypeSpec:
      case NestedNameSpecifier::TypeSpecWithTemplate:
        if (isa<ElaboratedType>(ClsTy)) {
          ElaboratedTypeLoc ETLoc = ClsTL.castAs<ElaboratedTypeLoc>();
          ETLoc.setElaboratedKeywordLoc(SourceLocation());
          ETLoc.setQualifierLoc(NNSLoc.getPrefix());
          TypeLoc NamedTL = ETLoc.getNamedTypeLoc();
          NamedTL.initializeFullCopy(NNSLoc.getTypeLoc());
        } else {
          ClsTL.initializeFullCopy(NNSLoc.getTypeLoc());
        }
        break;

      case NestedNameSpecifier::Namespace:
      case NestedNameSpecifier::NamespaceAlias:
      case NestedNameSpecifier::Global:
      case NestedNameSpecifier::Super:
        llvm_unreachable("Nested-name-specifier must name a type");
      }

      // Finally fill in MemberPointerLocInfo fields.
      TL.setStarLoc(Chunk.Loc);
      TL.setClassTInfo(ClsTInfo);
    }
    void VisitLValueReferenceTypeLoc(LValueReferenceTypeLoc TL) {
      assert(Chunk.Kind == DeclaratorChunk::Reference);
      // 'Amp' is misleading: this might have been originally
      /// spelled with AmpAmp.
      TL.setAmpLoc(Chunk.Loc);
    }
    void VisitRValueReferenceTypeLoc(RValueReferenceTypeLoc TL) {
      assert(Chunk.Kind == DeclaratorChunk::Reference);
      assert(!Chunk.Ref.LValueRef);
      TL.setAmpAmpLoc(Chunk.Loc);
    }
    void VisitArrayTypeLoc(ArrayTypeLoc TL) {
      assert(Chunk.Kind == DeclaratorChunk::Array);
      TL.setLBracketLoc(Chunk.Loc);
      TL.setRBracketLoc(Chunk.EndLoc);
      TL.setSizeExpr(static_cast<Expr*>(Chunk.Arr.NumElts));
    }
    void VisitFunctionTypeLoc(FunctionTypeLoc TL) {
      assert(Chunk.Kind == DeclaratorChunk::Function);
      TL.setLocalRangeBegin(Chunk.Loc);
      TL.setLocalRangeEnd(Chunk.EndLoc);

      const DeclaratorChunk::FunctionTypeInfo &FTI = Chunk.Fun;
      TL.setLParenLoc(FTI.getLParenLoc());
      TL.setRParenLoc(FTI.getRParenLoc());
      for (unsigned i = 0, e = TL.getNumParams(), tpi = 0; i != e; ++i) {
        ParmVarDecl *Param = cast<ParmVarDecl>(FTI.Params[i].Param);
        TL.setParam(tpi++, Param);
      }
      TL.setExceptionSpecRange(FTI.getExceptionSpecRange());
    }
    void VisitParenTypeLoc(ParenTypeLoc TL) {
      assert(Chunk.Kind == DeclaratorChunk::Paren);
      TL.setLParenLoc(Chunk.Loc);
      TL.setRParenLoc(Chunk.EndLoc);
    }
    void VisitPipeTypeLoc(PipeTypeLoc TL) {
      assert(Chunk.Kind == DeclaratorChunk::Pipe);
      TL.setKWLoc(Chunk.Loc);
    }

    void VisitTypeLoc(TypeLoc TL) {
      llvm_unreachable("unsupported TypeLoc kind in declarator!");
    }
  };
} // end anonymous namespace

static void fillAtomicQualLoc(AtomicTypeLoc ATL, const DeclaratorChunk &Chunk) {
  SourceLocation Loc;
  switch (Chunk.Kind) {
  case DeclaratorChunk::Function:
  case DeclaratorChunk::Array:
  case DeclaratorChunk::Paren:
  case DeclaratorChunk::Pipe:
    llvm_unreachable("cannot be _Atomic qualified");

  case DeclaratorChunk::Pointer:
    Loc = SourceLocation::getFromRawEncoding(Chunk.Ptr.AtomicQualLoc);
    break;

  case DeclaratorChunk::BlockPointer:
  case DeclaratorChunk::Reference:
  case DeclaratorChunk::MemberPointer:
    // FIXME: Provide a source location for the _Atomic keyword.
    break;
  }

  ATL.setKWLoc(Loc);
  ATL.setParensRange(SourceRange());
}

static void
fillDependentAddressSpaceTypeLoc(DependentAddressSpaceTypeLoc DASTL,
                                 const ParsedAttributesView &Attrs) {
  for (const ParsedAttr &AL : Attrs) {
    if (AL.getKind() == ParsedAttr::AT_AddressSpace) {
      DASTL.setAttrNameLoc(AL.getLoc());
      DASTL.setAttrExprOperand(AL.getArgAsExpr(0));
      DASTL.setAttrOperandParensRange(SourceRange());
      return;
    }
  }

  llvm_unreachable(
      "no address_space attribute found at the expected location!");
}

/// Create and instantiate a TypeSourceInfo with type source information.
///
/// \param T QualType referring to the type as written in source code.
///
/// \param ReturnTypeInfo For declarators whose return type does not show
/// up in the normal place in the declaration specifiers (such as a C++
/// conversion function), this pointer will refer to a type source information
/// for that return type.
static TypeSourceInfo *
GetTypeSourceInfoForDeclarator(TypeProcessingState &State,
                               QualType T, TypeSourceInfo *ReturnTypeInfo) {
  Sema &S = State.getSema();
  Declarator &D = State.getDeclarator();

  TypeSourceInfo *TInfo = S.Context.CreateTypeSourceInfo(T);
  UnqualTypeLoc CurrTL = TInfo->getTypeLoc().getUnqualifiedLoc();

  // Handle parameter packs whose type is a pack expansion.
  if (isa<PackExpansionType>(T)) {
    CurrTL.castAs<PackExpansionTypeLoc>().setEllipsisLoc(D.getEllipsisLoc());
    CurrTL = CurrTL.getNextTypeLoc().getUnqualifiedLoc();
  }

  for (unsigned i = 0, e = D.getNumTypeObjects(); i != e; ++i) {
    if (DependentAddressSpaceTypeLoc DASTL =
        CurrTL.getAs<DependentAddressSpaceTypeLoc>()) {
      fillDependentAddressSpaceTypeLoc(DASTL, D.getTypeObject(i).getAttrs());
      CurrTL = DASTL.getPointeeTypeLoc().getUnqualifiedLoc();
    }

    // An AtomicTypeLoc might be produced by an atomic qualifier in this
    // declarator chunk.
    if (AtomicTypeLoc ATL = CurrTL.getAs<AtomicTypeLoc>()) {
      fillAtomicQualLoc(ATL, D.getTypeObject(i));
      CurrTL = ATL.getValueLoc().getUnqualifiedLoc();
    }

    while (AttributedTypeLoc TL = CurrTL.getAs<AttributedTypeLoc>()) {
      fillAttributedTypeLoc(TL, State);
      CurrTL = TL.getNextTypeLoc().getUnqualifiedLoc();
    }

    // FIXME: Ordering here?
    while (AdjustedTypeLoc TL = CurrTL.getAs<AdjustedTypeLoc>())
      CurrTL = TL.getNextTypeLoc().getUnqualifiedLoc();

    DeclaratorLocFiller(S.Context, State, D.getTypeObject(i)).Visit(CurrTL);
    CurrTL = CurrTL.getNextTypeLoc().getUnqualifiedLoc();
  }

  // If we have different source information for the return type, use
  // that.  This really only applies to C++ conversion functions.
  if (ReturnTypeInfo) {
    TypeLoc TL = ReturnTypeInfo->getTypeLoc();
    assert(TL.getFullDataSize() == CurrTL.getFullDataSize());
    memcpy(CurrTL.getOpaqueData(), TL.getOpaqueData(), TL.getFullDataSize());
  } else {
    TypeSpecLocFiller(S.Context, State, D.getDeclSpec()).Visit(CurrTL);
  }

  return TInfo;
}

/// Create a LocInfoType to hold the given QualType and TypeSourceInfo.
ParsedType Sema::CreateParsedType(QualType T, TypeSourceInfo *TInfo) {
  // FIXME: LocInfoTypes are "transient", only needed for passing to/from Parser
  // and Sema during declaration parsing. Try deallocating/caching them when
  // it's appropriate, instead of allocating them and keeping them around.
  LocInfoType *LocT = (LocInfoType*)BumpAlloc.Allocate(sizeof(LocInfoType),
                                                       TypeAlignment);
  new (LocT) LocInfoType(T, TInfo);
  assert(LocT->getTypeClass() != T->getTypeClass() &&
         "LocInfoType's TypeClass conflicts with an existing Type class");
  return ParsedType::make(QualType(LocT, 0));
}

void LocInfoType::getAsStringInternal(std::string &Str,
                                      const PrintingPolicy &Policy) const {
  llvm_unreachable("LocInfoType leaked into the type system; an opaque TypeTy*"
         " was used directly instead of getting the QualType through"
         " GetTypeFromParser");
}

TypeResult Sema::ActOnTypeName(Scope *S, Declarator &D) {
  // C99 6.7.6: Type names have no identifier.  This is already validated by
  // the parser.
  assert(D.getIdentifier() == nullptr &&
         "Type name should have no identifier!");

  TypeSourceInfo *TInfo = GetTypeForDeclarator(D, S);
  QualType T = TInfo->getType();
  if (D.isInvalidType())
    return true;

  // Make sure there are no unused decl attributes on the declarator.
  // We don't want to do this for ObjC parameters because we're going
  // to apply them to the actual parameter declaration.
  // Likewise, we don't want to do this for alias declarations, because
  // we are actually going to build a declaration from this eventually.
  if (D.getContext() != DeclaratorContext::ObjCParameterContext &&
      D.getContext() != DeclaratorContext::AliasDeclContext &&
      D.getContext() != DeclaratorContext::AliasTemplateContext)
    checkUnusedDeclAttributes(D);

  if (getLangOpts().CPlusPlus) {
    // Check that there are no default arguments (C++ only).
    CheckExtraCXXDefaultArguments(D);
  }

  return CreateParsedType(T, TInfo);
}

ParsedType Sema::ActOnObjCInstanceType(SourceLocation Loc) {
  QualType T = Context.getObjCInstanceType();
  TypeSourceInfo *TInfo = Context.getTrivialTypeSourceInfo(T, Loc);
  return CreateParsedType(T, TInfo);
}

//===----------------------------------------------------------------------===//
// Type Attribute Processing
//===----------------------------------------------------------------------===//

/// BuildAddressSpaceAttr - Builds a DependentAddressSpaceType if an expression
/// is uninstantiated. If instantiated it will apply the appropriate address space
/// to the type. This function allows dependent template variables to be used in
/// conjunction with the address_space attribute
QualType Sema::BuildAddressSpaceAttr(QualType &T, Expr *AddrSpace,
                                     SourceLocation AttrLoc) {
  if (!AddrSpace->isValueDependent()) {

    llvm::APSInt addrSpace(32);
    if (!AddrSpace->isIntegerConstantExpr(addrSpace, Context)) {
      Diag(AttrLoc, diag::err_attribute_argument_type)
          << "'address_space'" << AANT_ArgumentIntegerConstant
          << AddrSpace->getSourceRange();
      return QualType();
    }

    // Bounds checking.
    if (addrSpace.isSigned()) {
      if (addrSpace.isNegative()) {
        Diag(AttrLoc, diag::err_attribute_address_space_negative)
            << AddrSpace->getSourceRange();
        return QualType();
      }
      addrSpace.setIsSigned(false);
    }

    llvm::APSInt max(addrSpace.getBitWidth());
    max =
        Qualifiers::MaxAddressSpace - (unsigned)LangAS::FirstTargetAddressSpace;
    if (addrSpace > max) {
      Diag(AttrLoc, diag::err_attribute_address_space_too_high)
          << (unsigned)max.getZExtValue() << AddrSpace->getSourceRange();
      return QualType();
    }

    LangAS ASIdx =
        getLangASFromTargetAS(static_cast<unsigned>(addrSpace.getZExtValue()));

    // If this type is already address space qualified with a different
    // address space, reject it.
    // ISO/IEC TR 18037 S5.3 (amending C99 6.7.3): "No type shall be qualified
    // by qualifiers for two or more different address spaces."
    if (T.getAddressSpace() != LangAS::Default) {
      if (T.getAddressSpace() != ASIdx) {
        Diag(AttrLoc, diag::err_attribute_address_multiple_qualifiers);
        return QualType();
      } else
        // Emit a warning if they are identical; it's likely unintended.
        Diag(AttrLoc,
             diag::warn_attribute_address_multiple_identical_qualifiers);
    }

    return Context.getAddrSpaceQualType(T, ASIdx);
  }

  // A check with similar intentions as checking if a type already has an
  // address space except for on a dependent types, basically if the
  // current type is already a DependentAddressSpaceType then its already
  // lined up to have another address space on it and we can't have
  // multiple address spaces on the one pointer indirection
  if (T->getAs<DependentAddressSpaceType>()) {
    Diag(AttrLoc, diag::err_attribute_address_multiple_qualifiers);
    return QualType();
  }

  return Context.getDependentAddressSpaceType(T, AddrSpace, AttrLoc);
}

/// HandleAddressSpaceTypeAttribute - Process an address_space attribute on the
/// specified type.  The attribute contains 1 argument, the id of the address
/// space for the type.
static void HandleAddressSpaceTypeAttribute(QualType &Type,
                                            const ParsedAttr &Attr, Sema &S) {
  // ISO/IEC TR 18037 S5.3 (amending C99 6.7.3): "A function type shall not be
  // qualified by an address-space qualifier."
  if (Type->isFunctionType()) {
    S.Diag(Attr.getLoc(), diag::err_attribute_address_function_type);
    Attr.setInvalid();
    return;
  }

  LangAS ASIdx;
  if (Attr.getKind() == ParsedAttr::AT_AddressSpace) {

    // Check the attribute arguments.
    if (Attr.getNumArgs() != 1) {
      S.Diag(Attr.getLoc(), diag::err_attribute_wrong_number_arguments) << Attr
                                                                        << 1;
      Attr.setInvalid();
      return;
    }

    Expr *ASArgExpr;
    if (Attr.isArgIdent(0)) {
      // Special case where the argument is a template id.
      CXXScopeSpec SS;
      SourceLocation TemplateKWLoc;
      UnqualifiedId id;
      id.setIdentifier(Attr.getArgAsIdent(0)->Ident, Attr.getLoc());

      ExprResult AddrSpace = S.ActOnIdExpression(
          S.getCurScope(), SS, TemplateKWLoc, id, false, false);
      if (AddrSpace.isInvalid())
        return;

      ASArgExpr = static_cast<Expr *>(AddrSpace.get());
    } else {
      ASArgExpr = static_cast<Expr *>(Attr.getArgAsExpr(0));
    }

    // Create the DependentAddressSpaceType or append an address space onto
    // the type.
    QualType T = S.BuildAddressSpaceAttr(Type, ASArgExpr, Attr.getLoc());

    if (!T.isNull())
      Type = T;
    else
      Attr.setInvalid();
  } else {
    // The keyword-based type attributes imply which address space to use.
    switch (Attr.getKind()) {
    case ParsedAttr::AT_OpenCLGlobalAddressSpace:
      ASIdx = LangAS::opencl_global; break;
    case ParsedAttr::AT_OpenCLLocalAddressSpace:
      ASIdx = LangAS::opencl_local; break;
    case ParsedAttr::AT_OpenCLConstantAddressSpace:
      ASIdx = LangAS::opencl_constant; break;
    case ParsedAttr::AT_OpenCLGenericAddressSpace:
      ASIdx = LangAS::opencl_generic; break;
    case ParsedAttr::AT_OpenCLPrivateAddressSpace:
      ASIdx = LangAS::opencl_private; break;
    default:
      llvm_unreachable("Invalid address space");
    }

    // If this type is already address space qualified with a different
    // address space, reject it.
    // ISO/IEC TR 18037 S5.3 (amending C99 6.7.3): "No type shall be qualified by
    // qualifiers for two or more different address spaces."
    if (Type.getAddressSpace() != LangAS::Default) {
      if (Type.getAddressSpace() != ASIdx) {
        S.Diag(Attr.getLoc(), diag::err_attribute_address_multiple_qualifiers);
        Attr.setInvalid();
        return;
      } else
        // Emit a warning if they are identical; it's likely unintended.
        S.Diag(Attr.getLoc(),
               diag::warn_attribute_address_multiple_identical_qualifiers);
    }

    Type = S.Context.getAddrSpaceQualType(Type, ASIdx);
  }
}

/// Does this type have a "direct" ownership qualifier?  That is,
/// is it written like "__strong id", as opposed to something like
/// "typeof(foo)", where that happens to be strong?
static bool hasDirectOwnershipQualifier(QualType type) {
  // Fast path: no qualifier at all.
  assert(type.getQualifiers().hasObjCLifetime());

  while (true) {
    // __strong id
    if (const AttributedType *attr = dyn_cast<AttributedType>(type)) {
      if (attr->getAttrKind() == attr::ObjCOwnership)
        return true;

      type = attr->getModifiedType();

    // X *__strong (...)
    } else if (const ParenType *paren = dyn_cast<ParenType>(type)) {
      type = paren->getInnerType();

    // That's it for things we want to complain about.  In particular,
    // we do not want to look through typedefs, typeof(expr),
    // typeof(type), or any other way that the type is somehow
    // abstracted.
    } else {

      return false;
    }
  }
}

/// handleObjCOwnershipTypeAttr - Process an objc_ownership
/// attribute on the specified type.
///
/// Returns 'true' if the attribute was handled.
static bool handleObjCOwnershipTypeAttr(TypeProcessingState &state,
                                        ParsedAttr &attr, QualType &type) {
  bool NonObjCPointer = false;

  if (!type->isDependentType() && !type->isUndeducedType()) {
    if (const PointerType *ptr = type->getAs<PointerType>()) {
      QualType pointee = ptr->getPointeeType();
      if (pointee->isObjCRetainableType() || pointee->isPointerType())
        return false;
      // It is important not to lose the source info that there was an attribute
      // applied to non-objc pointer. We will create an attributed type but
      // its type will be the same as the original type.
      NonObjCPointer = true;
    } else if (!type->isObjCRetainableType()) {
      return false;
    }

    // Don't accept an ownership attribute in the declspec if it would
    // just be the return type of a block pointer.
    if (state.isProcessingDeclSpec()) {
      Declarator &D = state.getDeclarator();
      if (maybeMovePastReturnType(D, D.getNumTypeObjects(),
                                  /*onlyBlockPointers=*/true))
        return false;
    }
  }

  Sema &S = state.getSema();
  SourceLocation AttrLoc = attr.getLoc();
  if (AttrLoc.isMacroID())
    AttrLoc =
        S.getSourceManager().getImmediateExpansionRange(AttrLoc).getBegin();

  if (!attr.isArgIdent(0)) {
    S.Diag(AttrLoc, diag::err_attribute_argument_type) << attr
                                                       << AANT_ArgumentString;
    attr.setInvalid();
    return true;
  }

  IdentifierInfo *II = attr.getArgAsIdent(0)->Ident;
  Qualifiers::ObjCLifetime lifetime;
  if (II->isStr("none"))
    lifetime = Qualifiers::OCL_ExplicitNone;
  else if (II->isStr("strong"))
    lifetime = Qualifiers::OCL_Strong;
  else if (II->isStr("weak"))
    lifetime = Qualifiers::OCL_Weak;
  else if (II->isStr("autoreleasing"))
    lifetime = Qualifiers::OCL_Autoreleasing;
  else {
    S.Diag(AttrLoc, diag::warn_attribute_type_not_supported)
      << attr.getName() << II;
    attr.setInvalid();
    return true;
  }

  // Just ignore lifetime attributes other than __weak and __unsafe_unretained
  // outside of ARC mode.
  if (!S.getLangOpts().ObjCAutoRefCount &&
      lifetime != Qualifiers::OCL_Weak &&
      lifetime != Qualifiers::OCL_ExplicitNone) {
    return true;
  }

  SplitQualType underlyingType = type.split();

  // Check for redundant/conflicting ownership qualifiers.
  if (Qualifiers::ObjCLifetime previousLifetime
        = type.getQualifiers().getObjCLifetime()) {
    // If it's written directly, that's an error.
    if (hasDirectOwnershipQualifier(type)) {
      S.Diag(AttrLoc, diag::err_attr_objc_ownership_redundant)
        << type;
      return true;
    }

    // Otherwise, if the qualifiers actually conflict, pull sugar off
    // and remove the ObjCLifetime qualifiers.
    if (previousLifetime != lifetime) {
      // It's possible to have multiple local ObjCLifetime qualifiers. We
      // can't stop after we reach a type that is directly qualified.
      const Type *prevTy = nullptr;
      while (!prevTy || prevTy != underlyingType.Ty) {
        prevTy = underlyingType.Ty;
        underlyingType = underlyingType.getSingleStepDesugaredType();
      }
      underlyingType.Quals.removeObjCLifetime();
    }
  }

  underlyingType.Quals.addObjCLifetime(lifetime);

  if (NonObjCPointer) {
    StringRef name = attr.getName()->getName();
    switch (lifetime) {
    case Qualifiers::OCL_None:
    case Qualifiers::OCL_ExplicitNone:
      break;
    case Qualifiers::OCL_Strong: name = "__strong"; break;
    case Qualifiers::OCL_Weak: name = "__weak"; break;
    case Qualifiers::OCL_Autoreleasing: name = "__autoreleasing"; break;
    }
    S.Diag(AttrLoc, diag::warn_type_attribute_wrong_type) << name
      << TDS_ObjCObjOrBlock << type;
  }

  // Don't actually add the __unsafe_unretained qualifier in non-ARC files,
  // because having both 'T' and '__unsafe_unretained T' exist in the type
  // system causes unfortunate widespread consistency problems.  (For example,
  // they're not considered compatible types, and we mangle them identicially
  // as template arguments.)  These problems are all individually fixable,
  // but it's easier to just not add the qualifier and instead sniff it out
  // in specific places using isObjCInertUnsafeUnretainedType().
  //
  // Doing this does means we miss some trivial consistency checks that
  // would've triggered in ARC, but that's better than trying to solve all
  // the coexistence problems with __unsafe_unretained.
  if (!S.getLangOpts().ObjCAutoRefCount &&
      lifetime == Qualifiers::OCL_ExplicitNone) {
    type = state.getAttributedType(
        createSimpleAttr<ObjCInertUnsafeUnretainedAttr>(S.Context, attr),
        type, type);
    return true;
  }

  QualType origType = type;
  if (!NonObjCPointer)
    type = S.Context.getQualifiedType(underlyingType);

  // If we have a valid source location for the attribute, use an
  // AttributedType instead.
  if (AttrLoc.isValid()) {
    type = state.getAttributedType(::new (S.Context) ObjCOwnershipAttr(
                                       attr.getRange(), S.Context, II,
                                       attr.getAttributeSpellingListIndex()),
                                   origType, type);
  }

  auto diagnoseOrDelay = [](Sema &S, SourceLocation loc,
                            unsigned diagnostic, QualType type) {
    if (S.DelayedDiagnostics.shouldDelayDiagnostics()) {
      S.DelayedDiagnostics.add(
          sema::DelayedDiagnostic::makeForbiddenType(
              S.getSourceManager().getExpansionLoc(loc),
              diagnostic, type, /*ignored*/ 0));
    } else {
      S.Diag(loc, diagnostic);
    }
  };

  // Sometimes, __weak isn't allowed.
  if (lifetime == Qualifiers::OCL_Weak &&
      !S.getLangOpts().ObjCWeak && !NonObjCPointer) {

    // Use a specialized diagnostic if the runtime just doesn't support them.
    unsigned diagnostic =
      (S.getLangOpts().ObjCWeakRuntime ? diag::err_arc_weak_disabled
                                       : diag::err_arc_weak_no_runtime);

    // In any case, delay the diagnostic until we know what we're parsing.
    diagnoseOrDelay(S, AttrLoc, diagnostic, type);

    attr.setInvalid();
    return true;
  }

  // Forbid __weak for class objects marked as
  // objc_arc_weak_reference_unavailable
  if (lifetime == Qualifiers::OCL_Weak) {
    if (const ObjCObjectPointerType *ObjT =
          type->getAs<ObjCObjectPointerType>()) {
      if (ObjCInterfaceDecl *Class = ObjT->getInterfaceDecl()) {
        if (Class->isArcWeakrefUnavailable()) {
          S.Diag(AttrLoc, diag::err_arc_unsupported_weak_class);
          S.Diag(ObjT->getInterfaceDecl()->getLocation(),
                 diag::note_class_declared);
        }
      }
    }
  }

  return true;
}

/// handleObjCGCTypeAttr - Process the __attribute__((objc_gc)) type
/// attribute on the specified type.  Returns true to indicate that
/// the attribute was handled, false to indicate that the type does
/// not permit the attribute.
static bool handleObjCGCTypeAttr(TypeProcessingState &state, ParsedAttr &attr,
                                 QualType &type) {
  Sema &S = state.getSema();

  // Delay if this isn't some kind of pointer.
  if (!type->isPointerType() &&
      !type->isObjCObjectPointerType() &&
      !type->isBlockPointerType())
    return false;

  if (type.getObjCGCAttr() != Qualifiers::GCNone) {
    S.Diag(attr.getLoc(), diag::err_attribute_multiple_objc_gc);
    attr.setInvalid();
    return true;
  }

  // Check the attribute arguments.
  if (!attr.isArgIdent(0)) {
    S.Diag(attr.getLoc(), diag::err_attribute_argument_type)
        << attr << AANT_ArgumentString;
    attr.setInvalid();
    return true;
  }
  Qualifiers::GC GCAttr;
  if (attr.getNumArgs() > 1) {
    S.Diag(attr.getLoc(), diag::err_attribute_wrong_number_arguments) << attr
                                                                      << 1;
    attr.setInvalid();
    return true;
  }

  IdentifierInfo *II = attr.getArgAsIdent(0)->Ident;
  if (II->isStr("weak"))
    GCAttr = Qualifiers::Weak;
  else if (II->isStr("strong"))
    GCAttr = Qualifiers::Strong;
  else {
    S.Diag(attr.getLoc(), diag::warn_attribute_type_not_supported)
      << attr.getName() << II;
    attr.setInvalid();
    return true;
  }

  QualType origType = type;
  type = S.Context.getObjCGCQualType(origType, GCAttr);

  // Make an attributed type to preserve the source information.
  if (attr.getLoc().isValid())
    type = state.getAttributedType(
        ::new (S.Context) ObjCGCAttr(attr.getRange(), S.Context, II,
                                     attr.getAttributeSpellingListIndex()),
        origType, type);

  return true;
}

namespace {
  /// A helper class to unwrap a type down to a function for the
  /// purposes of applying attributes there.
  ///
  /// Use:
  ///   FunctionTypeUnwrapper unwrapped(SemaRef, T);
  ///   if (unwrapped.isFunctionType()) {
  ///     const FunctionType *fn = unwrapped.get();
  ///     // change fn somehow
  ///     T = unwrapped.wrap(fn);
  ///   }
  struct FunctionTypeUnwrapper {
    enum WrapKind {
      Desugar,
      Attributed,
      Parens,
      Pointer,
      BlockPointer,
      Reference,
      MemberPointer
    };

    QualType Original;
    const FunctionType *Fn;
    SmallVector<unsigned char /*WrapKind*/, 8> Stack;

    FunctionTypeUnwrapper(Sema &S, QualType T) : Original(T) {
      while (true) {
        const Type *Ty = T.getTypePtr();
        if (isa<FunctionType>(Ty)) {
          Fn = cast<FunctionType>(Ty);
          return;
        } else if (isa<ParenType>(Ty)) {
          T = cast<ParenType>(Ty)->getInnerType();
          Stack.push_back(Parens);
        } else if (isa<PointerType>(Ty)) {
          T = cast<PointerType>(Ty)->getPointeeType();
          Stack.push_back(Pointer);
        } else if (isa<BlockPointerType>(Ty)) {
          T = cast<BlockPointerType>(Ty)->getPointeeType();
          Stack.push_back(BlockPointer);
        } else if (isa<MemberPointerType>(Ty)) {
          T = cast<MemberPointerType>(Ty)->getPointeeType();
          Stack.push_back(MemberPointer);
        } else if (isa<ReferenceType>(Ty)) {
          T = cast<ReferenceType>(Ty)->getPointeeType();
          Stack.push_back(Reference);
        } else if (isa<AttributedType>(Ty)) {
          T = cast<AttributedType>(Ty)->getEquivalentType();
          Stack.push_back(Attributed);
        } else {
          const Type *DTy = Ty->getUnqualifiedDesugaredType();
          if (Ty == DTy) {
            Fn = nullptr;
            return;
          }

          T = QualType(DTy, 0);
          Stack.push_back(Desugar);
        }
      }
    }

    bool isFunctionType() const { return (Fn != nullptr); }
    const FunctionType *get() const { return Fn; }

    QualType wrap(Sema &S, const FunctionType *New) {
      // If T wasn't modified from the unwrapped type, do nothing.
      if (New == get()) return Original;

      Fn = New;
      return wrap(S.Context, Original, 0);
    }

  private:
    QualType wrap(ASTContext &C, QualType Old, unsigned I) {
      if (I == Stack.size())
        return C.getQualifiedType(Fn, Old.getQualifiers());

      // Build up the inner type, applying the qualifiers from the old
      // type to the new type.
      SplitQualType SplitOld = Old.split();

      // As a special case, tail-recurse if there are no qualifiers.
      if (SplitOld.Quals.empty())
        return wrap(C, SplitOld.Ty, I);
      return C.getQualifiedType(wrap(C, SplitOld.Ty, I), SplitOld.Quals);
    }

    QualType wrap(ASTContext &C, const Type *Old, unsigned I) {
      if (I == Stack.size()) return QualType(Fn, 0);

      switch (static_cast<WrapKind>(Stack[I++])) {
      case Desugar:
        // This is the point at which we potentially lose source
        // information.
        return wrap(C, Old->getUnqualifiedDesugaredType(), I);

      case Attributed:
        return wrap(C, cast<AttributedType>(Old)->getEquivalentType(), I);

      case Parens: {
        QualType New = wrap(C, cast<ParenType>(Old)->getInnerType(), I);
        return C.getParenType(New);
      }

      case Pointer: {
        QualType New = wrap(C, cast<PointerType>(Old)->getPointeeType(), I);
        return C.getPointerType(New);
      }

      case BlockPointer: {
        QualType New = wrap(C, cast<BlockPointerType>(Old)->getPointeeType(),I);
        return C.getBlockPointerType(New);
      }

      case MemberPointer: {
        const MemberPointerType *OldMPT = cast<MemberPointerType>(Old);
        QualType New = wrap(C, OldMPT->getPointeeType(), I);
        return C.getMemberPointerType(New, OldMPT->getClass());
      }

      case Reference: {
        const ReferenceType *OldRef = cast<ReferenceType>(Old);
        QualType New = wrap(C, OldRef->getPointeeType(), I);
        if (isa<LValueReferenceType>(OldRef))
          return C.getLValueReferenceType(New, OldRef->isSpelledAsLValue());
        else
          return C.getRValueReferenceType(New);
      }
      }

      llvm_unreachable("unknown wrapping kind");
    }
  };
} // end anonymous namespace

static bool handleMSPointerTypeQualifierAttr(TypeProcessingState &State,
                                             ParsedAttr &PAttr, QualType &Type) {
  Sema &S = State.getSema();

  Attr *A;
  switch (PAttr.getKind()) {
  default: llvm_unreachable("Unknown attribute kind");
  case ParsedAttr::AT_Ptr32:
    A = createSimpleAttr<Ptr32Attr>(S.Context, PAttr);
    break;
  case ParsedAttr::AT_Ptr64:
    A = createSimpleAttr<Ptr64Attr>(S.Context, PAttr);
    break;
  case ParsedAttr::AT_SPtr:
    A = createSimpleAttr<SPtrAttr>(S.Context, PAttr);
    break;
  case ParsedAttr::AT_UPtr:
    A = createSimpleAttr<UPtrAttr>(S.Context, PAttr);
    break;
  }

  attr::Kind NewAttrKind = A->getKind();
  QualType Desugared = Type;
  const AttributedType *AT = dyn_cast<AttributedType>(Type);
  while (AT) {
    attr::Kind CurAttrKind = AT->getAttrKind();

    // You cannot specify duplicate type attributes, so if the attribute has
    // already been applied, flag it.
    if (NewAttrKind == CurAttrKind) {
      S.Diag(PAttr.getLoc(), diag::warn_duplicate_attribute_exact)
        << PAttr.getName();
      return true;
    }

    // You cannot have both __sptr and __uptr on the same type, nor can you
    // have __ptr32 and __ptr64.
    if ((CurAttrKind == attr::Ptr32 && NewAttrKind == attr::Ptr64) ||
        (CurAttrKind == attr::Ptr64 && NewAttrKind == attr::Ptr32)) {
      S.Diag(PAttr.getLoc(), diag::err_attributes_are_not_compatible)
        << "'__ptr32'" << "'__ptr64'";
      return true;
    } else if ((CurAttrKind == attr::SPtr && NewAttrKind == attr::UPtr) ||
               (CurAttrKind == attr::UPtr && NewAttrKind == attr::SPtr)) {
      S.Diag(PAttr.getLoc(), diag::err_attributes_are_not_compatible)
        << "'__sptr'" << "'__uptr'";
      return true;
    }

    Desugared = AT->getEquivalentType();
    AT = dyn_cast<AttributedType>(Desugared);
  }

  // Pointer type qualifiers can only operate on pointer types, but not
  // pointer-to-member types.
  //
  // FIXME: Should we really be disallowing this attribute if there is any
  // type sugar between it and the pointer (other than attributes)? Eg, this
  // disallows the attribute on a parenthesized pointer.
  // And if so, should we really allow *any* type attribute?
  if (!isa<PointerType>(Desugared)) {
    if (Type->isMemberPointerType())
      S.Diag(PAttr.getLoc(), diag::err_attribute_no_member_pointers) << PAttr;
    else
      S.Diag(PAttr.getLoc(), diag::err_attribute_pointers_only) << PAttr << 0;
    return true;
  }

  Type = State.getAttributedType(A, Type, Type);
  return false;
}

<<<<<<< HEAD
/// Rebuild an attributed type without the nullability attribute on it.
static QualType rebuildAttributedTypeWithoutNullability(ASTContext &ctx,
                                                        QualType type) {
  auto attributed = dyn_cast<AttributedType>(type.getTypePtr());
  if (!attributed) return type;

  // Skip the nullability attribute; we're done.
  if (attributed->getImmediateNullability()) {
    return attributed->getModifiedType();
  }

  // Build the modified type.
  auto modified = rebuildAttributedTypeWithoutNullability(
                    ctx, attributed->getModifiedType());
  assert(modified.getTypePtr() != attributed->getModifiedType().getTypePtr());
  return ctx.getAttributedType(attributed->getAttrKind(), modified,
                                   attributed->getEquivalentType());
}

bool Sema::checkNullabilityTypeSpecifier(QualType &type,
                                         NullabilityKind nullability,
                                         SourceLocation nullabilityLoc,
                                         bool isContextSensitive,
                                         bool allowOnArrayType,
                                         bool implicit,
                                         bool overrideExisting) {
  if (!implicit)
    recordNullabilitySeen(*this, nullabilityLoc);
=======
/// Map a nullability attribute kind to a nullability kind.
static NullabilityKind mapNullabilityAttrKind(ParsedAttr::Kind kind) {
  switch (kind) {
  case ParsedAttr::AT_TypeNonNull:
    return NullabilityKind::NonNull;

  case ParsedAttr::AT_TypeNullable:
    return NullabilityKind::Nullable;

  case ParsedAttr::AT_TypeNullUnspecified:
    return NullabilityKind::Unspecified;

  default:
    llvm_unreachable("not a nullability attribute kind");
  }
}

/// Applies a nullability type specifier to the given type, if possible.
///
/// \param state The type processing state.
///
/// \param type The type to which the nullability specifier will be
/// added. On success, this type will be updated appropriately.
///
/// \param attr The attribute as written on the type.
///
/// \param allowArrayTypes Whether to accept nullability specifiers on an
/// array type (e.g., because it will decay to a pointer).
///
/// \returns true if a problem has been diagnosed, false on success.
static bool checkNullabilityTypeSpecifier(TypeProcessingState &state,
                                          QualType &type,
                                          ParsedAttr &attr,
                                          bool allowOnArrayType) {
  Sema &S = state.getSema();

  NullabilityKind nullability = mapNullabilityAttrKind(attr.getKind());
  SourceLocation nullabilityLoc = attr.getLoc();
  bool isContextSensitive = attr.isContextSensitiveKeywordAttribute();

  recordNullabilitySeen(S, nullabilityLoc);
>>>>>>> 98caebcb

  // Check for existing nullability attributes on the type.
  QualType desugared = type;
  while (auto attributed = dyn_cast<AttributedType>(desugared.getTypePtr())) {
    // Check whether there is already a null
    if (auto existingNullability = attributed->getImmediateNullability()) {
      // Duplicated nullability.
      if (nullability == *existingNullability) {
<<<<<<< HEAD
        if (implicit)
          break;

        Diag(nullabilityLoc, diag::warn_nullability_duplicate)
=======
        S.Diag(nullabilityLoc, diag::warn_nullability_duplicate)
>>>>>>> 98caebcb
          << DiagNullabilityKind(nullability, isContextSensitive)
          << FixItHint::CreateRemoval(nullabilityLoc);

        break;
      }

<<<<<<< HEAD
      if (!overrideExisting) {
        // Conflicting nullability.
        Diag(nullabilityLoc, diag::err_nullability_conflicting)
          << DiagNullabilityKind(nullability, isContextSensitive)
          << DiagNullabilityKind(*existingNullability, false);
        return true;
      }

      // Rebuild the attributed type, dropping the existing nullability.
      type  = rebuildAttributedTypeWithoutNullability(Context, type);
=======
      // Conflicting nullability.
      S.Diag(nullabilityLoc, diag::err_nullability_conflicting)
        << DiagNullabilityKind(nullability, isContextSensitive)
        << DiagNullabilityKind(*existingNullability, false);
      return true;
>>>>>>> 98caebcb
    }

    desugared = attributed->getModifiedType();
  }

  // If there is already a different nullability specifier, complain.
  // This (unlike the code above) looks through typedefs that might
  // have nullability specifiers on them, which means we cannot
  // provide a useful Fix-It.
<<<<<<< HEAD
  if (auto existingNullability = desugared->getNullability(Context)) {
    if (nullability != *existingNullability && !implicit) {
      Diag(nullabilityLoc, diag::err_nullability_conflicting)
=======
  if (auto existingNullability = desugared->getNullability(S.Context)) {
    if (nullability != *existingNullability) {
      S.Diag(nullabilityLoc, diag::err_nullability_conflicting)
>>>>>>> 98caebcb
        << DiagNullabilityKind(nullability, isContextSensitive)
        << DiagNullabilityKind(*existingNullability, false);

      // Try to find the typedef with the existing nullability specifier.
      if (auto typedefType = desugared->getAs<TypedefType>()) {
        TypedefNameDecl *typedefDecl = typedefType->getDecl();
        QualType underlyingType = typedefDecl->getUnderlyingType();
        if (auto typedefNullability
              = AttributedType::stripOuterNullability(underlyingType)) {
          if (*typedefNullability == *existingNullability) {
            S.Diag(typedefDecl->getLocation(), diag::note_nullability_here)
              << DiagNullabilityKind(*existingNullability, false);
          }
        }
      }

      return true;
    }
  }

  // If this definitely isn't a pointer type, reject the specifier.
  if (!desugared->canHaveNullability() &&
      !(allowOnArrayType && desugared->isArrayType())) {
<<<<<<< HEAD
    if (!implicit) {
      Diag(nullabilityLoc, diag::err_nullability_nonpointer)
        << DiagNullabilityKind(nullability, isContextSensitive) << type;
    }
=======
    S.Diag(nullabilityLoc, diag::err_nullability_nonpointer)
      << DiagNullabilityKind(nullability, isContextSensitive) << type;
>>>>>>> 98caebcb
    return true;
  }

  // For the context-sensitive keywords/Objective-C property
  // attributes, require that the type be a single-level pointer.
  if (isContextSensitive) {
    const Type *pointeeType;
    if (desugared->isArrayType())
      pointeeType = desugared->getArrayElementTypeNoTypeQual();
    else
      pointeeType = desugared->getPointeeType().getTypePtr();

    if (pointeeType->isAnyPointerType() ||
        pointeeType->isObjCObjectPointerType() ||
        pointeeType->isMemberPointerType()) {
      S.Diag(nullabilityLoc, diag::err_nullability_cs_multilevel)
        << DiagNullabilityKind(nullability, true)
        << type;
      S.Diag(nullabilityLoc, diag::note_nullability_type_specifier)
        << DiagNullabilityKind(nullability, false)
        << type
        << FixItHint::CreateReplacement(nullabilityLoc,
                                        getNullabilitySpelling(nullability));
      return true;
    }
  }

  // Form the attributed type.
  type = state.getAttributedType(
      createNullabilityAttr(S.Context, attr, nullability), type, type);
  return false;
}

<<<<<<< HEAD
bool Sema::checkObjCKindOfType(QualType &type, SourceLocation loc) {
  // Find out if it's an Objective-C object or object pointer type;
  if (isa<ObjCTypeParamType>(type)) {
    // Build the attributed type to record where __kindof occurred.
    type =
        Context.getAttributedType(AttributedType::attr_objc_kindof, type, type);
=======
/// Check the application of the Objective-C '__kindof' qualifier to
/// the given type.
static bool checkObjCKindOfType(TypeProcessingState &state, QualType &type,
                                ParsedAttr &attr) {
  Sema &S = state.getSema();

  if (isa<ObjCTypeParamType>(type)) {
    // Build the attributed type to record where __kindof occurred.
    type = state.getAttributedType(
        createSimpleAttr<ObjCKindOfAttr>(S.Context, attr), type, type);
>>>>>>> 98caebcb
    return false;
  }

  const ObjCObjectPointerType *ptrType = type->getAs<ObjCObjectPointerType>();
  const ObjCObjectType *objType = ptrType ? ptrType->getObjectType()
                                          : type->getAs<ObjCObjectType>();

  // If not, we can't apply __kindof.
  if (!objType) {
    // FIXME: Handle dependent types that aren't yet object types.
    S.Diag(attr.getLoc(), diag::err_objc_kindof_nonobject)
      << type;
    return true;
  }

  // Rebuild the "equivalent" type, which pushes __kindof down into
  // the object type.
  // There is no need to apply kindof on an unqualified id type.
  QualType equivType = S.Context.getObjCObjectType(
      objType->getBaseType(), objType->getTypeArgsAsWritten(),
      objType->getProtocols(),
      /*isKindOf=*/objType->isObjCUnqualifiedId() ? false : true);

  // If we started with an object pointer type, rebuild it.
  if (ptrType) {
    equivType = S.Context.getObjCObjectPointerType(equivType);
    if (auto nullability = type->getNullability(S.Context)) {
      // We create a nullability attribute from the __kindof attribute.
      // Make sure that will make sense.
      assert(attr.getAttributeSpellingListIndex() == 0 &&
             "multiple spellings for __kindof?");
      Attr *A = createNullabilityAttr(S.Context, attr, *nullability);
      A->setImplicit(true);
      equivType = state.getAttributedType(A, equivType, equivType);
    }
  }

  // Build the attributed type to record where __kindof occurred.
  type = state.getAttributedType(
      createSimpleAttr<ObjCKindOfAttr>(S.Context, attr), type, equivType);
  return false;
}

/// Distribute a nullability type attribute that cannot be applied to
/// the type specifier to a pointer, block pointer, or member pointer
/// declarator, complaining if necessary.
///
/// \returns true if the nullability annotation was distributed, false
/// otherwise.
static bool distributeNullabilityTypeAttr(TypeProcessingState &state,
                                          QualType type, ParsedAttr &attr) {
  Declarator &declarator = state.getDeclarator();

  /// Attempt to move the attribute to the specified chunk.
  auto moveToChunk = [&](DeclaratorChunk &chunk, bool inFunction) -> bool {
    // If there is already a nullability attribute there, don't add
    // one.
    if (hasNullabilityAttr(chunk.getAttrs()))
      return false;

    // Complain about the nullability qualifier being in the wrong
    // place.
    enum {
      PK_Pointer,
      PK_BlockPointer,
      PK_MemberPointer,
      PK_FunctionPointer,
      PK_MemberFunctionPointer,
    } pointerKind
      = chunk.Kind == DeclaratorChunk::Pointer ? (inFunction ? PK_FunctionPointer
                                                             : PK_Pointer)
        : chunk.Kind == DeclaratorChunk::BlockPointer ? PK_BlockPointer
        : inFunction? PK_MemberFunctionPointer : PK_MemberPointer;

    auto diag = state.getSema().Diag(attr.getLoc(),
                                     diag::warn_nullability_declspec)
      << DiagNullabilityKind(mapNullabilityAttrKind(attr.getKind()),
                             attr.isContextSensitiveKeywordAttribute())
      << type
      << static_cast<unsigned>(pointerKind);

    // FIXME: MemberPointer chunks don't carry the location of the *.
    if (chunk.Kind != DeclaratorChunk::MemberPointer) {
      diag << FixItHint::CreateRemoval(attr.getLoc())
           << FixItHint::CreateInsertion(
                state.getSema().getPreprocessor()
                  .getLocForEndOfToken(chunk.Loc),
                " " + attr.getName()->getName().str() + " ");
    }

    moveAttrFromListToList(attr, state.getCurrentAttributes(),
                           chunk.getAttrs());
    return true;
  };

  // Move it to the outermost pointer, member pointer, or block
  // pointer declarator.
  for (unsigned i = state.getCurrentChunkIndex(); i != 0; --i) {
    DeclaratorChunk &chunk = declarator.getTypeObject(i-1);
    switch (chunk.Kind) {
    case DeclaratorChunk::Pointer:
    case DeclaratorChunk::BlockPointer:
    case DeclaratorChunk::MemberPointer:
      return moveToChunk(chunk, false);

    case DeclaratorChunk::Paren:
    case DeclaratorChunk::Array:
      continue;

    case DeclaratorChunk::Function:
      // Try to move past the return type to a function/block/member
      // function pointer.
      if (DeclaratorChunk *dest = maybeMovePastReturnType(
                                    declarator, i,
                                    /*onlyBlockPointers=*/false)) {
        return moveToChunk(*dest, true);
      }

      return false;

    // Don't walk through these.
    case DeclaratorChunk::Reference:
    case DeclaratorChunk::Pipe:
      return false;
    }
  }

  return false;
}

static Attr *getCCTypeAttr(ASTContext &Ctx, ParsedAttr &Attr) {
  assert(!Attr.isInvalid());
  switch (Attr.getKind()) {
  default:
    llvm_unreachable("not a calling convention attribute");
  case ParsedAttr::AT_CDecl:
    return createSimpleAttr<CDeclAttr>(Ctx, Attr);
  case ParsedAttr::AT_FastCall:
    return createSimpleAttr<FastCallAttr>(Ctx, Attr);
  case ParsedAttr::AT_StdCall:
    return createSimpleAttr<StdCallAttr>(Ctx, Attr);
  case ParsedAttr::AT_ThisCall:
    return createSimpleAttr<ThisCallAttr>(Ctx, Attr);
  case ParsedAttr::AT_RegCall:
    return createSimpleAttr<RegCallAttr>(Ctx, Attr);
  case ParsedAttr::AT_Pascal:
    return createSimpleAttr<PascalAttr>(Ctx, Attr);
  case ParsedAttr::AT_SwiftCall:
    return createSimpleAttr<SwiftCallAttr>(Ctx, Attr);
  case ParsedAttr::AT_VectorCall:
    return createSimpleAttr<VectorCallAttr>(Ctx, Attr);
  case ParsedAttr::AT_Pcs: {
    // The attribute may have had a fixit applied where we treated an
    // identifier as a string literal.  The contents of the string are valid,
    // but the form may not be.
    StringRef Str;
    if (Attr.isArgExpr(0))
      Str = cast<StringLiteral>(Attr.getArgAsExpr(0))->getString();
    else
      Str = Attr.getArgAsIdent(0)->Ident->getName();
    PcsAttr::PCSType Type;
    if (!PcsAttr::ConvertStrToPCSType(Str, Type))
      llvm_unreachable("already validated the attribute");
    return ::new (Ctx) PcsAttr(Attr.getRange(), Ctx, Type,
                               Attr.getAttributeSpellingListIndex());
  }
  case ParsedAttr::AT_IntelOclBicc:
    return createSimpleAttr<IntelOclBiccAttr>(Ctx, Attr);
  case ParsedAttr::AT_MSABI:
    return createSimpleAttr<MSABIAttr>(Ctx, Attr);
  case ParsedAttr::AT_SysVABI:
    return createSimpleAttr<SysVABIAttr>(Ctx, Attr);
  case ParsedAttr::AT_PreserveMost:
    return createSimpleAttr<PreserveMostAttr>(Ctx, Attr);
  case ParsedAttr::AT_PreserveAll:
    return createSimpleAttr<PreserveAllAttr>(Ctx, Attr);
  }
  llvm_unreachable("unexpected attribute kind!");
}

/// Process an individual function attribute.  Returns true to
/// indicate that the attribute was handled, false if it wasn't.
static bool handleFunctionTypeAttr(TypeProcessingState &state, ParsedAttr &attr,
                                   QualType &type) {
  Sema &S = state.getSema();

  FunctionTypeUnwrapper unwrapped(S, type);

  if (attr.getKind() == ParsedAttr::AT_NoReturn) {
    if (S.CheckAttrNoArgs(attr))
      return true;

    // Delay if this is not a function type.
    if (!unwrapped.isFunctionType())
      return false;

    // Otherwise we can process right away.
    FunctionType::ExtInfo EI = unwrapped.get()->getExtInfo().withNoReturn(true);
    type = unwrapped.wrap(S, S.Context.adjustFunctionType(unwrapped.get(), EI));
    return true;
  }

  // ns_returns_retained is not always a type attribute, but if we got
  // here, we're treating it as one right now.
  if (attr.getKind() == ParsedAttr::AT_NSReturnsRetained) {
    if (attr.getNumArgs()) return true;

    // Delay if this is not a function type.
    if (!unwrapped.isFunctionType())
      return false;

    // Check whether the return type is reasonable.
    if (S.checkNSReturnsRetainedReturnType(attr.getLoc(),
                                           unwrapped.get()->getReturnType()))
      return true;

    // Only actually change the underlying type in ARC builds.
    QualType origType = type;
    if (state.getSema().getLangOpts().ObjCAutoRefCount) {
      FunctionType::ExtInfo EI
        = unwrapped.get()->getExtInfo().withProducesResult(true);
      type = unwrapped.wrap(S, S.Context.adjustFunctionType(unwrapped.get(), EI));
    }
    type = state.getAttributedType(
        createSimpleAttr<NSReturnsRetainedAttr>(S.Context, attr),
        origType, type);
    return true;
  }

  if (attr.getKind() == ParsedAttr::AT_AnyX86NoCallerSavedRegisters) {
    if (S.CheckAttrTarget(attr) || S.CheckAttrNoArgs(attr))
      return true;

    // Delay if this is not a function type.
    if (!unwrapped.isFunctionType())
      return false;

    FunctionType::ExtInfo EI =
        unwrapped.get()->getExtInfo().withNoCallerSavedRegs(true);
    type = unwrapped.wrap(S, S.Context.adjustFunctionType(unwrapped.get(), EI));
    return true;
  }

  if (attr.getKind() == ParsedAttr::AT_AnyX86NoCfCheck) {
    if (!S.getLangOpts().CFProtectionBranch) {
      S.Diag(attr.getLoc(), diag::warn_nocf_check_attribute_ignored);
      attr.setInvalid();
      return true;
    }

    if (S.CheckAttrTarget(attr) || S.CheckAttrNoArgs(attr))
      return true;

    // If this is not a function type, warning will be asserted by subject
    // check.
    if (!unwrapped.isFunctionType())
      return true;

    FunctionType::ExtInfo EI =
      unwrapped.get()->getExtInfo().withNoCfCheck(true);
    type = unwrapped.wrap(S, S.Context.adjustFunctionType(unwrapped.get(), EI));
    return true;
  }

  if (attr.getKind() == ParsedAttr::AT_Regparm) {
    unsigned value;
    if (S.CheckRegparmAttr(attr, value))
      return true;

    // Delay if this is not a function type.
    if (!unwrapped.isFunctionType())
      return false;

    // Diagnose regparm with fastcall.
    const FunctionType *fn = unwrapped.get();
    CallingConv CC = fn->getCallConv();
    if (CC == CC_X86FastCall) {
      S.Diag(attr.getLoc(), diag::err_attributes_are_not_compatible)
        << FunctionType::getNameForCallConv(CC)
        << "regparm";
      attr.setInvalid();
      return true;
    }

    FunctionType::ExtInfo EI =
      unwrapped.get()->getExtInfo().withRegParm(value);
    type = unwrapped.wrap(S, S.Context.adjustFunctionType(unwrapped.get(), EI));
    return true;
  }

  // Delay if the type didn't work out to a function.
  if (!unwrapped.isFunctionType()) return false;

  // Otherwise, a calling convention.
  CallingConv CC;
  if (S.CheckCallingConvAttr(attr, CC))
    return true;

  const FunctionType *fn = unwrapped.get();
  CallingConv CCOld = fn->getCallConv();
  Attr *CCAttr = getCCTypeAttr(S.Context, attr);

  if (CCOld != CC) {
    // Error out on when there's already an attribute on the type
    // and the CCs don't match.
    if (const AttributedType *AT = S.getCallingConvAttributedType(type)) {
      S.Diag(attr.getLoc(), diag::err_attributes_are_not_compatible)
        << FunctionType::getNameForCallConv(CC)
        << FunctionType::getNameForCallConv(CCOld);
      attr.setInvalid();
      return true;
    }
  }

  // Diagnose use of variadic functions with calling conventions that
  // don't support them (e.g. because they're callee-cleanup).
  // We delay warning about this on unprototyped function declarations
  // until after redeclaration checking, just in case we pick up a
  // prototype that way.  And apparently we also "delay" warning about
  // unprototyped function types in general, despite not necessarily having
  // much ability to diagnose it later.
  if (!supportsVariadicCall(CC)) {
    const FunctionProtoType *FnP = dyn_cast<FunctionProtoType>(fn);
    if (FnP && FnP->isVariadic()) {
      unsigned DiagID = diag::err_cconv_varargs;

      // stdcall and fastcall are ignored with a warning for GCC and MS
      // compatibility.
      bool IsInvalid = true;
      if (CC == CC_X86StdCall || CC == CC_X86FastCall) {
        DiagID = diag::warn_cconv_varargs;
        IsInvalid = false;
      }

      S.Diag(attr.getLoc(), DiagID) << FunctionType::getNameForCallConv(CC);
      if (IsInvalid) attr.setInvalid();
      return true;
    }
  }

  // Also diagnose fastcall with regparm.
  if (CC == CC_X86FastCall && fn->getHasRegParm()) {
    S.Diag(attr.getLoc(), diag::err_attributes_are_not_compatible)
        << "regparm" << FunctionType::getNameForCallConv(CC_X86FastCall);
    attr.setInvalid();
    return true;
  }

  // Modify the CC from the wrapped function type, wrap it all back, and then
  // wrap the whole thing in an AttributedType as written.  The modified type
  // might have a different CC if we ignored the attribute.
  QualType Equivalent;
  if (CCOld == CC) {
    Equivalent = type;
  } else {
    auto EI = unwrapped.get()->getExtInfo().withCallingConv(CC);
    Equivalent =
      unwrapped.wrap(S, S.Context.adjustFunctionType(unwrapped.get(), EI));
  }
  type = state.getAttributedType(CCAttr, type, Equivalent);
  return true;
}

bool Sema::hasExplicitCallingConv(QualType &T) {
  QualType R = T.IgnoreParens();
  while (const AttributedType *AT = dyn_cast<AttributedType>(R)) {
    if (AT->isCallingConv())
      return true;
    R = AT->getModifiedType().IgnoreParens();
  }
  return false;
}

void Sema::adjustMemberFunctionCC(QualType &T, bool IsStatic, bool IsCtorOrDtor,
                                  SourceLocation Loc) {
  FunctionTypeUnwrapper Unwrapped(*this, T);
  const FunctionType *FT = Unwrapped.get();
  bool IsVariadic = (isa<FunctionProtoType>(FT) &&
                     cast<FunctionProtoType>(FT)->isVariadic());
  CallingConv CurCC = FT->getCallConv();
  CallingConv ToCC = Context.getDefaultCallingConvention(IsVariadic, !IsStatic);

  if (CurCC == ToCC)
    return;

  // MS compiler ignores explicit calling convention attributes on structors. We
  // should do the same.
  if (Context.getTargetInfo().getCXXABI().isMicrosoft() && IsCtorOrDtor) {
    // Issue a warning on ignored calling convention -- except of __stdcall.
    // Again, this is what MS compiler does.
    if (CurCC != CC_X86StdCall)
      Diag(Loc, diag::warn_cconv_structors)
          << FunctionType::getNameForCallConv(CurCC);
  // Default adjustment.
  } else {
    // Only adjust types with the default convention.  For example, on Windows
    // we should adjust a __cdecl type to __thiscall for instance methods, and a
    // __thiscall type to __cdecl for static methods.
    CallingConv DefaultCC =
        Context.getDefaultCallingConvention(IsVariadic, IsStatic);

    if (CurCC != DefaultCC || DefaultCC == ToCC)
      return;

    if (hasExplicitCallingConv(T))
      return;
  }

  FT = Context.adjustFunctionType(FT, FT->getExtInfo().withCallingConv(ToCC));
  QualType Wrapped = Unwrapped.wrap(*this, FT);
  T = Context.getAdjustedType(T, Wrapped);
}

/// HandleVectorSizeAttribute - this attribute is only applicable to integral
/// and float scalars, although arrays, pointers, and function return values are
/// allowed in conjunction with this construct. Aggregates with this attribute
/// are invalid, even if they are of the same size as a corresponding scalar.
/// The raw attribute should contain precisely 1 argument, the vector size for
/// the variable, measured in bytes. If curType and rawAttr are well formed,
/// this routine will return a new vector type.
static void HandleVectorSizeAttr(QualType &CurType, const ParsedAttr &Attr,
                                 Sema &S) {
  // Check the attribute arguments.
  if (Attr.getNumArgs() != 1) {
    S.Diag(Attr.getLoc(), diag::err_attribute_wrong_number_arguments) << Attr
                                                                      << 1;
    Attr.setInvalid();
    return;
  }

  Expr *SizeExpr;
  // Special case where the argument is a template id.
  if (Attr.isArgIdent(0)) {
    CXXScopeSpec SS;
    SourceLocation TemplateKWLoc;
    UnqualifiedId Id;
    Id.setIdentifier(Attr.getArgAsIdent(0)->Ident, Attr.getLoc());

    ExprResult Size = S.ActOnIdExpression(S.getCurScope(), SS, TemplateKWLoc,
                                          Id, false, false);

    if (Size.isInvalid())
      return;
    SizeExpr = Size.get();
  } else {
    SizeExpr = Attr.getArgAsExpr(0);
  }

  QualType T = S.BuildVectorType(CurType, SizeExpr, Attr.getLoc());
  if (!T.isNull())
    CurType = T;
  else
    Attr.setInvalid();
}

/// Process the OpenCL-like ext_vector_type attribute when it occurs on
/// a type.
static void HandleExtVectorTypeAttr(QualType &CurType, const ParsedAttr &Attr,
                                    Sema &S) {
  // check the attribute arguments.
  if (Attr.getNumArgs() != 1) {
    S.Diag(Attr.getLoc(), diag::err_attribute_wrong_number_arguments) << Attr
                                                                      << 1;
    return;
  }

  Expr *sizeExpr;

  // Special case where the argument is a template id.
  if (Attr.isArgIdent(0)) {
    CXXScopeSpec SS;
    SourceLocation TemplateKWLoc;
    UnqualifiedId id;
    id.setIdentifier(Attr.getArgAsIdent(0)->Ident, Attr.getLoc());

    ExprResult Size = S.ActOnIdExpression(S.getCurScope(), SS, TemplateKWLoc,
                                          id, false, false);
    if (Size.isInvalid())
      return;

    sizeExpr = Size.get();
  } else {
    sizeExpr = Attr.getArgAsExpr(0);
  }

  // Create the vector type.
  QualType T = S.BuildExtVectorType(CurType, sizeExpr, Attr.getLoc());
  if (!T.isNull())
    CurType = T;
}

static bool isPermittedNeonBaseType(QualType &Ty,
                                    VectorType::VectorKind VecKind, Sema &S) {
  const BuiltinType *BTy = Ty->getAs<BuiltinType>();
  if (!BTy)
    return false;

  llvm::Triple Triple = S.Context.getTargetInfo().getTriple();

  // Signed poly is mathematically wrong, but has been baked into some ABIs by
  // now.
  bool IsPolyUnsigned = Triple.getArch() == llvm::Triple::aarch64 ||
                        Triple.getArch() == llvm::Triple::aarch64_be;
  if (VecKind == VectorType::NeonPolyVector) {
    if (IsPolyUnsigned) {
      // AArch64 polynomial vectors are unsigned and support poly64.
      return BTy->getKind() == BuiltinType::UChar ||
             BTy->getKind() == BuiltinType::UShort ||
             BTy->getKind() == BuiltinType::ULong ||
             BTy->getKind() == BuiltinType::ULongLong;
    } else {
      // AArch32 polynomial vector are signed.
      return BTy->getKind() == BuiltinType::SChar ||
             BTy->getKind() == BuiltinType::Short;
    }
  }

  // Non-polynomial vector types: the usual suspects are allowed, as well as
  // float64_t on AArch64.
  bool Is64Bit = Triple.getArch() == llvm::Triple::aarch64 ||
                 Triple.getArch() == llvm::Triple::aarch64_be;

  if (Is64Bit && BTy->getKind() == BuiltinType::Double)
    return true;

  return BTy->getKind() == BuiltinType::SChar ||
         BTy->getKind() == BuiltinType::UChar ||
         BTy->getKind() == BuiltinType::Short ||
         BTy->getKind() == BuiltinType::UShort ||
         BTy->getKind() == BuiltinType::Int ||
         BTy->getKind() == BuiltinType::UInt ||
         BTy->getKind() == BuiltinType::Long ||
         BTy->getKind() == BuiltinType::ULong ||
         BTy->getKind() == BuiltinType::LongLong ||
         BTy->getKind() == BuiltinType::ULongLong ||
         BTy->getKind() == BuiltinType::Float ||
         BTy->getKind() == BuiltinType::Half;
}

/// HandleNeonVectorTypeAttr - The "neon_vector_type" and
/// "neon_polyvector_type" attributes are used to create vector types that
/// are mangled according to ARM's ABI.  Otherwise, these types are identical
/// to those created with the "vector_size" attribute.  Unlike "vector_size"
/// the argument to these Neon attributes is the number of vector elements,
/// not the vector size in bytes.  The vector width and element type must
/// match one of the standard Neon vector types.
static void HandleNeonVectorTypeAttr(QualType &CurType, const ParsedAttr &Attr,
                                     Sema &S, VectorType::VectorKind VecKind) {
  // Target must have NEON
  if (!S.Context.getTargetInfo().hasFeature("neon")) {
    S.Diag(Attr.getLoc(), diag::err_attribute_unsupported) << Attr;
    Attr.setInvalid();
    return;
  }
  // Check the attribute arguments.
  if (Attr.getNumArgs() != 1) {
    S.Diag(Attr.getLoc(), diag::err_attribute_wrong_number_arguments) << Attr
                                                                      << 1;
    Attr.setInvalid();
    return;
  }
  // The number of elements must be an ICE.
  Expr *numEltsExpr = static_cast<Expr *>(Attr.getArgAsExpr(0));
  llvm::APSInt numEltsInt(32);
  if (numEltsExpr->isTypeDependent() || numEltsExpr->isValueDependent() ||
      !numEltsExpr->isIntegerConstantExpr(numEltsInt, S.Context)) {
    S.Diag(Attr.getLoc(), diag::err_attribute_argument_type)
        << Attr << AANT_ArgumentIntegerConstant
        << numEltsExpr->getSourceRange();
    Attr.setInvalid();
    return;
  }
  // Only certain element types are supported for Neon vectors.
  if (!isPermittedNeonBaseType(CurType, VecKind, S)) {
    S.Diag(Attr.getLoc(), diag::err_attribute_invalid_vector_type) << CurType;
    Attr.setInvalid();
    return;
  }

  // The total size of the vector must be 64 or 128 bits.
  unsigned typeSize = static_cast<unsigned>(S.Context.getTypeSize(CurType));
  unsigned numElts = static_cast<unsigned>(numEltsInt.getZExtValue());
  unsigned vecSize = typeSize * numElts;
  if (vecSize != 64 && vecSize != 128) {
    S.Diag(Attr.getLoc(), diag::err_attribute_bad_neon_vector_size) << CurType;
    Attr.setInvalid();
    return;
  }

  CurType = S.Context.getVectorType(CurType, numElts, VecKind);
}

/// Handle OpenCL Access Qualifier Attribute.
static void HandleOpenCLAccessAttr(QualType &CurType, const ParsedAttr &Attr,
                                   Sema &S) {
  // OpenCL v2.0 s6.6 - Access qualifier can be used only for image and pipe type.
  if (!(CurType->isImageType() || CurType->isPipeType())) {
    S.Diag(Attr.getLoc(), diag::err_opencl_invalid_access_qualifier);
    Attr.setInvalid();
    return;
  }

  if (const TypedefType* TypedefTy = CurType->getAs<TypedefType>()) {
    QualType PointeeTy = TypedefTy->desugar();
    S.Diag(Attr.getLoc(), diag::err_opencl_multiple_access_qualifiers);

    std::string PrevAccessQual;
    switch (cast<BuiltinType>(PointeeTy.getTypePtr())->getKind()) {
      #define IMAGE_TYPE(ImgType, Id, SingletonId, Access, Suffix) \
    case BuiltinType::Id:                                          \
      PrevAccessQual = #Access;                                    \
      break;
      #include "clang/Basic/OpenCLImageTypes.def"
    default:
      assert(0 && "Unable to find corresponding image type.");
    }

    S.Diag(TypedefTy->getDecl()->getBeginLoc(),
           diag::note_opencl_typedef_access_qualifier)
        << PrevAccessQual;
  } else if (CurType->isPipeType()) {
    if (Attr.getSemanticSpelling() == OpenCLAccessAttr::Keyword_write_only) {
      QualType ElemType = CurType->getAs<PipeType>()->getElementType();
      CurType = S.Context.getWritePipeType(ElemType);
    }
  }
}

static void deduceOpenCLImplicitAddrSpace(TypeProcessingState &State,
                                          QualType &T, TypeAttrLocation TAL) {
  Declarator &D = State.getDeclarator();

  // Handle the cases where address space should not be deduced.
  //
  // The pointee type of a pointer type is always deduced since a pointer always
  // points to some memory location which should has an address space.
  //
  // There are situations that at the point of certain declarations, the address
  // space may be unknown and better to be left as default. For example, when
  // defining a typedef or struct type, they are not associated with any
  // specific address space. Later on, they may be used with any address space
  // to declare a variable.
  //
  // The return value of a function is r-value, therefore should not have
  // address space.
  //
  // The void type does not occupy memory, therefore should not have address
  // space, except when it is used as a pointee type.
  //
  // Since LLVM assumes function type is in default address space, it should not
  // have address space.
  auto ChunkIndex = State.getCurrentChunkIndex();
  bool IsPointee =
      ChunkIndex > 0 &&
      (D.getTypeObject(ChunkIndex - 1).Kind == DeclaratorChunk::Pointer ||
       D.getTypeObject(ChunkIndex - 1).Kind == DeclaratorChunk::BlockPointer);
  bool IsFuncReturnType =
      ChunkIndex > 0 &&
      D.getTypeObject(ChunkIndex - 1).Kind == DeclaratorChunk::Function;
  bool IsFuncType =
      ChunkIndex < D.getNumTypeObjects() &&
      D.getTypeObject(ChunkIndex).Kind == DeclaratorChunk::Function;
  if ( // Do not deduce addr space for function return type and function type,
       // otherwise it will fail some sema check.
      IsFuncReturnType || IsFuncType ||
      // Do not deduce addr space for member types of struct, except the pointee
      // type of a pointer member type.
      (D.getContext() == DeclaratorContext::MemberContext && !IsPointee) ||
      // Do not deduce addr space for types used to define a typedef and the
      // typedef itself, except the pointee type of a pointer type which is used
      // to define the typedef.
      (D.getDeclSpec().getStorageClassSpec() == DeclSpec::SCS_typedef &&
       !IsPointee) ||
      // Do not deduce addr space of the void type, e.g. in f(void), otherwise
      // it will fail some sema check.
      (T->isVoidType() && !IsPointee))
    return;

  LangAS ImpAddr;
  // Put OpenCL automatic variable in private address space.
  // OpenCL v1.2 s6.5:
  // The default address space name for arguments to a function in a
  // program, or local variables of a function is __private. All function
  // arguments shall be in the __private address space.
  if (State.getSema().getLangOpts().OpenCLVersion <= 120 &&
      !State.getSema().getLangOpts().OpenCLCPlusPlus) {
    ImpAddr = LangAS::opencl_private;
  } else {
    // If address space is not set, OpenCL 2.0 defines non private default
    // address spaces for some cases:
    // OpenCL 2.0, section 6.5:
    // The address space for a variable at program scope or a static variable
    // inside a function can either be __global or __constant, but defaults to
    // __global if not specified.
    // (...)
    // Pointers that are declared without pointing to a named address space
    // point to the generic address space.
    if (IsPointee) {
      ImpAddr = LangAS::opencl_generic;
    } else {
      if (D.getContext() == DeclaratorContext::FileContext) {
        ImpAddr = LangAS::opencl_global;
      } else {
        if (D.getDeclSpec().getStorageClassSpec() == DeclSpec::SCS_static ||
            D.getDeclSpec().getStorageClassSpec() == DeclSpec::SCS_extern) {
          ImpAddr = LangAS::opencl_global;
        } else {
          ImpAddr = LangAS::opencl_private;
        }
      }
    }
  }
  T = State.getSema().Context.getAddrSpaceQualType(T, ImpAddr);
}

static void HandleLifetimeBoundAttr(TypeProcessingState &State,
                                    QualType &CurType,
                                    ParsedAttr &Attr) {
  if (State.getDeclarator().isDeclarationOfFunction()) {
    CurType = State.getAttributedType(
        createSimpleAttr<LifetimeBoundAttr>(State.getSema().Context, Attr),
        CurType, CurType);
  } else {
    Attr.diagnoseAppertainsTo(State.getSema(), nullptr);
  }
}


static void processTypeAttrs(TypeProcessingState &state, QualType &type,
                             TypeAttrLocation TAL,
                             ParsedAttributesView &attrs) {
  // Scan through and apply attributes to this type where it makes sense.  Some
  // attributes (such as __address_space__, __vector_size__, etc) apply to the
  // type, but others can be present in the type specifiers even though they
  // apply to the decl.  Here we apply type attributes and ignore the rest.

  // This loop modifies the list pretty frequently, but we still need to make
  // sure we visit every element once. Copy the attributes list, and iterate
  // over that.
  ParsedAttributesView AttrsCopy{attrs};
  for (ParsedAttr &attr : AttrsCopy) {

    // Skip attributes that were marked to be invalid.
    if (attr.isInvalid())
      continue;

    if (attr.isCXX11Attribute()) {
      // [[gnu::...]] attributes are treated as declaration attributes, so may
      // not appertain to a DeclaratorChunk. If we handle them as type
      // attributes, accept them in that position and diagnose the GCC
      // incompatibility.
      if (attr.getScopeName() && attr.getScopeName()->isStr("gnu")) {
        bool IsTypeAttr = attr.isTypeAttr();
        if (TAL == TAL_DeclChunk) {
          state.getSema().Diag(attr.getLoc(),
                               IsTypeAttr
                                   ? diag::warn_gcc_ignores_type_attr
                                   : diag::warn_cxx11_gnu_attribute_on_type)
              << attr.getName();
          if (!IsTypeAttr)
            continue;
        }
      } else if (TAL != TAL_DeclChunk) {
        // Otherwise, only consider type processing for a C++11 attribute if
        // it's actually been applied to a type.
        continue;
      }
    }

    // If this is an attribute we can handle, do so now,
    // otherwise, add it to the FnAttrs list for rechaining.
    switch (attr.getKind()) {
    default:
      // A C++11 attribute on a declarator chunk must appertain to a type.
      if (attr.isCXX11Attribute() && TAL == TAL_DeclChunk) {
        state.getSema().Diag(attr.getLoc(), diag::err_attribute_not_type_attr)
            << attr;
        attr.setUsedAsTypeAttr();
      }
      break;

    case ParsedAttr::UnknownAttribute:
      if (attr.isCXX11Attribute() && TAL == TAL_DeclChunk)
        state.getSema().Diag(attr.getLoc(),
                             diag::warn_unknown_attribute_ignored)
          << attr.getName();
      break;

    case ParsedAttr::IgnoredAttribute:
      break;

    case ParsedAttr::AT_MayAlias:
      // FIXME: This attribute needs to actually be handled, but if we ignore
      // it it breaks large amounts of Linux software.
      attr.setUsedAsTypeAttr();
      break;
    case ParsedAttr::AT_OpenCLPrivateAddressSpace:
    case ParsedAttr::AT_OpenCLGlobalAddressSpace:
    case ParsedAttr::AT_OpenCLLocalAddressSpace:
    case ParsedAttr::AT_OpenCLConstantAddressSpace:
    case ParsedAttr::AT_OpenCLGenericAddressSpace:
    case ParsedAttr::AT_AddressSpace:
      HandleAddressSpaceTypeAttribute(type, attr, state.getSema());
      attr.setUsedAsTypeAttr();
      break;
    OBJC_POINTER_TYPE_ATTRS_CASELIST:
      if (!handleObjCPointerTypeAttr(state, attr, type))
        distributeObjCPointerTypeAttr(state, attr, type);
      attr.setUsedAsTypeAttr();
      break;
    case ParsedAttr::AT_VectorSize:
      HandleVectorSizeAttr(type, attr, state.getSema());
      attr.setUsedAsTypeAttr();
      break;
    case ParsedAttr::AT_ExtVectorType:
      HandleExtVectorTypeAttr(type, attr, state.getSema());
      attr.setUsedAsTypeAttr();
      break;
    case ParsedAttr::AT_NeonVectorType:
      HandleNeonVectorTypeAttr(type, attr, state.getSema(),
                               VectorType::NeonVector);
      attr.setUsedAsTypeAttr();
      break;
    case ParsedAttr::AT_NeonPolyVectorType:
      HandleNeonVectorTypeAttr(type, attr, state.getSema(),
                               VectorType::NeonPolyVector);
      attr.setUsedAsTypeAttr();
      break;
    case ParsedAttr::AT_OpenCLAccess:
      HandleOpenCLAccessAttr(type, attr, state.getSema());
      attr.setUsedAsTypeAttr();
      break;
    case ParsedAttr::AT_LifetimeBound:
      if (TAL == TAL_DeclChunk)
        HandleLifetimeBoundAttr(state, type, attr);
      break;

    MS_TYPE_ATTRS_CASELIST:
      if (!handleMSPointerTypeQualifierAttr(state, attr, type))
        attr.setUsedAsTypeAttr();
      break;


    NULLABILITY_TYPE_ATTRS_CASELIST:
      // Either add nullability here or try to distribute it.  We
      // don't want to distribute the nullability specifier past any
      // dependent type, because that complicates the user model.
      if (type->canHaveNullability() || type->isDependentType() ||
          type->isArrayType() ||
          !distributeNullabilityTypeAttr(state, type, attr)) {
        unsigned endIndex;
        if (TAL == TAL_DeclChunk)
          endIndex = state.getCurrentChunkIndex();
        else
          endIndex = state.getDeclarator().getNumTypeObjects();
        bool allowOnArrayType =
            state.getDeclarator().isPrototypeContext() &&
            !hasOuterPointerLikeChunk(state.getDeclarator(), endIndex);
        if (checkNullabilityTypeSpecifier(
              state, 
              type,
<<<<<<< HEAD
              mapNullabilityAttrKind(attr.getKind()),
              attr.getLoc(),
              attr.isContextSensitiveKeywordAttribute(),
              allowOnArrayType, /*implicit=*/false)) {
=======
              attr,
              allowOnArrayType)) {
>>>>>>> 98caebcb
          attr.setInvalid();
        }

        attr.setUsedAsTypeAttr();
      }
      break;

    case ParsedAttr::AT_ObjCKindOf:
      // '__kindof' must be part of the decl-specifiers.
      switch (TAL) {
      case TAL_DeclSpec:
        break;

      case TAL_DeclChunk:
      case TAL_DeclName:
        state.getSema().Diag(attr.getLoc(),
                             diag::err_objc_kindof_wrong_position)
            << FixItHint::CreateRemoval(attr.getLoc())
            << FixItHint::CreateInsertion(
                   state.getDeclarator().getDeclSpec().getBeginLoc(),
                   "__kindof ");
        break;
      }

      // Apply it regardless.
      if (checkObjCKindOfType(state, type, attr))
        attr.setInvalid();
      break;

    FUNCTION_TYPE_ATTRS_CASELIST:
      attr.setUsedAsTypeAttr();

      // Never process function type attributes as part of the
      // declaration-specifiers.
      if (TAL == TAL_DeclSpec)
        distributeFunctionTypeAttrFromDeclSpec(state, attr, type);

      // Otherwise, handle the possible delays.
      else if (!handleFunctionTypeAttr(state, attr, type))
        distributeFunctionTypeAttr(state, attr, type);
      break;
    }
  }

  if (!state.getSema().getLangOpts().OpenCL ||
      type.getAddressSpace() != LangAS::Default)
    return;

  deduceOpenCLImplicitAddrSpace(state, type, TAL);
}

void Sema::completeExprArrayBound(Expr *E) {
  if (DeclRefExpr *DRE = dyn_cast<DeclRefExpr>(E->IgnoreParens())) {
    if (VarDecl *Var = dyn_cast<VarDecl>(DRE->getDecl())) {
      if (isTemplateInstantiation(Var->getTemplateSpecializationKind())) {
        auto *Def = Var->getDefinition();
        if (!Def) {
          SourceLocation PointOfInstantiation = E->getExprLoc();
          InstantiateVariableDefinition(PointOfInstantiation, Var);
          Def = Var->getDefinition();

          // If we don't already have a point of instantiation, and we managed
          // to instantiate a definition, this is the point of instantiation.
          // Otherwise, we don't request an end-of-TU instantiation, so this is
          // not a point of instantiation.
          // FIXME: Is this really the right behavior?
          if (Var->getPointOfInstantiation().isInvalid() && Def) {
            assert(Var->getTemplateSpecializationKind() ==
                       TSK_ImplicitInstantiation &&
                   "explicit instantiation with no point of instantiation");
            Var->setTemplateSpecializationKind(
                Var->getTemplateSpecializationKind(), PointOfInstantiation);
          }
        }

        // Update the type to the definition's type both here and within the
        // expression.
        if (Def) {
          DRE->setDecl(Def);
          QualType T = Def->getType();
          DRE->setType(T);
          // FIXME: Update the type on all intervening expressions.
          E->setType(T);
        }

        // We still go on to try to complete the type independently, as it
        // may also require instantiations or diagnostics if it remains
        // incomplete.
      }
    }
  }
}

/// Ensure that the type of the given expression is complete.
///
/// This routine checks whether the expression \p E has a complete type. If the
/// expression refers to an instantiable construct, that instantiation is
/// performed as needed to complete its type. Furthermore
/// Sema::RequireCompleteType is called for the expression's type (or in the
/// case of a reference type, the referred-to type).
///
/// \param E The expression whose type is required to be complete.
/// \param Diagnoser The object that will emit a diagnostic if the type is
/// incomplete.
///
/// \returns \c true if the type of \p E is incomplete and diagnosed, \c false
/// otherwise.
bool Sema::RequireCompleteExprType(Expr *E, TypeDiagnoser &Diagnoser) {
  QualType T = E->getType();

  // Incomplete array types may be completed by the initializer attached to
  // their definitions. For static data members of class templates and for
  // variable templates, we need to instantiate the definition to get this
  // initializer and complete the type.
  if (T->isIncompleteArrayType()) {
    completeExprArrayBound(E);
    T = E->getType();
  }

  // FIXME: Are there other cases which require instantiating something other
  // than the type to complete the type of an expression?

  return RequireCompleteType(E->getExprLoc(), T, Diagnoser);
}

bool Sema::RequireCompleteExprType(Expr *E, unsigned DiagID) {
  BoundTypeDiagnoser<> Diagnoser(DiagID);
  return RequireCompleteExprType(E, Diagnoser);
}

/// Ensure that the type T is a complete type.
///
/// This routine checks whether the type @p T is complete in any
/// context where a complete type is required. If @p T is a complete
/// type, returns false. If @p T is a class template specialization,
/// this routine then attempts to perform class template
/// instantiation. If instantiation fails, or if @p T is incomplete
/// and cannot be completed, issues the diagnostic @p diag (giving it
/// the type @p T) and returns true.
///
/// @param Loc  The location in the source that the incomplete type
/// diagnostic should refer to.
///
/// @param T  The type that this routine is examining for completeness.
///
/// @returns @c true if @p T is incomplete and a diagnostic was emitted,
/// @c false otherwise.
bool Sema::RequireCompleteType(SourceLocation Loc, QualType T,
                               TypeDiagnoser &Diagnoser) {
  if (RequireCompleteTypeImpl(Loc, T, &Diagnoser))
    return true;
  if (const TagType *Tag = T->getAs<TagType>()) {
    if (!Tag->getDecl()->isCompleteDefinitionRequired()) {
      Tag->getDecl()->setCompleteDefinitionRequired();
      Consumer.HandleTagDeclRequiredDefinition(Tag->getDecl());
    }
  }
  return false;
}

bool Sema::hasStructuralCompatLayout(Decl *D, Decl *Suggested) {
  llvm::DenseSet<std::pair<Decl *, Decl *>> NonEquivalentDecls;
  if (!Suggested)
    return false;

  // FIXME: Add a specific mode for C11 6.2.7/1 in StructuralEquivalenceContext
  // and isolate from other C++ specific checks.
  StructuralEquivalenceContext Ctx(
      D->getASTContext(), Suggested->getASTContext(), NonEquivalentDecls,
      StructuralEquivalenceKind::Default,
      false /*StrictTypeSpelling*/, true /*Complain*/,
      true /*ErrorOnTagTypeMismatch*/);
  return Ctx.IsEquivalent(D, Suggested);
}

/// Determine whether there is any declaration of \p D that was ever a
///        definition (perhaps before module merging) and is currently visible.
/// \param D The definition of the entity.
/// \param Suggested Filled in with the declaration that should be made visible
///        in order to provide a definition of this entity.
/// \param OnlyNeedComplete If \c true, we only need the type to be complete,
///        not defined. This only matters for enums with a fixed underlying
///        type, since in all other cases, a type is complete if and only if it
///        is defined.
bool Sema::hasVisibleDefinition(NamedDecl *D, NamedDecl **Suggested,
                                bool OnlyNeedComplete) {
  // Easy case: if we don't have modules, all declarations are visible.
  if (!getLangOpts().Modules && !getLangOpts().ModulesLocalVisibility)
    return true;

  // If this definition was instantiated from a template, map back to the
  // pattern from which it was instantiated.
  if (isa<TagDecl>(D) && cast<TagDecl>(D)->isBeingDefined()) {
    // We're in the middle of defining it; this definition should be treated
    // as visible.
    return true;
  } else if (auto *RD = dyn_cast<CXXRecordDecl>(D)) {
    if (auto *Pattern = RD->getTemplateInstantiationPattern())
      RD = Pattern;
    D = RD->getDefinition();
  } else if (auto *ED = dyn_cast<EnumDecl>(D)) {
    if (auto *Pattern = ED->getTemplateInstantiationPattern())
      ED = Pattern;
    if (OnlyNeedComplete && ED->isFixed()) {
      // If the enum has a fixed underlying type, and we're only looking for a
      // complete type (not a definition), any visible declaration of it will
      // do.
      *Suggested = nullptr;
      for (auto *Redecl : ED->redecls()) {
        if (isVisible(Redecl))
          return true;
        if (Redecl->isThisDeclarationADefinition() ||
            (Redecl->isCanonicalDecl() && !*Suggested))
          *Suggested = Redecl;
      }
      return false;
    }
    D = ED->getDefinition();
  } else if (auto *FD = dyn_cast<FunctionDecl>(D)) {
    if (auto *Pattern = FD->getTemplateInstantiationPattern())
      FD = Pattern;
    D = FD->getDefinition();
  } else if (auto *VD = dyn_cast<VarDecl>(D)) {
    if (auto *Pattern = VD->getTemplateInstantiationPattern())
      VD = Pattern;
    D = VD->getDefinition();
  }
  assert(D && "missing definition for pattern of instantiated definition");

  *Suggested = D;
  if (isVisible(D))
    return true;

  // The external source may have additional definitions of this entity that are
  // visible, so complete the redeclaration chain now and ask again.
  if (auto *Source = Context.getExternalSource()) {
    Source->CompleteRedeclChain(D);
    return isVisible(D);
  }

  return false;
}

/// Locks in the inheritance model for the given class and all of its bases.
static void assignInheritanceModel(Sema &S, CXXRecordDecl *RD) {
  RD = RD->getMostRecentNonInjectedDecl();
  if (!RD->hasAttr<MSInheritanceAttr>()) {
    MSInheritanceAttr::Spelling IM;

    switch (S.MSPointerToMemberRepresentationMethod) {
    case LangOptions::PPTMK_BestCase:
      IM = RD->calculateInheritanceModel();
      break;
    case LangOptions::PPTMK_FullGeneralitySingleInheritance:
      IM = MSInheritanceAttr::Keyword_single_inheritance;
      break;
    case LangOptions::PPTMK_FullGeneralityMultipleInheritance:
      IM = MSInheritanceAttr::Keyword_multiple_inheritance;
      break;
    case LangOptions::PPTMK_FullGeneralityVirtualInheritance:
      IM = MSInheritanceAttr::Keyword_unspecified_inheritance;
      break;
    }

    RD->addAttr(MSInheritanceAttr::CreateImplicit(
        S.getASTContext(), IM,
        /*BestCase=*/S.MSPointerToMemberRepresentationMethod ==
            LangOptions::PPTMK_BestCase,
        S.ImplicitMSInheritanceAttrLoc.isValid()
            ? S.ImplicitMSInheritanceAttrLoc
            : RD->getSourceRange()));
    S.Consumer.AssignInheritanceModel(RD);
  }
}

/// The implementation of RequireCompleteType
bool Sema::RequireCompleteTypeImpl(SourceLocation Loc, QualType T,
                                   TypeDiagnoser *Diagnoser) {
  // FIXME: Add this assertion to make sure we always get instantiation points.
  //  assert(!Loc.isInvalid() && "Invalid location in RequireCompleteType");
  // FIXME: Add this assertion to help us flush out problems with
  // checking for dependent types and type-dependent expressions.
  //
  //  assert(!T->isDependentType() &&
  //         "Can't ask whether a dependent type is complete");

  if (const MemberPointerType *MPTy = T->getAs<MemberPointerType>()) {
    if (!MPTy->getClass()->isDependentType()) {
      if (getLangOpts().CompleteMemberPointers &&
          !MPTy->getClass()->getAsCXXRecordDecl()->isBeingDefined() &&
          RequireCompleteType(Loc, QualType(MPTy->getClass(), 0),
                              diag::err_memptr_incomplete))
        return true;

      // We lock in the inheritance model once somebody has asked us to ensure
      // that a pointer-to-member type is complete.
      if (Context.getTargetInfo().getCXXABI().isMicrosoft()) {
        (void)isCompleteType(Loc, QualType(MPTy->getClass(), 0));
        assignInheritanceModel(*this, MPTy->getMostRecentCXXRecordDecl());
      }
    }
  }

  NamedDecl *Def = nullptr;
  bool Incomplete = T->isIncompleteType(&Def);

  // Check that any necessary explicit specializations are visible. For an
  // enum, we just need the declaration, so don't check this.
  if (Def && !isa<EnumDecl>(Def))
    checkSpecializationVisibility(Loc, Def);

  // If we have a complete type, we're done.
  if (!Incomplete) {
    // If we know about the definition but it is not visible, complain.
    NamedDecl *SuggestedDef = nullptr;
    if (Def &&
        !hasVisibleDefinition(Def, &SuggestedDef, /*OnlyNeedComplete*/true)) {
      // If the user is going to see an error here, recover by making the
      // definition visible.
      bool TreatAsComplete = Diagnoser && !isSFINAEContext();
      if (Diagnoser && SuggestedDef)
        diagnoseMissingImport(Loc, SuggestedDef, MissingImportKind::Definition,
                              /*Recover*/TreatAsComplete);
      return !TreatAsComplete;
    } else if (Def && !TemplateInstCallbacks.empty()) {
      CodeSynthesisContext TempInst;
      TempInst.Kind = CodeSynthesisContext::Memoization;
      TempInst.Template = Def;
      TempInst.Entity = Def;
      TempInst.PointOfInstantiation = Loc;
      atTemplateBegin(TemplateInstCallbacks, *this, TempInst);
      atTemplateEnd(TemplateInstCallbacks, *this, TempInst);
    }

    return false;
  }

  TagDecl *Tag = dyn_cast_or_null<TagDecl>(Def);
  ObjCInterfaceDecl *IFace = dyn_cast_or_null<ObjCInterfaceDecl>(Def);

  // Give the external source a chance to provide a definition of the type.
  // This is kept separate from completing the redeclaration chain so that
  // external sources such as LLDB can avoid synthesizing a type definition
  // unless it's actually needed.
  if (Tag || IFace) {
    // Avoid diagnosing invalid decls as incomplete.
    if (Def->isInvalidDecl())
      return true;

    // Give the external AST source a chance to complete the type.
    if (auto *Source = Context.getExternalSource()) {
      if (Tag && Tag->hasExternalLexicalStorage())
          Source->CompleteType(Tag);
      if (IFace && IFace->hasExternalLexicalStorage())
          Source->CompleteType(IFace);
      // If the external source completed the type, go through the motions
      // again to ensure we're allowed to use the completed type.
      if (!T->isIncompleteType())
        return RequireCompleteTypeImpl(Loc, T, Diagnoser);
    }
  }

  // If we have a class template specialization or a class member of a
  // class template specialization, or an array with known size of such,
  // try to instantiate it.
  if (auto *RD = dyn_cast_or_null<CXXRecordDecl>(Tag)) {
    bool Instantiated = false;
    bool Diagnosed = false;
    if (RD->isDependentContext()) {
      // Don't try to instantiate a dependent class (eg, a member template of
      // an instantiated class template specialization).
      // FIXME: Can this ever happen?
    } else if (auto *ClassTemplateSpec =
            dyn_cast<ClassTemplateSpecializationDecl>(RD)) {
      if (ClassTemplateSpec->getSpecializationKind() == TSK_Undeclared) {
        Diagnosed = InstantiateClassTemplateSpecialization(
            Loc, ClassTemplateSpec, TSK_ImplicitInstantiation,
            /*Complain=*/Diagnoser);
        Instantiated = true;
      }
    } else {
      CXXRecordDecl *Pattern = RD->getInstantiatedFromMemberClass();
      if (!RD->isBeingDefined() && Pattern) {
        MemberSpecializationInfo *MSI = RD->getMemberSpecializationInfo();
        assert(MSI && "Missing member specialization information?");
        // This record was instantiated from a class within a template.
        if (MSI->getTemplateSpecializationKind() !=
            TSK_ExplicitSpecialization) {
          Diagnosed = InstantiateClass(Loc, RD, Pattern,
                                       getTemplateInstantiationArgs(RD),
                                       TSK_ImplicitInstantiation,
                                       /*Complain=*/Diagnoser);
          Instantiated = true;
        }
      }
    }

    if (Instantiated) {
      // Instantiate* might have already complained that the template is not
      // defined, if we asked it to.
      if (Diagnoser && Diagnosed)
        return true;
      // If we instantiated a definition, check that it's usable, even if
      // instantiation produced an error, so that repeated calls to this
      // function give consistent answers.
      if (!T->isIncompleteType())
        return RequireCompleteTypeImpl(Loc, T, Diagnoser);
    }
  }

  // FIXME: If we didn't instantiate a definition because of an explicit
  // specialization declaration, check that it's visible.

  if (!Diagnoser)
    return true;

  Diagnoser->diagnose(*this, Loc, T);

  // If the type was a forward declaration of a class/struct/union
  // type, produce a note.
  if (Tag && !Tag->isInvalidDecl())
    Diag(Tag->getLocation(),
         Tag->isBeingDefined() ? diag::note_type_being_defined
                               : diag::note_forward_declaration)
      << Context.getTagDeclType(Tag);

  // If the Objective-C class was a forward declaration, produce a note.
  if (IFace && !IFace->isInvalidDecl())
    Diag(IFace->getLocation(), diag::note_forward_class);

  // If we have external information that we can use to suggest a fix,
  // produce a note.
  if (ExternalSource)
    ExternalSource->MaybeDiagnoseMissingCompleteType(Loc, T);

  return true;
}

bool Sema::RequireCompleteType(SourceLocation Loc, QualType T,
                               unsigned DiagID) {
  BoundTypeDiagnoser<> Diagnoser(DiagID);
  return RequireCompleteType(Loc, T, Diagnoser);
}

/// Get diagnostic %select index for tag kind for
/// literal type diagnostic message.
/// WARNING: Indexes apply to particular diagnostics only!
///
/// \returns diagnostic %select index.
static unsigned getLiteralDiagFromTagKind(TagTypeKind Tag) {
  switch (Tag) {
  case TTK_Struct: return 0;
  case TTK_Interface: return 1;
  case TTK_Class:  return 2;
  default: llvm_unreachable("Invalid tag kind for literal type diagnostic!");
  }
}

/// Ensure that the type T is a literal type.
///
/// This routine checks whether the type @p T is a literal type. If @p T is an
/// incomplete type, an attempt is made to complete it. If @p T is a literal
/// type, or @p AllowIncompleteType is true and @p T is an incomplete type,
/// returns false. Otherwise, this routine issues the diagnostic @p PD (giving
/// it the type @p T), along with notes explaining why the type is not a
/// literal type, and returns true.
///
/// @param Loc  The location in the source that the non-literal type
/// diagnostic should refer to.
///
/// @param T  The type that this routine is examining for literalness.
///
/// @param Diagnoser Emits a diagnostic if T is not a literal type.
///
/// @returns @c true if @p T is not a literal type and a diagnostic was emitted,
/// @c false otherwise.
bool Sema::RequireLiteralType(SourceLocation Loc, QualType T,
                              TypeDiagnoser &Diagnoser) {
  assert(!T->isDependentType() && "type should not be dependent");

  QualType ElemType = Context.getBaseElementType(T);
  if ((isCompleteType(Loc, ElemType) || ElemType->isVoidType()) &&
      T->isLiteralType(Context))
    return false;

  Diagnoser.diagnose(*this, Loc, T);

  if (T->isVariableArrayType())
    return true;

  const RecordType *RT = ElemType->getAs<RecordType>();
  if (!RT)
    return true;

  const CXXRecordDecl *RD = cast<CXXRecordDecl>(RT->getDecl());

  // A partially-defined class type can't be a literal type, because a literal
  // class type must have a trivial destructor (which can't be checked until
  // the class definition is complete).
  if (RequireCompleteType(Loc, ElemType, diag::note_non_literal_incomplete, T))
    return true;

  // [expr.prim.lambda]p3:
  //   This class type is [not] a literal type.
  if (RD->isLambda() && !getLangOpts().CPlusPlus17) {
    Diag(RD->getLocation(), diag::note_non_literal_lambda);
    return true;
  }

  // If the class has virtual base classes, then it's not an aggregate, and
  // cannot have any constexpr constructors or a trivial default constructor,
  // so is non-literal. This is better to diagnose than the resulting absence
  // of constexpr constructors.
  if (RD->getNumVBases()) {
    Diag(RD->getLocation(), diag::note_non_literal_virtual_base)
      << getLiteralDiagFromTagKind(RD->getTagKind()) << RD->getNumVBases();
    for (const auto &I : RD->vbases())
      Diag(I.getBeginLoc(), diag::note_constexpr_virtual_base_here)
          << I.getSourceRange();
  } else if (!RD->isAggregate() && !RD->hasConstexprNonCopyMoveConstructor() &&
             !RD->hasTrivialDefaultConstructor()) {
    Diag(RD->getLocation(), diag::note_non_literal_no_constexpr_ctors) << RD;
  } else if (RD->hasNonLiteralTypeFieldsOrBases()) {
    for (const auto &I : RD->bases()) {
      if (!I.getType()->isLiteralType(Context)) {
        Diag(I.getBeginLoc(), diag::note_non_literal_base_class)
            << RD << I.getType() << I.getSourceRange();
        return true;
      }
    }
    for (const auto *I : RD->fields()) {
      if (!I->getType()->isLiteralType(Context) ||
          I->getType().isVolatileQualified()) {
        Diag(I->getLocation(), diag::note_non_literal_field)
          << RD << I << I->getType()
          << I->getType().isVolatileQualified();
        return true;
      }
    }
  } else if (!RD->hasTrivialDestructor()) {
    // All fields and bases are of literal types, so have trivial destructors.
    // If this class's destructor is non-trivial it must be user-declared.
    CXXDestructorDecl *Dtor = RD->getDestructor();
    assert(Dtor && "class has literal fields and bases but no dtor?");
    if (!Dtor)
      return true;

    Diag(Dtor->getLocation(), Dtor->isUserProvided() ?
         diag::note_non_literal_user_provided_dtor :
         diag::note_non_literal_nontrivial_dtor) << RD;
    if (!Dtor->isUserProvided())
      SpecialMemberIsTrivial(Dtor, CXXDestructor, TAH_IgnoreTrivialABI,
                             /*Diagnose*/true);
  }

  return true;
}

bool Sema::RequireLiteralType(SourceLocation Loc, QualType T, unsigned DiagID) {
  BoundTypeDiagnoser<> Diagnoser(DiagID);
  return RequireLiteralType(Loc, T, Diagnoser);
}

/// Retrieve a version of the type 'T' that is elaborated by Keyword, qualified
/// by the nested-name-specifier contained in SS, and that is (re)declared by
/// OwnedTagDecl, which is nullptr if this is not a (re)declaration.
QualType Sema::getElaboratedType(ElaboratedTypeKeyword Keyword,
                                 const CXXScopeSpec &SS, QualType T,
                                 TagDecl *OwnedTagDecl) {
  if (T.isNull())
    return T;
  NestedNameSpecifier *NNS;
  if (SS.isValid())
    NNS = SS.getScopeRep();
  else {
    if (Keyword == ETK_None)
      return T;
    NNS = nullptr;
  }
  return Context.getElaboratedType(Keyword, NNS, T, OwnedTagDecl);
}

QualType Sema::BuildTypeofExprType(Expr *E, SourceLocation Loc) {
  ExprResult ER = CheckPlaceholderExpr(E);
  if (ER.isInvalid()) return QualType();
  E = ER.get();

  if (!getLangOpts().CPlusPlus && E->refersToBitField())
    Diag(E->getExprLoc(), diag::err_sizeof_alignof_typeof_bitfield) << 2;

  if (!E->isTypeDependent()) {
    QualType T = E->getType();
    if (const TagType *TT = T->getAs<TagType>())
      DiagnoseUseOfDecl(TT->getDecl(), E->getExprLoc());
  }
  return Context.getTypeOfExprType(E);
}

/// getDecltypeForExpr - Given an expr, will return the decltype for
/// that expression, according to the rules in C++11
/// [dcl.type.simple]p4 and C++11 [expr.lambda.prim]p18.
static QualType getDecltypeForExpr(Sema &S, Expr *E) {
  if (E->isTypeDependent())
    return S.Context.DependentTy;

  // C++11 [dcl.type.simple]p4:
  //   The type denoted by decltype(e) is defined as follows:
  //
  //     - if e is an unparenthesized id-expression or an unparenthesized class
  //       member access (5.2.5), decltype(e) is the type of the entity named
  //       by e. If there is no such entity, or if e names a set of overloaded
  //       functions, the program is ill-formed;
  //
  // We apply the same rules for Objective-C ivar and property references.
  if (const DeclRefExpr *DRE = dyn_cast<DeclRefExpr>(E)) {
    const ValueDecl *VD = DRE->getDecl();
    return VD->getType();
  } else if (const MemberExpr *ME = dyn_cast<MemberExpr>(E)) {
    if (const ValueDecl *VD = ME->getMemberDecl())
      if (isa<FieldDecl>(VD) || isa<VarDecl>(VD))
        return VD->getType();
  } else if (const ObjCIvarRefExpr *IR = dyn_cast<ObjCIvarRefExpr>(E)) {
    return IR->getDecl()->getType();
  } else if (const ObjCPropertyRefExpr *PR = dyn_cast<ObjCPropertyRefExpr>(E)) {
    if (PR->isExplicitProperty())
      return PR->getExplicitProperty()->getType();
  } else if (auto *PE = dyn_cast<PredefinedExpr>(E)) {
    return PE->getType();
  }

  // C++11 [expr.lambda.prim]p18:
  //   Every occurrence of decltype((x)) where x is a possibly
  //   parenthesized id-expression that names an entity of automatic
  //   storage duration is treated as if x were transformed into an
  //   access to a corresponding data member of the closure type that
  //   would have been declared if x were an odr-use of the denoted
  //   entity.
  using namespace sema;
  if (S.getCurLambda()) {
    if (isa<ParenExpr>(E)) {
      if (DeclRefExpr *DRE = dyn_cast<DeclRefExpr>(E->IgnoreParens())) {
        if (VarDecl *Var = dyn_cast<VarDecl>(DRE->getDecl())) {
          QualType T = S.getCapturedDeclRefType(Var, DRE->getLocation());
          if (!T.isNull())
            return S.Context.getLValueReferenceType(T);
        }
      }
    }
  }


  // C++11 [dcl.type.simple]p4:
  //   [...]
  QualType T = E->getType();
  switch (E->getValueKind()) {
  //     - otherwise, if e is an xvalue, decltype(e) is T&&, where T is the
  //       type of e;
  case VK_XValue: T = S.Context.getRValueReferenceType(T); break;
  //     - otherwise, if e is an lvalue, decltype(e) is T&, where T is the
  //       type of e;
  case VK_LValue: T = S.Context.getLValueReferenceType(T); break;
  //  - otherwise, decltype(e) is the type of e.
  case VK_RValue: break;
  }

  return T;
}

QualType Sema::BuildDecltypeType(Expr *E, SourceLocation Loc,
                                 bool AsUnevaluated) {
  ExprResult ER = CheckPlaceholderExpr(E);
  if (ER.isInvalid()) return QualType();
  E = ER.get();

  if (AsUnevaluated && CodeSynthesisContexts.empty() &&
      E->HasSideEffects(Context, false)) {
    // The expression operand for decltype is in an unevaluated expression
    // context, so side effects could result in unintended consequences.
    Diag(E->getExprLoc(), diag::warn_side_effects_unevaluated_context);
  }

  return Context.getDecltypeType(E, getDecltypeForExpr(*this, E));
}

QualType Sema::BuildUnaryTransformType(QualType BaseType,
                                       UnaryTransformType::UTTKind UKind,
                                       SourceLocation Loc) {
  switch (UKind) {
  case UnaryTransformType::EnumUnderlyingType:
    if (!BaseType->isDependentType() && !BaseType->isEnumeralType()) {
      Diag(Loc, diag::err_only_enums_have_underlying_types);
      return QualType();
    } else {
      QualType Underlying = BaseType;
      if (!BaseType->isDependentType()) {
        // The enum could be incomplete if we're parsing its definition or
        // recovering from an error.
        NamedDecl *FwdDecl = nullptr;
        if (BaseType->isIncompleteType(&FwdDecl)) {
          Diag(Loc, diag::err_underlying_type_of_incomplete_enum) << BaseType;
          Diag(FwdDecl->getLocation(), diag::note_forward_declaration) << FwdDecl;
          return QualType();
        }

        EnumDecl *ED = BaseType->getAs<EnumType>()->getDecl();
        assert(ED && "EnumType has no EnumDecl");

        DiagnoseUseOfDecl(ED, Loc);

        Underlying = ED->getIntegerType();
        assert(!Underlying.isNull());
      }
      return Context.getUnaryTransformType(BaseType, Underlying,
                                        UnaryTransformType::EnumUnderlyingType);
    }
  }
  llvm_unreachable("unknown unary transform type");
}

QualType Sema::BuildAtomicType(QualType T, SourceLocation Loc) {
  if (!T->isDependentType()) {
    // FIXME: It isn't entirely clear whether incomplete atomic types
    // are allowed or not; for simplicity, ban them for the moment.
    if (RequireCompleteType(Loc, T, diag::err_atomic_specifier_bad_type, 0))
      return QualType();

    int DisallowedKind = -1;
    if (T->isArrayType())
      DisallowedKind = 1;
    else if (T->isFunctionType())
      DisallowedKind = 2;
    else if (T->isReferenceType())
      DisallowedKind = 3;
    else if (T->isAtomicType())
      DisallowedKind = 4;
    else if (T.hasQualifiers())
      DisallowedKind = 5;
    else if (!T.isTriviallyCopyableType(Context))
      // Some other non-trivially-copyable type (probably a C++ class)
      DisallowedKind = 6;

    if (DisallowedKind != -1) {
      Diag(Loc, diag::err_atomic_specifier_bad_type) << DisallowedKind << T;
      return QualType();
    }

    // FIXME: Do we need any handling for ARC here?
  }

  // Build the pointer type.
  return Context.getAtomicType(T);
}<|MERGE_RESOLUTION|>--- conflicted
+++ resolved
@@ -6341,7 +6341,6 @@
   return false;
 }
 
-<<<<<<< HEAD
 /// Rebuild an attributed type without the nullability attribute on it.
 static QualType rebuildAttributedTypeWithoutNullability(ASTContext &ctx,
                                                         QualType type) {
@@ -6361,16 +6360,6 @@
                                    attributed->getEquivalentType());
 }
 
-bool Sema::checkNullabilityTypeSpecifier(QualType &type,
-                                         NullabilityKind nullability,
-                                         SourceLocation nullabilityLoc,
-                                         bool isContextSensitive,
-                                         bool allowOnArrayType,
-                                         bool implicit,
-                                         bool overrideExisting) {
-  if (!implicit)
-    recordNullabilitySeen(*this, nullabilityLoc);
-=======
 /// Map a nullability attribute kind to a nullability kind.
 static NullabilityKind mapNullabilityAttrKind(ParsedAttr::Kind kind) {
   switch (kind) {
@@ -6388,31 +6377,18 @@
   }
 }
 
-/// Applies a nullability type specifier to the given type, if possible.
-///
-/// \param state The type processing state.
-///
-/// \param type The type to which the nullability specifier will be
-/// added. On success, this type will be updated appropriately.
-///
-/// \param attr The attribute as written on the type.
-///
-/// \param allowArrayTypes Whether to accept nullability specifiers on an
-/// array type (e.g., because it will decay to a pointer).
-///
-/// \returns true if a problem has been diagnosed, false on success.
-static bool checkNullabilityTypeSpecifier(TypeProcessingState &state,
+static bool checkNullabilityTypeSpecifier(Sema &S,
+                                          TypeProcessingState *state,
+                                          ParsedAttr *parsedAttr,
                                           QualType &type,
-                                          ParsedAttr &attr,
-                                          bool allowOnArrayType) {
-  Sema &S = state.getSema();
-
-  NullabilityKind nullability = mapNullabilityAttrKind(attr.getKind());
-  SourceLocation nullabilityLoc = attr.getLoc();
-  bool isContextSensitive = attr.isContextSensitiveKeywordAttribute();
-
-  recordNullabilitySeen(S, nullabilityLoc);
->>>>>>> 98caebcb
+                                          NullabilityKind nullability,
+                                          SourceLocation nullabilityLoc,
+                                          bool isContextSensitive,
+                                          bool allowOnArrayType,
+                                          bool overrideExisting) {
+  bool implicit = (state == nullptr);
+  if (!implicit)
+    recordNullabilitySeen(S, nullabilityLoc);
 
   // Check for existing nullability attributes on the type.
   QualType desugared = type;
@@ -6421,38 +6397,26 @@
     if (auto existingNullability = attributed->getImmediateNullability()) {
       // Duplicated nullability.
       if (nullability == *existingNullability) {
-<<<<<<< HEAD
         if (implicit)
           break;
 
-        Diag(nullabilityLoc, diag::warn_nullability_duplicate)
-=======
         S.Diag(nullabilityLoc, diag::warn_nullability_duplicate)
->>>>>>> 98caebcb
           << DiagNullabilityKind(nullability, isContextSensitive)
           << FixItHint::CreateRemoval(nullabilityLoc);
 
         break;
       }
 
-<<<<<<< HEAD
       if (!overrideExisting) {
         // Conflicting nullability.
-        Diag(nullabilityLoc, diag::err_nullability_conflicting)
+        S.Diag(nullabilityLoc, diag::err_nullability_conflicting)
           << DiagNullabilityKind(nullability, isContextSensitive)
           << DiagNullabilityKind(*existingNullability, false);
         return true;
       }
 
       // Rebuild the attributed type, dropping the existing nullability.
-      type  = rebuildAttributedTypeWithoutNullability(Context, type);
-=======
-      // Conflicting nullability.
-      S.Diag(nullabilityLoc, diag::err_nullability_conflicting)
-        << DiagNullabilityKind(nullability, isContextSensitive)
-        << DiagNullabilityKind(*existingNullability, false);
-      return true;
->>>>>>> 98caebcb
+      type = rebuildAttributedTypeWithoutNullability(S.Context, type);
     }
 
     desugared = attributed->getModifiedType();
@@ -6462,15 +6426,9 @@
   // This (unlike the code above) looks through typedefs that might
   // have nullability specifiers on them, which means we cannot
   // provide a useful Fix-It.
-<<<<<<< HEAD
-  if (auto existingNullability = desugared->getNullability(Context)) {
+  if (auto existingNullability = desugared->getNullability(S.Context)) {
     if (nullability != *existingNullability && !implicit) {
-      Diag(nullabilityLoc, diag::err_nullability_conflicting)
-=======
-  if (auto existingNullability = desugared->getNullability(S.Context)) {
-    if (nullability != *existingNullability) {
       S.Diag(nullabilityLoc, diag::err_nullability_conflicting)
->>>>>>> 98caebcb
         << DiagNullabilityKind(nullability, isContextSensitive)
         << DiagNullabilityKind(*existingNullability, false);
 
@@ -6494,15 +6452,10 @@
   // If this definitely isn't a pointer type, reject the specifier.
   if (!desugared->canHaveNullability() &&
       !(allowOnArrayType && desugared->isArrayType())) {
-<<<<<<< HEAD
     if (!implicit) {
-      Diag(nullabilityLoc, diag::err_nullability_nonpointer)
+      S.Diag(nullabilityLoc, diag::err_nullability_nonpointer)
         << DiagNullabilityKind(nullability, isContextSensitive) << type;
     }
-=======
-    S.Diag(nullabilityLoc, diag::err_nullability_nonpointer)
-      << DiagNullabilityKind(nullability, isContextSensitive) << type;
->>>>>>> 98caebcb
     return true;
   }
 
@@ -6531,19 +6484,42 @@
   }
 
   // Form the attributed type.
-  type = state.getAttributedType(
-      createNullabilityAttr(S.Context, attr, nullability), type, type);
+  if (state) {
+    assert(parsedAttr);
+    Attr *A = createNullabilityAttr(S.Context, *parsedAttr, nullability);
+    type = state->getAttributedType(A, type, type);
+  } else {
+    attr::Kind attrKind = AttributedType::getNullabilityAttrKind(nullability);
+    type = S.Context.getAttributedType(attrKind, type, type);
+  }
   return false;
 }
 
-<<<<<<< HEAD
-bool Sema::checkObjCKindOfType(QualType &type, SourceLocation loc) {
-  // Find out if it's an Objective-C object or object pointer type;
-  if (isa<ObjCTypeParamType>(type)) {
-    // Build the attributed type to record where __kindof occurred.
-    type =
-        Context.getAttributedType(AttributedType::attr_objc_kindof, type, type);
-=======
+static bool checkNullabilityTypeSpecifier(TypeProcessingState &state,
+                                          QualType &type,
+                                          ParsedAttr &attr,
+                                          bool allowOnArrayType) {
+  NullabilityKind nullability = mapNullabilityAttrKind(attr.getKind());
+  SourceLocation nullabilityLoc = attr.getLoc();
+  bool isContextSensitive = attr.isContextSensitiveKeywordAttribute();
+
+  return checkNullabilityTypeSpecifier(state.getSema(), &state, &attr, type,
+                                       nullability, nullabilityLoc,
+                                       isContextSensitive, allowOnArrayType,
+                                       /*overrideExisting*/false);
+}
+
+bool Sema::checkImplicitNullabilityTypeSpecifier(QualType &type,
+                                                 NullabilityKind nullability,
+                                                 SourceLocation diagLoc,
+                                                 bool allowArrayTypes,
+                                                 bool overrideExisting) {
+  return checkNullabilityTypeSpecifier(*this, nullptr, nullptr, type,
+                                       nullability, diagLoc,
+                                       /*isContextSensitive*/false,
+                                       allowArrayTypes, overrideExisting);
+}
+
 /// Check the application of the Objective-C '__kindof' qualifier to
 /// the given type.
 static bool checkObjCKindOfType(TypeProcessingState &state, QualType &type,
@@ -6554,7 +6530,6 @@
     // Build the attributed type to record where __kindof occurred.
     type = state.getAttributedType(
         createSimpleAttr<ObjCKindOfAttr>(S.Context, attr), type, type);
->>>>>>> 98caebcb
     return false;
   }
 
@@ -7416,15 +7391,8 @@
         if (checkNullabilityTypeSpecifier(
               state, 
               type,
-<<<<<<< HEAD
-              mapNullabilityAttrKind(attr.getKind()),
-              attr.getLoc(),
-              attr.isContextSensitiveKeywordAttribute(),
-              allowOnArrayType, /*implicit=*/false)) {
-=======
               attr,
               allowOnArrayType)) {
->>>>>>> 98caebcb
           attr.setInvalid();
         }
 
