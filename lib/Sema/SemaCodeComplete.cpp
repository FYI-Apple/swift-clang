--- conflicted
+++ resolved
@@ -439,8 +439,6 @@
   return iterator(DeclOrVector.get<DeclIndexPairVector *>()->end());
 }
 
-<<<<<<< HEAD
-=======
 /// Compute the qualification required to get from the current context
 /// (\p CurContext) to the target context (\p TargetContext).
 ///
@@ -488,7 +486,6 @@
   return Result;
 }
 
->>>>>>> ee2737c9
 /// Determine whether \p Id is a name reserved for the implementation (C99
 /// 7.1.3, C++ [lib.global.names]).
 static bool isReservedName(const IdentifierInfo *Id,
