--- conflicted
+++ resolved
@@ -18,11 +18,8 @@
 #include "clang/Frontend/MultiplexConsumer.h"
 #include "clang/Frontend/Utils.h"
 #include "clang/Index/IndexDataConsumer.h"
-<<<<<<< HEAD
 #include "clang/Index/IndexUnitWriter.h"
-=======
 #include "clang/Lex/PPCallbacks.h"
->>>>>>> b1e72a63
 #include "clang/Lex/Preprocessor.h"
 #include "clang/Serialization/ASTReader.h"
 #include "llvm/ADT/STLExtras.h"
@@ -121,12 +118,8 @@
 
   IndexActionBase(std::shared_ptr<IndexDataConsumer> dataConsumer,
                   IndexingOptions Opts)
-<<<<<<< HEAD
-      : DataConsumer(std::move(dataConsumer)), IndexCtx(Opts, *DataConsumer) {}
-=======
       : DataConsumer(std::move(dataConsumer)),
         IndexCtx(new IndexingContext(Opts, *DataConsumer)) {}
->>>>>>> b1e72a63
 
   std::unique_ptr<IndexASTConsumer>
   createIndexASTConsumer(CompilerInstance &CI) {
@@ -135,9 +128,6 @@
                                                IndexCtx);
   }
 
-<<<<<<< HEAD
-  void finish() { DataConsumer->finish(); }
-=======
   std::unique_ptr<PPCallbacks> createIndexPPCallbacks() {
     return llvm::make_unique<IndexPPCallbacks>(IndexCtx);
   }
@@ -145,7 +135,6 @@
   void finish() {
     DataConsumer->finish();
   }
->>>>>>> b1e72a63
 };
 
 class IndexAction : public ASTFrontendAction, IndexActionBase {
@@ -185,38 +174,16 @@
   std::unique_ptr<ASTConsumer> CreateASTConsumer(CompilerInstance &CI,
                                                  StringRef InFile) override {
     auto OtherConsumer = WrapperFrontendAction::CreateASTConsumer(CI, InFile);
-    if (!OtherConsumer) {
-      IndexActionFailed = true;
+    if (!OtherConsumer)
       return nullptr;
-    }
-
+
+    CreatedASTConsumer = true;
     std::vector<std::unique_ptr<ASTConsumer>> Consumers;
     Consumers.push_back(std::move(OtherConsumer));
     Consumers.push_back(createIndexASTConsumer(CI));
     return llvm::make_unique<MultiplexConsumer>(std::move(Consumers));
   }
 
-<<<<<<< HEAD
-void WrappingIndexAction::EndSourceFileAction() {
-  // Invoke wrapped action's method.
-  WrapperFrontendAction::EndSourceFileAction();
-  if (CreatedASTConsumer)
-    finish();
-}
-
-std::unique_ptr<ASTConsumer>
-WrappingIndexAction::CreateASTConsumer(CompilerInstance &CI, StringRef InFile) {
-  auto OtherConsumer = WrapperFrontendAction::CreateASTConsumer(CI, InFile);
-  if (!OtherConsumer)
-    return nullptr;
-
-  CreatedASTConsumer = true;
-  std::vector<std::unique_ptr<ASTConsumer>> Consumers;
-  Consumers.push_back(std::move(OtherConsumer));
-  Consumers.push_back(createIndexASTConsumer(CI));
-  return llvm::make_unique<MultiplexConsumer>(std::move(Consumers));
-}
-=======
   bool BeginSourceFileAction(clang::CompilerInstance &CI) override {
     WrapperFrontendAction::BeginSourceFileAction(CI);
     CI.getPreprocessor().addPPCallbacks(createIndexPPCallbacks());
@@ -226,13 +193,12 @@
   void EndSourceFileAction() override {
     // Invoke wrapped action's method.
     WrapperFrontendAction::EndSourceFileAction();
-    if (!IndexActionFailed)
+    if (CreatedASTConsumer)
       finish();
   }
 };
 
 } // anonymous namespace
->>>>>>> b1e72a63
 
 std::unique_ptr<FrontendAction>
 index::createIndexingAction(std::shared_ptr<IndexDataConsumer> DataConsumer,
