--- conflicted
+++ resolved
@@ -387,7 +387,8 @@
   case SymbolSubKind::None: return "<none>";
   case SymbolSubKind::CXXCopyConstructor: return "cxx-copy-ctor";
   case SymbolSubKind::CXXMoveConstructor: return "cxx-move-ctor";
-<<<<<<< HEAD
+  case SymbolSubKind::AccessorGetter: return "acc-get";
+  case SymbolSubKind::AccessorSetter: return "acc-set";
   case SymbolSubKind::SwiftAccessorGetter: return "acc-get";
   case SymbolSubKind::SwiftAccessorSetter: return "acc-set";
   case SymbolSubKind::SwiftAccessorWillSet: return "acc-willset";
@@ -404,10 +405,6 @@
   case SymbolSubKind::SwiftSubscript: return "subscript";
   case SymbolSubKind::SwiftAssociatedType: return "associated-type";
   case SymbolSubKind::SwiftGenericTypeParam: return "generic-type-param";
-=======
-  case SymbolSubKind::AccessorGetter: return "acc-get";
-  case SymbolSubKind::AccessorSetter: return "acc-set";
->>>>>>> 4a19ab59
   }
   llvm_unreachable("invalid symbol subkind");
 }
