//===--- X86.h - Declare X86 target feature support -------------*- C++ -*-===//
//
//                     The LLVM Compiler Infrastructure
//
// This file is distributed under the University of Illinois Open Source
// License. See LICENSE.TXT for details.
//
//===----------------------------------------------------------------------===//
//
// This file declares X86 TargetInfo objects.
//
//===----------------------------------------------------------------------===//

#ifndef LLVM_CLANG_LIB_BASIC_TARGETS_X86_H
#define LLVM_CLANG_LIB_BASIC_TARGETS_X86_H

#include "OSTargets.h"
#include "clang/Basic/TargetInfo.h"
#include "clang/Basic/TargetOptions.h"
#include "llvm/ADT/Triple.h"
#include "llvm/Support/Compiler.h"

namespace clang {
namespace targets {

// X86 target abstract base class; x86-32 and x86-64 are very close, so
// most of the implementation can be shared.
class LLVM_LIBRARY_VISIBILITY X86TargetInfo : public TargetInfo {

  enum X86SSEEnum {
    NoSSE,
    SSE1,
    SSE2,
    SSE3,
    SSSE3,
    SSE41,
    SSE42,
    AVX,
    AVX2,
    AVX512F
  } SSELevel = NoSSE;
  enum MMX3DNowEnum {
    NoMMX3DNow,
    MMX,
    AMD3DNow,
    AMD3DNowAthlon
  } MMX3DNowLevel = NoMMX3DNow;
  enum XOPEnum { NoXOP, SSE4A, FMA4, XOP } XOPLevel = NoXOP;

  bool HasAES = false;
  bool HasVAES = false;
  bool HasPCLMUL = false;
  bool HasVPCLMULQDQ = false;
  bool HasGFNI = false;
  bool HasLZCNT = false;
  bool HasRDRND = false;
  bool HasFSGSBASE = false;
  bool HasBMI = false;
  bool HasBMI2 = false;
  bool HasPOPCNT = false;
  bool HasRTM = false;
  bool HasPRFCHW = false;
  bool HasRDSEED = false;
  bool HasADX = false;
  bool HasTBM = false;
  bool HasLWP = false;
  bool HasFMA = false;
  bool HasF16C = false;
  bool HasAVX512CD = false;
  bool HasAVX512VPOPCNTDQ = false;
  bool HasAVX512VNNI = false;
  bool HasAVX512ER = false;
  bool HasAVX512PF = false;
  bool HasAVX512DQ = false;
  bool HasAVX512BITALG = false;
  bool HasAVX512BW = false;
  bool HasAVX512VL = false;
  bool HasAVX512VBMI = false;
  bool HasAVX512VBMI2 = false;
  bool HasAVX512IFMA = false;
  bool HasSHA = false;
  bool HasMPX = false;
  bool HasSHSTK = false;
  bool HasSGX = false;
  bool HasCX16 = false;
  bool HasFXSR = false;
  bool HasXSAVE = false;
  bool HasXSAVEOPT = false;
  bool HasXSAVEC = false;
  bool HasXSAVES = false;
  bool HasMWAITX = false;
  bool HasCLZERO = false;
  bool HasCLDEMOTE = false;
  bool HasPCONFIG = false;
  bool HasPKU = false;
  bool HasCLFLUSHOPT = false;
  bool HasCLWB = false;
  bool HasMOVBE = false;
  bool HasPREFETCHWT1 = false;
<<<<<<< HEAD
  bool HasRDPID = false;
  bool HasRetpoline = false;
  bool HasRetpolineExternalThunk = false;
  bool HasLAHFSAHF = false;
  bool HasWBNOINVD = false;
  bool HasWAITPKG = false;
  bool HasMOVDIRI = false;
  bool HasMOVDIR64B = false;
  bool HasPTWRITE = false;
  bool HasINVPCID = false;

protected:
  /// Enumeration of all of the X86 CPUs supported by Clang.
=======
  bool HasRetpoline = false;
  bool HasRetpolineExternalThunk = false;

  /// \brief Enumeration of all of the X86 CPUs supported by Clang.
>>>>>>> 793912eb
  ///
  /// Each enumeration represents a particular CPU supported by Clang. These
  /// loosely correspond to the options passed to '-march' or '-mtune' flags.
  enum CPUKind {
    CK_Generic,
#define PROC(ENUM, STRING, IS64BIT) CK_##ENUM,
#include "clang/Basic/X86Target.def"
  } CPU = CK_Generic;

  bool checkCPUKind(CPUKind Kind) const;

  CPUKind getCPUKind(StringRef CPU) const;

  std::string getCPUKindCanonicalName(CPUKind Kind) const;

  enum FPMathKind { FP_Default, FP_SSE, FP_387 } FPMath = FP_Default;

public:
  X86TargetInfo(const llvm::Triple &Triple, const TargetOptions &)
      : TargetInfo(Triple) {
    LongDoubleFormat = &llvm::APFloat::x87DoubleExtended();
  }
  
  unsigned getFloatEvalMethod() const override {
    // X87 evaluates with 80 bits "long double" precision.
    return SSELevel == NoSSE ? 2 : 0;
  }

  ArrayRef<const char *> getGCCRegNames() const override;

  ArrayRef<TargetInfo::GCCRegAlias> getGCCRegAliases() const override {
    return None;
  }

  ArrayRef<TargetInfo::AddlRegName> getGCCAddlRegNames() const override;

  bool validateCpuSupports(StringRef Name) const override;

  bool validateCpuIs(StringRef Name) const override;

  bool validateAsmConstraint(const char *&Name,
                             TargetInfo::ConstraintInfo &info) const override;

  bool validateGlobalRegisterVariable(StringRef RegName, unsigned RegSize,
                                      bool &HasSizeMismatch) const override {
    // esp and ebp are the only 32-bit registers the x86 backend can currently
    // handle.
    if (RegName.equals("esp") || RegName.equals("ebp")) {
      // Check that the register size is 32-bit.
      HasSizeMismatch = RegSize != 32;
      return true;
    }

    return false;
  }

  bool validateOutputSize(StringRef Constraint, unsigned Size) const override;

  bool validateInputSize(StringRef Constraint, unsigned Size) const override;

  virtual bool
  checkCFProtectionReturnSupported(DiagnosticsEngine &Diags) const override {
    return true;
  };

  virtual bool
  checkCFProtectionBranchSupported(DiagnosticsEngine &Diags) const override {
    return true;
  };


  virtual bool validateOperandSize(StringRef Constraint, unsigned Size) const;

  std::string convertConstraint(const char *&Constraint) const override;
  const char *getClobbers() const override {
    return "~{dirflag},~{fpsr},~{flags}";
  }

  StringRef getConstraintRegister(StringRef Constraint,
                                  StringRef Expression) const override {
    StringRef::iterator I, E;
    for (I = Constraint.begin(), E = Constraint.end(); I != E; ++I) {
      if (isalpha(*I))
        break;
    }
    if (I == E)
      return "";
    switch (*I) {
    // For the register constraints, return the matching register name
    case 'a':
      return "ax";
    case 'b':
      return "bx";
    case 'c':
      return "cx";
    case 'd':
      return "dx";
    case 'S':
      return "si";
    case 'D':
      return "di";
    // In case the constraint is 'r' we need to return Expression
    case 'r':
      return Expression;
    // Double letters Y<x> constraints
    case 'Y':
      if ((++I != E) && ((*I == '0') || (*I == 'z')))
        return "xmm0";
    default:
      break;
    }
    return "";
  }

  bool useFP16ConversionIntrinsics() const override {
    return false;
  }

  void getTargetDefines(const LangOptions &Opts,
                        MacroBuilder &Builder) const override;
  
  static void setSSELevel(llvm::StringMap<bool> &Features, X86SSEEnum Level,
                          bool Enabled);

  static void setMMXLevel(llvm::StringMap<bool> &Features, MMX3DNowEnum Level,
                          bool Enabled);

  static void setXOPLevel(llvm::StringMap<bool> &Features, XOPEnum Level,
                          bool Enabled);

  void setFeatureEnabled(llvm::StringMap<bool> &Features, StringRef Name,
                         bool Enabled) const override {
    setFeatureEnabledImpl(Features, Name, Enabled);
  }

  // This exists purely to cut down on the number of virtual calls in
  // initFeatureMap which calls this repeatedly.
  static void setFeatureEnabledImpl(llvm::StringMap<bool> &Features,
                                    StringRef Name, bool Enabled);

  bool
  initFeatureMap(llvm::StringMap<bool> &Features, DiagnosticsEngine &Diags,
                 StringRef CPU,
                 const std::vector<std::string> &FeaturesVec) const override;

  bool isValidFeatureName(StringRef Name) const override;

  bool hasFeature(StringRef Feature) const override;

  bool handleTargetFeatures(std::vector<std::string> &Features,
                            DiagnosticsEngine &Diags) override;

  StringRef getABI() const override {
    if (getTriple().getArch() == llvm::Triple::x86_64 && SSELevel >= AVX512F)
      return "avx512";
    if (getTriple().getArch() == llvm::Triple::x86_64 && SSELevel >= AVX)
      return "avx";
    if (getTriple().getArch() == llvm::Triple::x86 &&
        MMX3DNowLevel == NoMMX3DNow)
      return "no-mmx";
    return "";
  }

  bool isValidCPUName(StringRef Name) const override {
    return checkCPUKind(getCPUKind(Name));
  }

  void fillValidCPUList(SmallVectorImpl<StringRef> &Values) const override;

  bool setCPU(const std::string &Name) override {
    return checkCPUKind(CPU = getCPUKind(Name));
  }

  bool supportsMultiVersioning() const override {
    return getTriple().isOSBinFormatELF();
  }
  unsigned multiVersionSortPriority(StringRef Name) const override;

  bool setFPMath(StringRef Name) override;

  CallingConvCheckResult checkCallingConvention(CallingConv CC) const override {
    // Most of the non-ARM calling conventions are i386 conventions.
    switch (CC) {
    case CC_X86ThisCall:
    case CC_X86FastCall:
    case CC_X86StdCall:
    case CC_X86VectorCall:
    case CC_X86RegCall:
    case CC_C:
    case CC_PreserveMost:
    case CC_Swift:
    case CC_X86Pascal:
    case CC_IntelOclBicc:
    case CC_OpenCLKernel:
      return CCCR_OK;
    default:
      return CCCR_Warning;
    }
  }

  CallingConv getDefaultCallingConv(CallingConvMethodType MT) const override {
    return MT == CCMT_Member ? CC_X86ThisCall : CC_C;
  }

  bool hasSjLjLowering() const override { return true; }

  void setSupportedOpenCLOpts() override {
    getSupportedOpenCLOpts().supportAll();
  }
};

// X86-32 generic target
class LLVM_LIBRARY_VISIBILITY X86_32TargetInfo : public X86TargetInfo {
public:
  X86_32TargetInfo(const llvm::Triple &Triple, const TargetOptions &Opts)
      : X86TargetInfo(Triple, Opts) {
    DoubleAlign = LongLongAlign = 32;
    LongDoubleWidth = 96;
    LongDoubleAlign = 32;
    SuitableAlign = 128;
    resetDataLayout("e-m:e-p:32:32-f64:32:64-f80:32-n8:16:32-S128");
    SizeType = UnsignedInt;
    PtrDiffType = SignedInt;
    IntPtrType = SignedInt;
    RegParmMax = 3;

    // Use fpret for all types.
    RealTypeUsesObjCFPRet =
        ((1 << TargetInfo::Float) | (1 << TargetInfo::Double) |
         (1 << TargetInfo::LongDouble));

    // x86-32 has atomics up to 8 bytes
    CPUKind Kind = getCPUKind(Opts.CPU);
    if (Kind >= CK_i586 || Kind == CK_Generic)
      MaxAtomicPromoteWidth = MaxAtomicInlineWidth = 64;
    else if (Kind >= CK_i486)
      MaxAtomicPromoteWidth = MaxAtomicInlineWidth = 32;
  }

  BuiltinVaListKind getBuiltinVaListKind() const override {
    return TargetInfo::CharPtrBuiltinVaList;
  }

  int getEHDataRegisterNumber(unsigned RegNo) const override {
    if (RegNo == 0)
      return 0;
    if (RegNo == 1)
      return 2;
    return -1;
  }

  bool validateOperandSize(StringRef Constraint, unsigned Size) const override {
    switch (Constraint[0]) {
    default:
      break;
    case 'R':
    case 'q':
    case 'Q':
    case 'a':
    case 'b':
    case 'c':
    case 'd':
    case 'S':
    case 'D':
      return Size <= 32;
    case 'A':
      return Size <= 64;
    }

    return X86TargetInfo::validateOperandSize(Constraint, Size);
  }

  ArrayRef<Builtin::Info> getTargetBuiltins() const override;
};

class LLVM_LIBRARY_VISIBILITY NetBSDI386TargetInfo
    : public NetBSDTargetInfo<X86_32TargetInfo> {
public:
  NetBSDI386TargetInfo(const llvm::Triple &Triple, const TargetOptions &Opts)
      : NetBSDTargetInfo<X86_32TargetInfo>(Triple, Opts) {}

  unsigned getFloatEvalMethod() const override {
    unsigned Major, Minor, Micro;
    getTriple().getOSVersion(Major, Minor, Micro);
    // New NetBSD uses the default rounding mode.
    if (Major >= 7 || (Major == 6 && Minor == 99 && Micro >= 26) || Major == 0)
      return X86_32TargetInfo::getFloatEvalMethod();
    // NetBSD before 6.99.26 defaults to "double" rounding.
    return 1;
  }
};

class LLVM_LIBRARY_VISIBILITY OpenBSDI386TargetInfo
    : public OpenBSDTargetInfo<X86_32TargetInfo> {
public:
  OpenBSDI386TargetInfo(const llvm::Triple &Triple, const TargetOptions &Opts)
      : OpenBSDTargetInfo<X86_32TargetInfo>(Triple, Opts) {
    SizeType = UnsignedLong;
    IntPtrType = SignedLong;
    PtrDiffType = SignedLong;
  }
};

class LLVM_LIBRARY_VISIBILITY DarwinI386TargetInfo
    : public DarwinTargetInfo<X86_32TargetInfo> {
public:
  DarwinI386TargetInfo(const llvm::Triple &Triple, const TargetOptions &Opts)
      : DarwinTargetInfo<X86_32TargetInfo>(Triple, Opts) {
    LongDoubleWidth = 128;
    LongDoubleAlign = 128;
    SuitableAlign = 128;
    MaxVectorAlign = 256;
    // The watchOS simulator uses the builtin bool type for Objective-C.
    llvm::Triple T = llvm::Triple(Triple);
    if (T.isWatchOS())
      UseSignedCharForObjCBool = false;
    SizeType = UnsignedLong;
    IntPtrType = SignedLong;
    resetDataLayout("e-m:o-p:32:32-f64:32:64-f80:128-n8:16:32-S128");
    HasAlignMac68kSupport = true;
  }

  bool handleTargetFeatures(std::vector<std::string> &Features,
                            DiagnosticsEngine &Diags) override {
    if (!DarwinTargetInfo<X86_32TargetInfo>::handleTargetFeatures(Features,
                                                                  Diags))
      return false;
    // We now know the features we have: we can decide how to align vectors.
    MaxVectorAlign =
        hasFeature("avx512f") ? 512 : hasFeature("avx") ? 256 : 128;
    return true;
  }
};

// x86-32 Windows target
class LLVM_LIBRARY_VISIBILITY WindowsX86_32TargetInfo
    : public WindowsTargetInfo<X86_32TargetInfo> {
public:
  WindowsX86_32TargetInfo(const llvm::Triple &Triple, const TargetOptions &Opts)
      : WindowsTargetInfo<X86_32TargetInfo>(Triple, Opts) {
    DoubleAlign = LongLongAlign = 64;
    bool IsWinCOFF =
        getTriple().isOSWindows() && getTriple().isOSBinFormatCOFF();
    resetDataLayout(IsWinCOFF
                        ? "e-m:x-p:32:32-i64:64-f80:32-n8:16:32-a:0:32-S32"
                        : "e-m:e-p:32:32-i64:64-f80:32-n8:16:32-a:0:32-S32");
  }
};

// x86-32 Windows Visual Studio target
class LLVM_LIBRARY_VISIBILITY MicrosoftX86_32TargetInfo
    : public WindowsX86_32TargetInfo {
public:
  MicrosoftX86_32TargetInfo(const llvm::Triple &Triple,
                            const TargetOptions &Opts)
      : WindowsX86_32TargetInfo(Triple, Opts) {
    LongDoubleWidth = LongDoubleAlign = 64;
    LongDoubleFormat = &llvm::APFloat::IEEEdouble();
  }

  void getTargetDefines(const LangOptions &Opts,
                        MacroBuilder &Builder) const override {
    WindowsX86_32TargetInfo::getTargetDefines(Opts, Builder);
    WindowsX86_32TargetInfo::getVisualStudioDefines(Opts, Builder);
    // The value of the following reflects processor type.
    // 300=386, 400=486, 500=Pentium, 600=Blend (default)
    // We lost the original triple, so we use the default.
    Builder.defineMacro("_M_IX86", "600");
  }
};

// x86-32 MinGW target
class LLVM_LIBRARY_VISIBILITY MinGWX86_32TargetInfo
    : public WindowsX86_32TargetInfo {
public:
  MinGWX86_32TargetInfo(const llvm::Triple &Triple, const TargetOptions &Opts)
      : WindowsX86_32TargetInfo(Triple, Opts) {
    HasFloat128 = true;
  }

  void getTargetDefines(const LangOptions &Opts,
                        MacroBuilder &Builder) const override {
    WindowsX86_32TargetInfo::getTargetDefines(Opts, Builder);
    Builder.defineMacro("_X86_");
  }
};

// x86-32 Cygwin target
class LLVM_LIBRARY_VISIBILITY CygwinX86_32TargetInfo : public X86_32TargetInfo {
public:
  CygwinX86_32TargetInfo(const llvm::Triple &Triple, const TargetOptions &Opts)
      : X86_32TargetInfo(Triple, Opts) {
    this->WCharType = TargetInfo::UnsignedShort;
    DoubleAlign = LongLongAlign = 64;
    resetDataLayout("e-m:x-p:32:32-i64:64-f80:32-n8:16:32-a:0:32-S32");
  }

  void getTargetDefines(const LangOptions &Opts,
                        MacroBuilder &Builder) const override {
    X86_32TargetInfo::getTargetDefines(Opts, Builder);
    Builder.defineMacro("_X86_");
    Builder.defineMacro("__CYGWIN__");
    Builder.defineMacro("__CYGWIN32__");
    addCygMingDefines(Opts, Builder);
    DefineStd(Builder, "unix", Opts);
    if (Opts.CPlusPlus)
      Builder.defineMacro("_GNU_SOURCE");
  }
};

// x86-32 Haiku target
class LLVM_LIBRARY_VISIBILITY HaikuX86_32TargetInfo
    : public HaikuTargetInfo<X86_32TargetInfo> {
public:
  HaikuX86_32TargetInfo(const llvm::Triple &Triple, const TargetOptions &Opts)
      : HaikuTargetInfo<X86_32TargetInfo>(Triple, Opts) {}

  void getTargetDefines(const LangOptions &Opts,
                        MacroBuilder &Builder) const override {
    HaikuTargetInfo<X86_32TargetInfo>::getTargetDefines(Opts, Builder);
    Builder.defineMacro("__INTEL__");
  }
};

// X86-32 MCU target
class LLVM_LIBRARY_VISIBILITY MCUX86_32TargetInfo : public X86_32TargetInfo {
public:
  MCUX86_32TargetInfo(const llvm::Triple &Triple, const TargetOptions &Opts)
      : X86_32TargetInfo(Triple, Opts) {
    LongDoubleWidth = 64;
    LongDoubleFormat = &llvm::APFloat::IEEEdouble();
    resetDataLayout("e-m:e-p:32:32-i64:32-f64:32-f128:32-n8:16:32-a:0:32-S32");
    WIntType = UnsignedInt;
  }

  CallingConvCheckResult checkCallingConvention(CallingConv CC) const override {
    // On MCU we support only C calling convention.
    return CC == CC_C ? CCCR_OK : CCCR_Warning;
  }

  void getTargetDefines(const LangOptions &Opts,
                        MacroBuilder &Builder) const override {
    X86_32TargetInfo::getTargetDefines(Opts, Builder);
    Builder.defineMacro("__iamcu");
    Builder.defineMacro("__iamcu__");
  }

  bool allowsLargerPreferedTypeAlignment() const override { return false; }
};

// x86-32 RTEMS target
class LLVM_LIBRARY_VISIBILITY RTEMSX86_32TargetInfo : public X86_32TargetInfo {
public:
  RTEMSX86_32TargetInfo(const llvm::Triple &Triple, const TargetOptions &Opts)
      : X86_32TargetInfo(Triple, Opts) {
    SizeType = UnsignedLong;
    IntPtrType = SignedLong;
    PtrDiffType = SignedLong;
  }
  
  void getTargetDefines(const LangOptions &Opts,
                        MacroBuilder &Builder) const override {
    X86_32TargetInfo::getTargetDefines(Opts, Builder);
    Builder.defineMacro("__INTEL__");
    Builder.defineMacro("__rtems__");
  }
};

// x86-64 generic target
class LLVM_LIBRARY_VISIBILITY X86_64TargetInfo : public X86TargetInfo {
public:
  X86_64TargetInfo(const llvm::Triple &Triple, const TargetOptions &Opts)
      : X86TargetInfo(Triple, Opts) {
    const bool IsX32 = getTriple().getEnvironment() == llvm::Triple::GNUX32;
    bool IsWinCOFF =
        getTriple().isOSWindows() && getTriple().isOSBinFormatCOFF();
    LongWidth = LongAlign = PointerWidth = PointerAlign = IsX32 ? 32 : 64;
    LongDoubleWidth = 128;
    LongDoubleAlign = 128;
    LargeArrayMinWidth = 128;
    LargeArrayAlign = 128;
    SuitableAlign = 128;
    SizeType = IsX32 ? UnsignedInt : UnsignedLong;
    PtrDiffType = IsX32 ? SignedInt : SignedLong;
    IntPtrType = IsX32 ? SignedInt : SignedLong;
    IntMaxType = IsX32 ? SignedLongLong : SignedLong;
    Int64Type = IsX32 ? SignedLongLong : SignedLong;
    RegParmMax = 6;

    // Pointers are 32-bit in x32.
    resetDataLayout(IsX32
                        ? "e-m:e-p:32:32-i64:64-f80:128-n8:16:32:64-S128"
                        : IsWinCOFF ? "e-m:w-i64:64-f80:128-n8:16:32:64-S128"
                                    : "e-m:e-i64:64-f80:128-n8:16:32:64-S128");

    // Use fpret only for long double.
    RealTypeUsesObjCFPRet = (1 << TargetInfo::LongDouble);

    // Use fp2ret for _Complex long double.
    ComplexLongDoubleUsesFP2Ret = true;

    // Make __builtin_ms_va_list available.
    HasBuiltinMSVaList = true;

    // x86-64 has atomics up to 16 bytes.
    MaxAtomicPromoteWidth = 128;
    MaxAtomicInlineWidth = 64;
  }

  BuiltinVaListKind getBuiltinVaListKind() const override {
    return TargetInfo::X86_64ABIBuiltinVaList;
  }

  int getEHDataRegisterNumber(unsigned RegNo) const override {
    if (RegNo == 0)
      return 0;
    if (RegNo == 1)
      return 1;
    return -1;
  }

  CallingConvCheckResult checkCallingConvention(CallingConv CC) const override {
    switch (CC) {
    case CC_C:
    case CC_Swift:
    case CC_X86VectorCall:
    case CC_IntelOclBicc:
    case CC_Win64:
    case CC_PreserveMost:
    case CC_PreserveAll:
    case CC_X86RegCall:
    case CC_OpenCLKernel:
      return CCCR_OK;
    default:
      return CCCR_Warning;
    }
  }

  CallingConv getDefaultCallingConv(CallingConvMethodType MT) const override {
    return CC_C;
  }

  // for x32 we need it here explicitly
  bool hasInt128Type() const override { return true; }

  unsigned getUnwindWordWidth() const override { return 64; }
  
  unsigned getRegisterWidth() const override { return 64; }

  bool validateGlobalRegisterVariable(StringRef RegName, unsigned RegSize,
                                      bool &HasSizeMismatch) const override {
    // rsp and rbp are the only 64-bit registers the x86 backend can currently
    // handle.
    if (RegName.equals("rsp") || RegName.equals("rbp")) {
      // Check that the register size is 64-bit.
      HasSizeMismatch = RegSize != 64;
      return true;
    }

    // Check if the register is a 32-bit register the backend can handle.
    return X86TargetInfo::validateGlobalRegisterVariable(RegName, RegSize,
                                                         HasSizeMismatch);
  }

  void setMaxAtomicWidth() override {
    if (hasFeature("cx16"))
      MaxAtomicInlineWidth = 128;
  }

  ArrayRef<Builtin::Info> getTargetBuiltins() const override;
};

// x86-64 Windows target
class LLVM_LIBRARY_VISIBILITY WindowsX86_64TargetInfo
    : public WindowsTargetInfo<X86_64TargetInfo> {
public:
  WindowsX86_64TargetInfo(const llvm::Triple &Triple, const TargetOptions &Opts)
      : WindowsTargetInfo<X86_64TargetInfo>(Triple, Opts) {
    LongWidth = LongAlign = 32;
    DoubleAlign = LongLongAlign = 64;
    IntMaxType = SignedLongLong;
    Int64Type = SignedLongLong;
    SizeType = UnsignedLongLong;
    PtrDiffType = SignedLongLong;
    IntPtrType = SignedLongLong;
  }

  BuiltinVaListKind getBuiltinVaListKind() const override {
    return TargetInfo::CharPtrBuiltinVaList;
  }

  CallingConvCheckResult checkCallingConvention(CallingConv CC) const override {
    switch (CC) {
    case CC_X86StdCall:
    case CC_X86ThisCall:
    case CC_X86FastCall:
      return CCCR_Ignore;
    case CC_C:
    case CC_X86VectorCall:
    case CC_IntelOclBicc:
    case CC_PreserveMost:
    case CC_PreserveAll:
    case CC_X86_64SysV:
    case CC_Swift:
    case CC_X86RegCall:
    case CC_OpenCLKernel:
      return CCCR_OK;
    default:
      return CCCR_Warning;
    }
  }
};

// x86-64 Windows Visual Studio target
class LLVM_LIBRARY_VISIBILITY MicrosoftX86_64TargetInfo
    : public WindowsX86_64TargetInfo {
public:
  MicrosoftX86_64TargetInfo(const llvm::Triple &Triple,
                            const TargetOptions &Opts)
      : WindowsX86_64TargetInfo(Triple, Opts) {
    LongDoubleWidth = LongDoubleAlign = 64;
    LongDoubleFormat = &llvm::APFloat::IEEEdouble();
  }

  void getTargetDefines(const LangOptions &Opts,
                        MacroBuilder &Builder) const override {
    WindowsX86_64TargetInfo::getTargetDefines(Opts, Builder);
    WindowsX86_64TargetInfo::getVisualStudioDefines(Opts, Builder);
    Builder.defineMacro("_M_X64", "100");
    Builder.defineMacro("_M_AMD64", "100");
  }

  TargetInfo::CallingConvKind
  getCallingConvKind(bool ClangABICompat4) const override {
    return CCK_MicrosoftX86_64;
  }
};

// x86-64 MinGW target
class LLVM_LIBRARY_VISIBILITY MinGWX86_64TargetInfo
    : public WindowsX86_64TargetInfo {
public:
  MinGWX86_64TargetInfo(const llvm::Triple &Triple, const TargetOptions &Opts)
      : WindowsX86_64TargetInfo(Triple, Opts) {
    // Mingw64 rounds long double size and alignment up to 16 bytes, but sticks
    // with x86 FP ops. Weird.
    LongDoubleWidth = LongDoubleAlign = 128;
    LongDoubleFormat = &llvm::APFloat::x87DoubleExtended();
    HasFloat128 = true;
  }
};

// x86-64 Cygwin target
class LLVM_LIBRARY_VISIBILITY CygwinX86_64TargetInfo : public X86_64TargetInfo {
public:
  CygwinX86_64TargetInfo(const llvm::Triple &Triple, const TargetOptions &Opts)
      : X86_64TargetInfo(Triple, Opts) {
    this->WCharType = TargetInfo::UnsignedShort;
    TLSSupported = false;
  }

  void getTargetDefines(const LangOptions &Opts,
                        MacroBuilder &Builder) const override {
    X86_64TargetInfo::getTargetDefines(Opts, Builder);
    Builder.defineMacro("__x86_64__");
    Builder.defineMacro("__CYGWIN__");
    Builder.defineMacro("__CYGWIN64__");
    addCygMingDefines(Opts, Builder);
    DefineStd(Builder, "unix", Opts);
    if (Opts.CPlusPlus)
      Builder.defineMacro("_GNU_SOURCE");
  }
};

class LLVM_LIBRARY_VISIBILITY DarwinX86_64TargetInfo
    : public DarwinTargetInfo<X86_64TargetInfo> {
public:
  DarwinX86_64TargetInfo(const llvm::Triple &Triple, const TargetOptions &Opts)
      : DarwinTargetInfo<X86_64TargetInfo>(Triple, Opts) {
    Int64Type = SignedLongLong;
    // The 64-bit iOS simulator uses the builtin bool type for Objective-C.
    llvm::Triple T = llvm::Triple(Triple);
    if (T.isiOS())
      UseSignedCharForObjCBool = false;
    resetDataLayout("e-m:o-i64:64-f80:128-n8:16:32:64-S128");
  }

  bool handleTargetFeatures(std::vector<std::string> &Features,
                            DiagnosticsEngine &Diags) override {
    if (!DarwinTargetInfo<X86_64TargetInfo>::handleTargetFeatures(Features,
                                                                  Diags))
      return false;
    // We now know the features we have: we can decide how to align vectors.
    MaxVectorAlign =
        hasFeature("avx512f") ? 512 : hasFeature("avx") ? 256 : 128;
    return true;
  }
};

class LLVM_LIBRARY_VISIBILITY OpenBSDX86_64TargetInfo
    : public OpenBSDTargetInfo<X86_64TargetInfo> {
public:
  OpenBSDX86_64TargetInfo(const llvm::Triple &Triple, const TargetOptions &Opts)
      : OpenBSDTargetInfo<X86_64TargetInfo>(Triple, Opts) {
    IntMaxType = SignedLongLong;
    Int64Type = SignedLongLong;
  }
};

// x86_32 Android target
class LLVM_LIBRARY_VISIBILITY AndroidX86_32TargetInfo
    : public LinuxTargetInfo<X86_32TargetInfo> {
public:
  AndroidX86_32TargetInfo(const llvm::Triple &Triple, const TargetOptions &Opts)
      : LinuxTargetInfo<X86_32TargetInfo>(Triple, Opts) {
    SuitableAlign = 32;
    LongDoubleWidth = 64;
    LongDoubleFormat = &llvm::APFloat::IEEEdouble();
  }
};

// x86_64 Android target
class LLVM_LIBRARY_VISIBILITY AndroidX86_64TargetInfo
    : public LinuxTargetInfo<X86_64TargetInfo> {
public:
  AndroidX86_64TargetInfo(const llvm::Triple &Triple, const TargetOptions &Opts)
      : LinuxTargetInfo<X86_64TargetInfo>(Triple, Opts) {
    LongDoubleFormat = &llvm::APFloat::IEEEquad();
  }

  bool useFloat128ManglingForLongDouble() const override { return true; }
};
} // namespace targets
} // namespace clang
#endif // LLVM_CLANG_LIB_BASIC_TARGETS_X86_H<|MERGE_RESOLUTION|>--- conflicted
+++ resolved
@@ -81,6 +81,7 @@
   bool HasSHA = false;
   bool HasMPX = false;
   bool HasSHSTK = false;
+  bool HasIBT = false;
   bool HasSGX = false;
   bool HasCX16 = false;
   bool HasFXSR = false;
@@ -90,33 +91,15 @@
   bool HasXSAVES = false;
   bool HasMWAITX = false;
   bool HasCLZERO = false;
-  bool HasCLDEMOTE = false;
-  bool HasPCONFIG = false;
   bool HasPKU = false;
   bool HasCLFLUSHOPT = false;
   bool HasCLWB = false;
   bool HasMOVBE = false;
   bool HasPREFETCHWT1 = false;
-<<<<<<< HEAD
-  bool HasRDPID = false;
   bool HasRetpoline = false;
   bool HasRetpolineExternalThunk = false;
-  bool HasLAHFSAHF = false;
-  bool HasWBNOINVD = false;
-  bool HasWAITPKG = false;
-  bool HasMOVDIRI = false;
-  bool HasMOVDIR64B = false;
-  bool HasPTWRITE = false;
-  bool HasINVPCID = false;
-
-protected:
-  /// Enumeration of all of the X86 CPUs supported by Clang.
-=======
-  bool HasRetpoline = false;
-  bool HasRetpolineExternalThunk = false;
 
   /// \brief Enumeration of all of the X86 CPUs supported by Clang.
->>>>>>> 793912eb
   ///
   /// Each enumeration represents a particular CPU supported by Clang. These
   /// loosely correspond to the options passed to '-march' or '-mtune' flags.
@@ -129,8 +112,6 @@
   bool checkCPUKind(CPUKind Kind) const;
 
   CPUKind getCPUKind(StringRef CPU) const;
-
-  std::string getCPUKindCanonicalName(CPUKind Kind) const;
 
   enum FPMathKind { FP_Default, FP_SSE, FP_387 } FPMath = FP_Default;
 
@@ -177,17 +158,6 @@
 
   bool validateInputSize(StringRef Constraint, unsigned Size) const override;
 
-  virtual bool
-  checkCFProtectionReturnSupported(DiagnosticsEngine &Diags) const override {
-    return true;
-  };
-
-  virtual bool
-  checkCFProtectionBranchSupported(DiagnosticsEngine &Diags) const override {
-    return true;
-  };
-
-
   virtual bool validateOperandSize(StringRef Constraint, unsigned Size) const;
 
   std::string convertConstraint(const char *&Constraint) const override;
@@ -195,8 +165,8 @@
     return "~{dirflag},~{fpsr},~{flags}";
   }
 
-  StringRef getConstraintRegister(StringRef Constraint,
-                                  StringRef Expression) const override {
+  StringRef getConstraintRegister(const StringRef &Constraint,
+                                  const StringRef &Expression) const override {
     StringRef::iterator I, E;
     for (I = Constraint.begin(), E = Constraint.end(); I != E; ++I) {
       if (isalpha(*I))
@@ -284,16 +254,9 @@
     return checkCPUKind(getCPUKind(Name));
   }
 
-  void fillValidCPUList(SmallVectorImpl<StringRef> &Values) const override;
-
   bool setCPU(const std::string &Name) override {
     return checkCPUKind(CPU = getCPUKind(Name));
   }
-
-  bool supportsMultiVersioning() const override {
-    return getTriple().isOSBinFormatELF();
-  }
-  unsigned multiVersionSortPriority(StringRef Name) const override;
 
   bool setFPMath(StringRef Name) override;
 
@@ -306,7 +269,6 @@
     case CC_X86VectorCall:
     case CC_X86RegCall:
     case CC_C:
-    case CC_PreserveMost:
     case CC_Swift:
     case CC_X86Pascal:
     case CC_IntelOclBicc:
@@ -349,11 +311,9 @@
          (1 << TargetInfo::LongDouble));
 
     // x86-32 has atomics up to 8 bytes
-    CPUKind Kind = getCPUKind(Opts.CPU);
-    if (Kind >= CK_i586 || Kind == CK_Generic)
-      MaxAtomicPromoteWidth = MaxAtomicInlineWidth = 64;
-    else if (Kind >= CK_i486)
-      MaxAtomicPromoteWidth = MaxAtomicInlineWidth = 32;
+    // FIXME: Check that we actually have cmpxchg8b before setting
+    // MaxAtomicInlineWidth. (cmpxchg8b is an i586 instruction.)
+    MaxAtomicPromoteWidth = MaxAtomicInlineWidth = 64;
   }
 
   BuiltinVaListKind getBuiltinVaListKind() const override {
@@ -748,11 +708,6 @@
     Builder.defineMacro("_M_X64", "100");
     Builder.defineMacro("_M_AMD64", "100");
   }
-
-  TargetInfo::CallingConvKind
-  getCallingConvKind(bool ClangABICompat4) const override {
-    return CCK_MicrosoftX86_64;
-  }
 };
 
 // x86-64 MinGW target
