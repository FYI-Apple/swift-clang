--- conflicted
+++ resolved
@@ -76,7 +76,7 @@
   return nullptr;
 }
 
-/// Retrieve the declaration context that should be used when mangling
+/// \brief Retrieve the declaration context that should be used when mangling
 /// the given declaration.
 static const DeclContext *getEffectiveDeclContext(const Decl *D) {
   // The ABI assumes that lambda closure types that occur within
@@ -135,8 +135,7 @@
   bool shouldMangleStringLiteral(const StringLiteral *SL) override;
   void mangleCXXName(const NamedDecl *D, raw_ostream &Out) override;
   void mangleVirtualMemPtrThunk(const CXXMethodDecl *MD,
-                                const MethodVFTableLocation &ML,
-                                raw_ostream &Out) override;
+                                raw_ostream &) override;
   void mangleThunk(const CXXMethodDecl *MD, const ThunkInfo &Thunk,
                    raw_ostream &) override;
   void mangleCXXDtorThunk(const CXXDestructorDecl *DD, CXXDtorType Type,
@@ -291,15 +290,16 @@
 
   raw_ostream &getStream() const { return Out; }
 
-  void mangle(const NamedDecl *D, StringRef Prefix = "?");
+  void mangle(const NamedDecl *D, StringRef Prefix = "\01?");
   void mangleName(const NamedDecl *ND);
   void mangleFunctionEncoding(const FunctionDecl *FD, bool ShouldMangle);
   void mangleVariableEncoding(const VarDecl *VD);
   void mangleMemberDataPointer(const CXXRecordDecl *RD, const ValueDecl *VD);
   void mangleMemberFunctionPointer(const CXXRecordDecl *RD,
                                    const CXXMethodDecl *MD);
-  void mangleVirtualMemPtrThunk(const CXXMethodDecl *MD,
-                                const MethodVFTableLocation &ML);
+  void mangleVirtualMemPtrThunk(
+      const CXXMethodDecl *MD,
+      const MicrosoftVTableContext::MethodVFTableLocation &ML);
   void mangleNumber(int64_t Number);
   void mangleTagTypeKind(TagTypeKind TK);
   void mangleArtificalTagType(TagTypeKind TK, StringRef UnqualifiedName,
@@ -362,10 +362,6 @@
                           const TemplateArgumentList &TemplateArgs);
   void mangleTemplateArg(const TemplateDecl *TD, const TemplateArgument &TA,
                          const NamedDecl *Parm);
-
-  void mangleObjCProtocol(const ObjCProtocolDecl *PD);
-  void mangleObjCLifetime(const QualType T, Qualifiers Quals,
-                          SourceRange Range);
 };
 }
 
@@ -607,7 +603,7 @@
     if (MD->isVirtual()) {
       MicrosoftVTableContext *VTContext =
           cast<MicrosoftVTableContext>(getASTContext().getVTableContext());
-      MethodVFTableLocation ML =
+      const MicrosoftVTableContext::MethodVFTableLocation &ML =
           VTContext->getMethodVFTableLocation(GlobalDecl(MD));
       mangleVirtualMemPtrThunk(MD, ML);
       NVOffset = ML.VFPtrOffset.getQuantity();
@@ -644,7 +640,8 @@
 }
 
 void MicrosoftCXXNameMangler::mangleVirtualMemPtrThunk(
-    const CXXMethodDecl *MD, const MethodVFTableLocation &ML) {
+    const CXXMethodDecl *MD,
+    const MicrosoftVTableContext::MethodVFTableLocation &ML) {
   // Get the vftable offset.
   CharUnits PointerWidth = getASTContext().toCharUnitsFromBits(
       getASTContext().getTargetInfo().getPointerWidth(0));
@@ -884,13 +881,11 @@
         // associate typedef mangled in if they have one.
         Name += "<unnamed-type-";
         Name += TND->getName();
-      } else if (isa<EnumDecl>(TD) &&
-                 cast<EnumDecl>(TD)->enumerator_begin() !=
-                     cast<EnumDecl>(TD)->enumerator_end()) {
-        // Anonymous non-empty enums mangle in the first enumerator.
-        auto *ED = cast<EnumDecl>(TD);
+      } else if (auto *ED = dyn_cast<EnumDecl>(TD)) {
+        auto EnumeratorI = ED->enumerator_begin();
+        assert(EnumeratorI != ED->enumerator_end());
         Name += "<unnamed-enum-";
-        Name += ED->enumerator_begin()->getName();
+        Name += EnumeratorI->getName();
       } else {
         // Otherwise, number the types using a $S prefix.
         Name += "<unnamed-type-$S";
@@ -1011,7 +1006,7 @@
           if (const auto *ND = dyn_cast<NamedDecl>(MC))
             mangleUnqualifiedName(ND);
       // MS ABI and Itanium manglings are in inverted scopes.  In the case of a
-      // RecordDecl, mangle the entire scope hierarchy at this point rather than
+      // RecordDecl, mangle the entire scope hierachy at this point rather than
       // just the unqualified name to get the ordering correct.
       if (const auto *RD = dyn_cast<RecordDecl>(DC))
         mangleName(RD);
@@ -1369,15 +1364,15 @@
     break;
   }
   case TemplateArgument::Declaration: {
-    const NamedDecl *ND = TA.getAsDecl();
+    const NamedDecl *ND = cast<NamedDecl>(TA.getAsDecl());
     if (isa<FieldDecl>(ND) || isa<IndirectFieldDecl>(ND)) {
       mangleMemberDataPointer(
-          cast<CXXRecordDecl>(ND->getDeclContext())->getMostRecentNonInjectedDecl(),
+          cast<CXXRecordDecl>(ND->getDeclContext())->getMostRecentDecl(),
           cast<ValueDecl>(ND));
     } else if (const FunctionDecl *FD = dyn_cast<FunctionDecl>(ND)) {
       const CXXMethodDecl *MD = dyn_cast<CXXMethodDecl>(FD);
       if (MD && MD->isInstance()) {
-        mangleMemberFunctionPointer(MD->getParent()->getMostRecentNonInjectedDecl(), MD);
+        mangleMemberFunctionPointer(MD->getParent()->getMostRecentDecl(), MD);
       } else {
         Out << "$1?";
         mangleName(FD);
@@ -1459,47 +1454,6 @@
     break;
   }
   }
-}
-
-void MicrosoftCXXNameMangler::mangleObjCProtocol(const ObjCProtocolDecl *PD) {
-  llvm::SmallString<64> TemplateMangling;
-  llvm::raw_svector_ostream Stream(TemplateMangling);
-  MicrosoftCXXNameMangler Extra(Context, Stream);
-
-  Stream << "?$";
-  Extra.mangleSourceName("Protocol");
-  Extra.mangleArtificalTagType(TTK_Struct, PD->getName());
-
-  mangleArtificalTagType(TTK_Struct, TemplateMangling, {"__ObjC"});
-}
-
-void MicrosoftCXXNameMangler::mangleObjCLifetime(const QualType Type,
-                                                 Qualifiers Quals,
-                                                 SourceRange Range) {
-  llvm::SmallString<64> TemplateMangling;
-  llvm::raw_svector_ostream Stream(TemplateMangling);
-  MicrosoftCXXNameMangler Extra(Context, Stream);
-
-  Stream << "?$";
-  switch (Quals.getObjCLifetime()) {
-  case Qualifiers::OCL_None:
-  case Qualifiers::OCL_ExplicitNone:
-    break;
-  case Qualifiers::OCL_Autoreleasing:
-    Extra.mangleSourceName("Autoreleasing");
-    break;
-  case Qualifiers::OCL_Strong:
-    Extra.mangleSourceName("Strong");
-    break;
-  case Qualifiers::OCL_Weak:
-    Extra.mangleSourceName("Weak");
-    break;
-  }
-  Extra.manglePointerCVQualifiers(Quals);
-  Extra.manglePointerExtQualifiers(Quals, Type);
-  Extra.mangleType(Type, Range);
-
-  mangleArtificalTagType(TTK_Struct, TemplateMangling, {"__ObjC"});
 }
 
 void MicrosoftCXXNameMangler::mangleQualifiers(Qualifiers Quals,
@@ -1604,11 +1558,12 @@
 
 void MicrosoftCXXNameMangler::manglePointerExtQualifiers(Qualifiers Quals,
                                                          QualType PointeeType) {
+  bool HasRestrict = Quals.hasRestrict();
   if (PointersAre64Bit &&
       (PointeeType.isNull() || !PointeeType->isFunctionType()))
     Out << 'E';
 
-  if (Quals.hasRestrict())
+  if (HasRestrict)
     Out << 'I';
 
   if (Quals.hasUnaligned() ||
@@ -1729,8 +1684,6 @@
 
   switch (QMM) {
   case QMM_Drop:
-    if (Quals.hasObjCLifetime())
-      Quals = Quals.withoutObjCLifetime();
     break;
   case QMM_Mangle:
     if (const FunctionType *FT = dyn_cast<FunctionType>(T)) {
@@ -1749,8 +1702,6 @@
   case QMM_Result:
     // Presence of __unaligned qualifier shouldn't affect mangling here.
     Quals.removeUnaligned();
-    if (Quals.hasObjCLifetime())
-      Quals = Quals.withoutObjCLifetime();
     if ((!IsPointer && Quals) || isa<TagType>(T)) {
       Out << '?';
       mangleQualifiers(Quals, false);
@@ -1881,12 +1832,15 @@
     llvm_unreachable("placeholder types shouldn't get to name mangling");
 
   case BuiltinType::ObjCId:
+    Out << "PA";
     mangleArtificalTagType(TTK_Struct, "objc_object");
     break;
   case BuiltinType::ObjCClass:
+    Out << "PA";
     mangleArtificalTagType(TTK_Struct, "objc_class");
     break;
   case BuiltinType::ObjCSel:
+    Out << "PA";
     mangleArtificalTagType(TTK_Struct, "objc_selector");
     break;
 
@@ -1921,39 +1875,8 @@
     break;
 
   case BuiltinType::Float16:
-    mangleArtificalTagType(TTK_Struct, "_Float16", {"__clang"});
-    break;
-
-  case BuiltinType::Half:
-    mangleArtificalTagType(TTK_Struct, "_Half", {"__clang"});
-    break;
-
-  case BuiltinType::ShortAccum:
-  case BuiltinType::Accum:
-  case BuiltinType::LongAccum:
-  case BuiltinType::UShortAccum:
-  case BuiltinType::UAccum:
-  case BuiltinType::ULongAccum:
-  case BuiltinType::ShortFract:
-  case BuiltinType::Fract:
-  case BuiltinType::LongFract:
-  case BuiltinType::UShortFract:
-  case BuiltinType::UFract:
-  case BuiltinType::ULongFract:
-  case BuiltinType::SatShortAccum:
-  case BuiltinType::SatAccum:
-  case BuiltinType::SatLongAccum:
-  case BuiltinType::SatUShortAccum:
-  case BuiltinType::SatUAccum:
-  case BuiltinType::SatULongAccum:
-  case BuiltinType::SatShortFract:
-  case BuiltinType::SatFract:
-  case BuiltinType::SatLongFract:
-  case BuiltinType::SatUShortFract:
-  case BuiltinType::SatUFract:
-  case BuiltinType::SatULongFract:
-  case BuiltinType::Char8:
-  case BuiltinType::Float128: {
+  case BuiltinType::Float128:
+  case BuiltinType::Half: {
     DiagnosticsEngine &Diags = Context.getDiags();
     unsigned DiagID = Diags.getCustomDiagID(
         DiagnosticsEngine::Error, "cannot mangle this built-in %0 type yet");
@@ -2217,10 +2140,6 @@
     case CC_X86FastCall: Out << 'I'; break;
     case CC_X86VectorCall: Out << 'Q'; break;
     case CC_Swift: Out << 'S'; break;
-<<<<<<< HEAD
-    case CC_PreserveMost: Out << 'U'; break;
-=======
->>>>>>> 793912eb
     case CC_X86RegCall: Out << 'w'; break;
   }
 }
@@ -2418,16 +2337,10 @@
 
 void MicrosoftCXXNameMangler::mangleType(const ObjCObjectPointerType *T,
                                          Qualifiers Quals, SourceRange Range) {
+  if (T->isObjCIdType() || T->isObjCClassType())
+    return mangleType(T->getPointeeType(), Range, QMM_Drop);
+
   QualType PointeeType = T->getPointeeType();
-  switch (Quals.getObjCLifetime()) {
-  case Qualifiers::OCL_None:
-  case Qualifiers::OCL_ExplicitNone:
-    break;
-  case Qualifiers::OCL_Autoreleasing:
-  case Qualifiers::OCL_Strong:
-  case Qualifiers::OCL_Weak:
-    return mangleObjCLifetime(PointeeType, Quals, Range);
-  }
   manglePointerCVQualifiers(Quals);
   manglePointerExtQualifiers(Quals, PointeeType);
   mangleType(PointeeType, Range);
@@ -2517,16 +2430,6 @@
                                          Qualifiers Quals, SourceRange Range) {
   mangleType(static_cast<const VectorType *>(T), Quals, Range);
 }
-
-void MicrosoftCXXNameMangler::mangleType(const DependentVectorType *T,
-                                         Qualifiers, SourceRange Range) {
-  DiagnosticsEngine &Diags = Context.getDiags();
-  unsigned DiagID = Diags.getCustomDiagID(
-      DiagnosticsEngine::Error,
-      "cannot mangle this dependent-sized vector type yet");
-  Diags.Report(Range.getBegin(), DiagID) << Range;
-}
-
 void MicrosoftCXXNameMangler::mangleType(const DependentSizedExtVectorType *T,
                                          Qualifiers, SourceRange Range) {
   DiagnosticsEngine &Diags = Context.getDiags();
@@ -2554,33 +2457,9 @@
 
 void MicrosoftCXXNameMangler::mangleType(const ObjCObjectType *T, Qualifiers,
                                          SourceRange Range) {
-  if (T->qual_empty())
-    return mangleType(T->getBaseType(), Range, QMM_Drop);
-
-  ArgBackRefMap OuterArgsContext;
-  BackRefVec OuterTemplateContext;
-
-  TypeBackReferences.swap(OuterArgsContext);
-  NameBackReferences.swap(OuterTemplateContext);
-
-  mangleTagTypeKind(TTK_Struct);
-
-  Out << "?$";
-  if (T->isObjCId())
-    mangleSourceName("objc_object");
-  else if (T->isObjCClass())
-    mangleSourceName("objc_class");
-  else
-    mangleSourceName(T->getInterface()->getName());
-
-  for (const auto &Q : T->quals())
-    mangleObjCProtocol(Q);
-  Out << '@';
-
-  Out << '@';
-
-  TypeBackReferences.swap(OuterArgsContext);
-  NameBackReferences.swap(OuterTemplateContext);
+  // We don't allow overloading by different protocol qualification,
+  // so mangling them isn't necessary.
+  mangleType(T->getBaseType(), Range, QMM_Drop);
 }
 
 void MicrosoftCXXNameMangler::mangleType(const BlockPointerType *T,
@@ -2821,12 +2700,17 @@
   }
 }
 
-void MicrosoftMangleContextImpl::mangleVirtualMemPtrThunk(
-    const CXXMethodDecl *MD, const MethodVFTableLocation &ML,
-    raw_ostream &Out) {
+void
+MicrosoftMangleContextImpl::mangleVirtualMemPtrThunk(const CXXMethodDecl *MD,
+                                                     raw_ostream &Out) {
+  MicrosoftVTableContext *VTContext =
+      cast<MicrosoftVTableContext>(getASTContext().getVTableContext());
+  const MicrosoftVTableContext::MethodVFTableLocation &ML =
+      VTContext->getMethodVFTableLocation(GlobalDecl(MD));
+
   msvc_hashing_ostream MHO(Out);
   MicrosoftCXXNameMangler Mangler(*this, MHO);
-  Mangler.getStream() << '?';
+  Mangler.getStream() << "\01?";
   Mangler.mangleVirtualMemPtrThunk(MD, ML);
 }
 
@@ -2835,7 +2719,7 @@
                                              raw_ostream &Out) {
   msvc_hashing_ostream MHO(Out);
   MicrosoftCXXNameMangler Mangler(*this, MHO);
-  Mangler.getStream() << '?';
+  Mangler.getStream() << "\01?";
   Mangler.mangleName(MD);
   mangleThunkThisAdjustment(MD, Thunk.This, Mangler, MHO);
   if (!Thunk.Return.isEmpty())
@@ -2856,7 +2740,7 @@
   assert(Type == Dtor_Deleting);
   msvc_hashing_ostream MHO(Out);
   MicrosoftCXXNameMangler Mangler(*this, MHO, DD, Type);
-  Mangler.getStream() << "??_E";
+  Mangler.getStream() << "\01??_E";
   Mangler.mangleName(DD->getParent());
   mangleThunkThisAdjustment(DD, Adjustment, Mangler, MHO);
   Mangler.mangleFunctionType(DD->getType()->castAs<FunctionProtoType>(), DD);
@@ -2872,9 +2756,9 @@
   msvc_hashing_ostream MHO(Out);
   MicrosoftCXXNameMangler Mangler(*this, MHO);
   if (Derived->hasAttr<DLLImportAttr>())
-    Mangler.getStream() << "??_S";
+    Mangler.getStream() << "\01??_S";
   else
-    Mangler.getStream() << "??_7";
+    Mangler.getStream() << "\01??_7";
   Mangler.mangleName(Derived);
   Mangler.getStream() << "6B"; // '6' for vftable, 'B' for const.
   for (const CXXRecordDecl *RD : BasePath)
@@ -2891,7 +2775,7 @@
   // is always '7' for vbtables.
   msvc_hashing_ostream MHO(Out);
   MicrosoftCXXNameMangler Mangler(*this, MHO);
-  Mangler.getStream() << "??_8";
+  Mangler.getStream() << "\01??_8";
   Mangler.mangleName(Derived);
   Mangler.getStream() << "7B";  // '7' for vbtable, 'B' for const.
   for (const CXXRecordDecl *RD : BasePath)
@@ -2902,7 +2786,7 @@
 void MicrosoftMangleContextImpl::mangleCXXRTTI(QualType T, raw_ostream &Out) {
   msvc_hashing_ostream MHO(Out);
   MicrosoftCXXNameMangler Mangler(*this, MHO);
-  Mangler.getStream() << "??_R0";
+  Mangler.getStream() << "\01??_R0";
   Mangler.mangleType(T, SourceRange(), MicrosoftCXXNameMangler::QMM_Result);
   Mangler.getStream() << "@8";
 }
@@ -2918,7 +2802,7 @@
     const CXXRecordDecl *SrcRD, const CXXRecordDecl *DstRD, raw_ostream &Out) {
   msvc_hashing_ostream MHO(Out);
   MicrosoftCXXNameMangler Mangler(*this, MHO);
-  Mangler.getStream() << "??_K";
+  Mangler.getStream() << "\01??_K";
   Mangler.mangleName(SrcRD);
   Mangler.getStream() << "$C";
   Mangler.mangleName(DstRD);
@@ -2964,7 +2848,7 @@
     msvc_hashing_ostream MHO(Stream);
     mangleCXXRTTI(T, MHO);
   }
-  Mangler.getStream() << RTTIMangling;
+  Mangler.getStream() << RTTIMangling.substr(1);
 
   // VS2015 CTP6 omits the copy-constructor in the mangled name.  This name is,
   // in fact, superfluous but I'm not sure the change was made consciously.
@@ -2976,7 +2860,7 @@
     msvc_hashing_ostream MHO(Stream);
     mangleCXXCtor(CD, CT, MHO);
   }
-  Mangler.getStream() << CopyCtorMangling;
+  Mangler.getStream() << CopyCtorMangling.substr(1);
 
   Mangler.getStream() << Size;
   if (VBPtrOffset == -1) {
@@ -2995,7 +2879,7 @@
     uint32_t VBTableOffset, uint32_t Flags, raw_ostream &Out) {
   msvc_hashing_ostream MHO(Out);
   MicrosoftCXXNameMangler Mangler(*this, MHO);
-  Mangler.getStream() << "??_R1";
+  Mangler.getStream() << "\01??_R1";
   Mangler.mangleNumber(NVOffset);
   Mangler.mangleNumber(VBPtrOffset);
   Mangler.mangleNumber(VBTableOffset);
@@ -3008,7 +2892,7 @@
     const CXXRecordDecl *Derived, raw_ostream &Out) {
   msvc_hashing_ostream MHO(Out);
   MicrosoftCXXNameMangler Mangler(*this, MHO);
-  Mangler.getStream() << "??_R2";
+  Mangler.getStream() << "\01??_R2";
   Mangler.mangleName(Derived);
   Mangler.getStream() << "8";
 }
@@ -3017,7 +2901,7 @@
     const CXXRecordDecl *Derived, raw_ostream &Out) {
   msvc_hashing_ostream MHO(Out);
   MicrosoftCXXNameMangler Mangler(*this, MHO);
-  Mangler.getStream() << "??_R3";
+  Mangler.getStream() << "\01??_R3";
   Mangler.mangleName(Derived);
   Mangler.getStream() << "8";
 }
@@ -3033,16 +2917,16 @@
   llvm::raw_svector_ostream Stream(VFTableMangling);
   mangleCXXVFTable(Derived, BasePath, Stream);
 
-  if (VFTableMangling.startswith("??@")) {
+  if (VFTableMangling.startswith("\01??@")) {
     assert(VFTableMangling.endswith("@"));
     Out << VFTableMangling << "??_R4@";
     return;
   }
 
-  assert(VFTableMangling.startswith("??_7") ||
-         VFTableMangling.startswith("??_S"));
-
-  Out << "??_R4" << StringRef(VFTableMangling).drop_front(4);
+  assert(VFTableMangling.startswith("\01??_7") ||
+         VFTableMangling.startswith("\01??_S"));
+
+  Out << "\01??_R4" << StringRef(VFTableMangling).drop_front(5);
 }
 
 void MicrosoftMangleContextImpl::mangleSEHFilterExpression(
@@ -3053,7 +2937,7 @@
   // so the numbering here doesn't have to be the same across TUs.
   //
   // <mangled-name> ::= ?filt$ <filter-number> @0
-  Mangler.getStream() << "?filt$" << SEHFilterIds[EnclosingDecl]++ << "@0@";
+  Mangler.getStream() << "\01?filt$" << SEHFilterIds[EnclosingDecl]++ << "@0@";
   Mangler.mangleName(EnclosingDecl);
 }
 
@@ -3065,7 +2949,7 @@
   // so the numbering here doesn't have to be the same across TUs.
   //
   // <mangled-name> ::= ?fin$ <filter-number> @0
-  Mangler.getStream() << "?fin$" << SEHFinallyIds[EnclosingDecl]++ << "@0@";
+  Mangler.getStream() << "\01?fin$" << SEHFinallyIds[EnclosingDecl]++ << "@0@";
   Mangler.mangleName(EnclosingDecl);
 }
 
@@ -3098,7 +2982,7 @@
   msvc_hashing_ostream MHO(Out);
   MicrosoftCXXNameMangler Mangler(*this, MHO);
 
-  Mangler.getStream() << "?$RT" << ManglingNumber << '@';
+  Mangler.getStream() << "\01?$RT" << ManglingNumber << '@';
   Mangler.mangle(VD, "");
 }
 
@@ -3107,7 +2991,7 @@
   msvc_hashing_ostream MHO(Out);
   MicrosoftCXXNameMangler Mangler(*this, MHO);
 
-  Mangler.getStream() << "?$TSS" << GuardNum << '@';
+  Mangler.getStream() << "\01?$TSS" << GuardNum << '@';
   Mangler.mangleNestedName(VD);
   Mangler.getStream() << "@4HA";
 }
@@ -3129,9 +3013,9 @@
 
   bool Visible = VD->isExternallyVisible();
   if (Visible) {
-    Mangler.getStream() << (VD->getTLSKind() ? "??__J" : "??_B");
+    Mangler.getStream() << (VD->getTLSKind() ? "\01??__J" : "\01??_B");
   } else {
-    Mangler.getStream() << "?$S1@";
+    Mangler.getStream() << "\01?$S1@";
   }
   unsigned ScopeDepth = 0;
   if (Visible && !getNextDiscriminator(VD, ScopeDepth))
@@ -3151,7 +3035,7 @@
                                                     raw_ostream &Out) {
   msvc_hashing_ostream MHO(Out);
   MicrosoftCXXNameMangler Mangler(*this, MHO);
-  Mangler.getStream() << "??__" << CharCode;
+  Mangler.getStream() << "\01??__" << CharCode;
   Mangler.mangleName(D);
   if (D->isStaticDataMember()) {
     Mangler.mangleVariableEncoding(D);
@@ -3177,14 +3061,14 @@
 
 void MicrosoftMangleContextImpl::mangleStringLiteral(const StringLiteral *SL,
                                                      raw_ostream &Out) {
-  // <char-type> ::= 0   # char, char16_t, char32_t
-  //                     # (little endian char data in mangling)
-  //             ::= 1   # wchar_t (big endian char data in mangling)
+  // <char-type> ::= 0   # char
+  //             ::= 1   # wchar_t
+  //             ::= ??? # char16_t/char32_t will need a mangling too...
   //
   // <literal-length> ::= <non-negative integer>  # the length of the literal
   //
   // <encoded-crc>    ::= <hex digit>+ @          # crc of the literal including
-  //                                              # trailing null bytes
+  //                                              # null-terminator
   //
   // <encoded-string> ::= <simple character>           # uninteresting character
   //                  ::= '?$' <hex digit> <hex digit> # these two nibbles
@@ -3197,19 +3081,7 @@
   // <literal> ::= '??_C@_' <char-type> <literal-length> <encoded-crc>
   //               <encoded-string> '@'
   MicrosoftCXXNameMangler Mangler(*this, Out);
-  Mangler.getStream() << "??_C@_";
-
-  // The actual string length might be different from that of the string literal
-  // in cases like:
-  // char foo[3] = "foobar";
-  // char bar[42] = "foobar";
-  // Where it is truncated or zero-padded to fit the array. This is the length
-  // used for mangling, and any trailing null-bytes also need to be mangled.
-  unsigned StringLength = getASTContext()
-                              .getAsConstantArrayType(SL->getType())
-                              ->getSize()
-                              .getZExtValue();
-  unsigned StringByteLength = StringLength * SL->getCharByteWidth();
+  Mangler.getStream() << "\01??_C@_";
 
   // <char-type>: The "kind" of string literal is encoded into the mangled name.
   if (SL->isWide())
@@ -3218,13 +3090,14 @@
     Mangler.getStream() << '0';
 
   // <literal-length>: The next part of the mangled name consists of the length
-  // of the string in bytes.
-  Mangler.mangleNumber(StringByteLength);
+  // of the string.
+  // The StringLiteral does not consider the NUL terminator byte(s) but the
+  // mangling does.
+  // N.B. The length is in terms of bytes, not characters.
+  Mangler.mangleNumber(SL->getByteLength() + SL->getCharByteWidth());
 
   auto GetLittleEndianByte = [&SL](unsigned Index) {
     unsigned CharByteWidth = SL->getCharByteWidth();
-    if (Index / CharByteWidth >= SL->getLength())
-      return static_cast<char>(0);
     uint32_t CodeUnit = SL->getCodeUnit(Index / CharByteWidth);
     unsigned OffsetInCodeUnit = Index % CharByteWidth;
     return static_cast<char>((CodeUnit >> (8 * OffsetInCodeUnit)) & 0xff);
@@ -3232,8 +3105,6 @@
 
   auto GetBigEndianByte = [&SL](unsigned Index) {
     unsigned CharByteWidth = SL->getCharByteWidth();
-    if (Index / CharByteWidth >= SL->getLength())
-      return static_cast<char>(0);
     uint32_t CodeUnit = SL->getCodeUnit(Index / CharByteWidth);
     unsigned OffsetInCodeUnit = (CharByteWidth - 1) - (Index % CharByteWidth);
     return static_cast<char>((CodeUnit >> (8 * OffsetInCodeUnit)) & 0xff);
@@ -3241,15 +3112,21 @@
 
   // CRC all the bytes of the StringLiteral.
   llvm::JamCRC JC;
-  for (unsigned I = 0, E = StringByteLength; I != E; ++I)
+  for (unsigned I = 0, E = SL->getByteLength(); I != E; ++I)
     JC.update(GetLittleEndianByte(I));
+
+  // The NUL terminator byte(s) were not present earlier,
+  // we need to manually process those bytes into the CRC.
+  for (unsigned NullTerminator = 0; NullTerminator < SL->getCharByteWidth();
+       ++NullTerminator)
+    JC.update('\x00');
 
   // <encoded-crc>: The CRC is encoded utilizing the standard number mangling
   // scheme.
   Mangler.mangleNumber(JC.getCRC());
 
-  // <encoded-string>: The mangled name also contains the first 32 bytes
-  // (including null-terminator bytes) of the encoded StringLiteral.
+  // <encoded-string>: The mangled name also contains the first 32 _characters_
+  // (including null-terminator bytes) of the StringLiteral.
   // Each character is encoded by splitting them into bytes and then encoding
   // the constituent bytes.
   auto MangleByte = [&Mangler](char Byte) {
@@ -3278,15 +3155,20 @@
     }
   };
 
-  // Enforce our 32 bytes max, except wchar_t which gets 32 chars instead.
-  unsigned MaxBytesToMangle = SL->isWide() ? 64U : 32U;
-  unsigned NumBytesToMangle = std::min(MaxBytesToMangle, StringByteLength);
-  for (unsigned I = 0; I != NumBytesToMangle; ++I) {
+  // Enforce our 32 character max.
+  unsigned NumCharsToMangle = std::min(32U, SL->getLength());
+  for (unsigned I = 0, E = NumCharsToMangle * SL->getCharByteWidth(); I != E;
+       ++I)
     if (SL->isWide())
       MangleByte(GetBigEndianByte(I));
     else
       MangleByte(GetLittleEndianByte(I));
-  }
+
+  // Encode the NUL terminator if there is room.
+  if (NumCharsToMangle < 32)
+    for (unsigned NullTerminator = 0; NullTerminator < SL->getCharByteWidth();
+         ++NullTerminator)
+      MangleByte(0);
 
   Mangler.getStream() << '@';
 }
