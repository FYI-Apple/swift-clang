//===- Decl.cpp - Declaration AST Node Implementation ---------------------===//
//
//                     The LLVM Compiler Infrastructure
//
// This file is distributed under the University of Illinois Open Source
// License. See LICENSE.TXT for details.
//
//===----------------------------------------------------------------------===//
//
// This file implements the Decl subclasses.
//
//===----------------------------------------------------------------------===//

#include "clang/AST/Decl.h"
#include "Linkage.h"
#include "clang/AST/ASTContext.h"
#include "clang/AST/ASTLambda.h"
#include "clang/AST/ASTMutationListener.h"
#include "clang/AST/CanonicalType.h"
#include "clang/AST/DeclBase.h"
#include "clang/AST/DeclCXX.h"
#include "clang/AST/DeclObjC.h"
#include "clang/AST/DeclOpenMP.h"
#include "clang/AST/DeclTemplate.h"
#include "clang/AST/DeclarationName.h"
#include "clang/AST/Expr.h"
#include "clang/AST/ExprCXX.h"
#include "clang/AST/ExternalASTSource.h"
#include "clang/AST/ODRHash.h"
#include "clang/AST/PrettyDeclStackTrace.h"
#include "clang/AST/PrettyPrinter.h"
#include "clang/AST/Redeclarable.h"
#include "clang/AST/Stmt.h"
#include "clang/AST/TemplateBase.h"
#include "clang/AST/Type.h"
#include "clang/AST/TypeLoc.h"
#include "clang/Basic/Builtins.h"
#include "clang/Basic/IdentifierTable.h"
#include "clang/Basic/LLVM.h"
#include "clang/Basic/LangOptions.h"
#include "clang/Basic/Linkage.h"
#include "clang/Basic/Module.h"
#include "clang/Basic/PartialDiagnostic.h"
#include "clang/Basic/SanitizerBlacklist.h"
#include "clang/Basic/Sanitizers.h"
#include "clang/Basic/SourceLocation.h"
#include "clang/Basic/SourceManager.h"
#include "clang/Basic/Specifiers.h"
#include "clang/Basic/TargetCXXABI.h"
#include "clang/Basic/TargetInfo.h"
#include "clang/Basic/Visibility.h"
#include "clang/Frontend/FrontendDiagnostic.h"
#include "llvm/ADT/APSInt.h"
#include "llvm/ADT/ArrayRef.h"
#include "llvm/ADT/None.h"
#include "llvm/ADT/Optional.h"
#include "llvm/ADT/STLExtras.h"
#include "llvm/ADT/SmallVector.h"
#include "llvm/ADT/StringSwitch.h"
#include "llvm/ADT/StringRef.h"
#include "llvm/ADT/Triple.h"
#include "llvm/Support/Casting.h"
#include "llvm/Support/ErrorHandling.h"
#include "llvm/Support/raw_ostream.h"
#include <algorithm>
#include <cassert>
#include <cstddef>
#include <cstring>
#include <memory>
#include <string>
#include <tuple>
#include <type_traits>

using namespace clang;

Decl *clang::getPrimaryMergedDecl(Decl *D) {
  return D->getASTContext().getPrimaryMergedDecl(D);
}

void PrettyDeclStackTraceEntry::print(raw_ostream &OS) const {
  SourceLocation Loc = this->Loc;
  if (!Loc.isValid() && TheDecl) Loc = TheDecl->getLocation();
  if (Loc.isValid()) {
    Loc.print(OS, Context.getSourceManager());
    OS << ": ";
  }
  OS << Message;

  if (auto *ND = dyn_cast_or_null<NamedDecl>(TheDecl)) {
    OS << " '";
    ND->getNameForDiagnostic(OS, Context.getPrintingPolicy(), true);
    OS << "'";
  }

  OS << '\n';
}

// Defined here so that it can be inlined into its direct callers.
bool Decl::isOutOfLine() const {
  return !getLexicalDeclContext()->Equals(getDeclContext());
}

TranslationUnitDecl::TranslationUnitDecl(ASTContext &ctx)
    : Decl(TranslationUnit, nullptr, SourceLocation()),
      DeclContext(TranslationUnit), Ctx(ctx) {}

//===----------------------------------------------------------------------===//
// NamedDecl Implementation
//===----------------------------------------------------------------------===//

// Visibility rules aren't rigorously externally specified, but here
// are the basic principles behind what we implement:
//
// 1. An explicit visibility attribute is generally a direct expression
// of the user's intent and should be honored.  Only the innermost
// visibility attribute applies.  If no visibility attribute applies,
// global visibility settings are considered.
//
// 2. There is one caveat to the above: on or in a template pattern,
// an explicit visibility attribute is just a default rule, and
// visibility can be decreased by the visibility of template
// arguments.  But this, too, has an exception: an attribute on an
// explicit specialization or instantiation causes all the visibility
// restrictions of the template arguments to be ignored.
//
// 3. A variable that does not otherwise have explicit visibility can
// be restricted by the visibility of its type.
//
// 4. A visibility restriction is explicit if it comes from an
// attribute (or something like it), not a global visibility setting.
// When emitting a reference to an external symbol, visibility
// restrictions are ignored unless they are explicit.
//
// 5. When computing the visibility of a non-type, including a
// non-type member of a class, only non-type visibility restrictions
// are considered: the 'visibility' attribute, global value-visibility
// settings, and a few special cases like __private_extern.
//
// 6. When computing the visibility of a type, including a type member
// of a class, only type visibility restrictions are considered:
// the 'type_visibility' attribute and global type-visibility settings.
// However, a 'visibility' attribute counts as a 'type_visibility'
// attribute on any declaration that only has the former.
//
// The visibility of a "secondary" entity, like a template argument,
// is computed using the kind of that entity, not the kind of the
// primary entity for which we are computing visibility.  For example,
// the visibility of a specialization of either of these templates:
//   template <class T, bool (&compare)(T, X)> bool has_match(list<T>, X);
//   template <class T, bool (&compare)(T, X)> class matcher;
// is restricted according to the type visibility of the argument 'T',
// the type visibility of 'bool(&)(T,X)', and the value visibility of
// the argument function 'compare'.  That 'has_match' is a value
// and 'matcher' is a type only matters when looking for attributes
// and settings from the immediate context.

/// Does this computation kind permit us to consider additional
/// visibility settings from attributes and the like?
static bool hasExplicitVisibilityAlready(LVComputationKind computation) {
  return computation.IgnoreExplicitVisibility;
}

/// Given an LVComputationKind, return one of the same type/value sort
/// that records that it already has explicit visibility.
static LVComputationKind
withExplicitVisibilityAlready(LVComputationKind Kind) {
  Kind.IgnoreExplicitVisibility = true;
  return Kind;
}

static Optional<Visibility> getExplicitVisibility(const NamedDecl *D,
                                                  LVComputationKind kind) {
  assert(!kind.IgnoreExplicitVisibility &&
         "asking for explicit visibility when we shouldn't be");
  return D->getExplicitVisibility(kind.getExplicitVisibilityKind());
}

/// Is the given declaration a "type" or a "value" for the purposes of
/// visibility computation?
static bool usesTypeVisibility(const NamedDecl *D) {
  return isa<TypeDecl>(D) ||
         isa<ClassTemplateDecl>(D) ||
         isa<ObjCInterfaceDecl>(D);
}

/// Does the given declaration have member specialization information,
/// and if so, is it an explicit specialization?
template <class T> static typename
std::enable_if<!std::is_base_of<RedeclarableTemplateDecl, T>::value, bool>::type
isExplicitMemberSpecialization(const T *D) {
  if (const MemberSpecializationInfo *member =
        D->getMemberSpecializationInfo()) {
    return member->isExplicitSpecialization();
  }
  return false;
}

/// For templates, this question is easier: a member template can't be
/// explicitly instantiated, so there's a single bit indicating whether
/// or not this is an explicit member specialization.
static bool isExplicitMemberSpecialization(const RedeclarableTemplateDecl *D) {
  return D->isMemberSpecialization();
}

/// Given a visibility attribute, return the explicit visibility
/// associated with it.
template <class T>
static Visibility getVisibilityFromAttr(const T *attr) {
  switch (attr->getVisibility()) {
  case T::Default:
    return DefaultVisibility;
  case T::Hidden:
    return HiddenVisibility;
  case T::Protected:
    return ProtectedVisibility;
  }
  llvm_unreachable("bad visibility kind");
}

/// Return the explicit visibility of the given declaration.
static Optional<Visibility> getVisibilityOf(const NamedDecl *D,
                                    NamedDecl::ExplicitVisibilityKind kind) {
  // If we're ultimately computing the visibility of a type, look for
  // a 'type_visibility' attribute before looking for 'visibility'.
  if (kind == NamedDecl::VisibilityForType) {
    if (const auto *A = D->getAttr<TypeVisibilityAttr>()) {
      return getVisibilityFromAttr(A);
    }
  }

  // If this declaration has an explicit visibility attribute, use it.
  if (const auto *A = D->getAttr<VisibilityAttr>()) {
    return getVisibilityFromAttr(A);
  }

  return None;
}

LinkageInfo LinkageComputer::getLVForType(const Type &T,
                                          LVComputationKind computation) {
  if (computation.IgnoreAllVisibility)
    return LinkageInfo(T.getLinkage(), DefaultVisibility, true);
  return getTypeLinkageAndVisibility(&T);
}

/// Get the most restrictive linkage for the types in the given
/// template parameter list.  For visibility purposes, template
/// parameters are part of the signature of a template.
LinkageInfo LinkageComputer::getLVForTemplateParameterList(
    const TemplateParameterList *Params, LVComputationKind computation) {
  LinkageInfo LV;
  for (const NamedDecl *P : *Params) {
    // Template type parameters are the most common and never
    // contribute to visibility, pack or not.
    if (isa<TemplateTypeParmDecl>(P))
      continue;

    // Non-type template parameters can be restricted by the value type, e.g.
    //   template <enum X> class A { ... };
    // We have to be careful here, though, because we can be dealing with
    // dependent types.
    if (const auto *NTTP = dyn_cast<NonTypeTemplateParmDecl>(P)) {
      // Handle the non-pack case first.
      if (!NTTP->isExpandedParameterPack()) {
        if (!NTTP->getType()->isDependentType()) {
          LV.merge(getLVForType(*NTTP->getType(), computation));
        }
        continue;
      }

      // Look at all the types in an expanded pack.
      for (unsigned i = 0, n = NTTP->getNumExpansionTypes(); i != n; ++i) {
        QualType type = NTTP->getExpansionType(i);
        if (!type->isDependentType())
          LV.merge(getTypeLinkageAndVisibility(type));
      }
      continue;
    }

    // Template template parameters can be restricted by their
    // template parameters, recursively.
    const auto *TTP = cast<TemplateTemplateParmDecl>(P);

    // Handle the non-pack case first.
    if (!TTP->isExpandedParameterPack()) {
      LV.merge(getLVForTemplateParameterList(TTP->getTemplateParameters(),
                                             computation));
      continue;
    }

    // Look at all expansions in an expanded pack.
    for (unsigned i = 0, n = TTP->getNumExpansionTemplateParameters();
           i != n; ++i) {
      LV.merge(getLVForTemplateParameterList(
          TTP->getExpansionTemplateParameters(i), computation));
    }
  }

  return LV;
}

static const Decl *getOutermostFuncOrBlockContext(const Decl *D) {
  const Decl *Ret = nullptr;
  const DeclContext *DC = D->getDeclContext();
  while (DC->getDeclKind() != Decl::TranslationUnit) {
    if (isa<FunctionDecl>(DC) || isa<BlockDecl>(DC))
      Ret = cast<Decl>(DC);
    DC = DC->getParent();
  }
  return Ret;
}

/// Get the most restrictive linkage for the types and
/// declarations in the given template argument list.
///
/// Note that we don't take an LVComputationKind because we always
/// want to honor the visibility of template arguments in the same way.
LinkageInfo
LinkageComputer::getLVForTemplateArgumentList(ArrayRef<TemplateArgument> Args,
                                              LVComputationKind computation) {
  LinkageInfo LV;

  for (const TemplateArgument &Arg : Args) {
    switch (Arg.getKind()) {
    case TemplateArgument::Null:
    case TemplateArgument::Integral:
    case TemplateArgument::Expression:
      continue;

    case TemplateArgument::Type:
      LV.merge(getLVForType(*Arg.getAsType(), computation));
      continue;

    case TemplateArgument::Declaration: {
      const NamedDecl *ND = Arg.getAsDecl();
      assert(!usesTypeVisibility(ND));
      LV.merge(getLVForDecl(ND, computation));
      continue;
    }

    case TemplateArgument::NullPtr:
      LV.merge(getTypeLinkageAndVisibility(Arg.getNullPtrType()));
      continue;

    case TemplateArgument::Template:
    case TemplateArgument::TemplateExpansion:
      if (TemplateDecl *Template =
              Arg.getAsTemplateOrTemplatePattern().getAsTemplateDecl())
        LV.merge(getLVForDecl(Template, computation));
      continue;

    case TemplateArgument::Pack:
      LV.merge(getLVForTemplateArgumentList(Arg.getPackAsArray(), computation));
      continue;
    }
    llvm_unreachable("bad template argument kind");
  }

  return LV;
}

LinkageInfo
LinkageComputer::getLVForTemplateArgumentList(const TemplateArgumentList &TArgs,
                                              LVComputationKind computation) {
  return getLVForTemplateArgumentList(TArgs.asArray(), computation);
}

static bool shouldConsiderTemplateVisibility(const FunctionDecl *fn,
                        const FunctionTemplateSpecializationInfo *specInfo) {
  // Include visibility from the template parameters and arguments
  // only if this is not an explicit instantiation or specialization
  // with direct explicit visibility.  (Implicit instantiations won't
  // have a direct attribute.)
  if (!specInfo->isExplicitInstantiationOrSpecialization())
    return true;

  return !fn->hasAttr<VisibilityAttr>();
}

/// Merge in template-related linkage and visibility for the given
/// function template specialization.
///
/// We don't need a computation kind here because we can assume
/// LVForValue.
///
/// \param[out] LV the computation to use for the parent
void LinkageComputer::mergeTemplateLV(
    LinkageInfo &LV, const FunctionDecl *fn,
    const FunctionTemplateSpecializationInfo *specInfo,
    LVComputationKind computation) {
  bool considerVisibility =
    shouldConsiderTemplateVisibility(fn, specInfo);

  // Merge information from the template parameters.
  FunctionTemplateDecl *temp = specInfo->getTemplate();
  LinkageInfo tempLV =
    getLVForTemplateParameterList(temp->getTemplateParameters(), computation);
  LV.mergeMaybeWithVisibility(tempLV, considerVisibility);

  // Merge information from the template arguments.
  const TemplateArgumentList &templateArgs = *specInfo->TemplateArguments;
  LinkageInfo argsLV = getLVForTemplateArgumentList(templateArgs, computation);
  LV.mergeMaybeWithVisibility(argsLV, considerVisibility);
}

/// Does the given declaration have a direct visibility attribute
/// that would match the given rules?
static bool hasDirectVisibilityAttribute(const NamedDecl *D,
                                         LVComputationKind computation) {
  if (computation.IgnoreAllVisibility)
    return false;

  return (computation.isTypeVisibility() && D->hasAttr<TypeVisibilityAttr>()) ||
         D->hasAttr<VisibilityAttr>();
}

/// Should we consider visibility associated with the template
/// arguments and parameters of the given class template specialization?
static bool shouldConsiderTemplateVisibility(
                                 const ClassTemplateSpecializationDecl *spec,
                                 LVComputationKind computation) {
  // Include visibility from the template parameters and arguments
  // only if this is not an explicit instantiation or specialization
  // with direct explicit visibility (and note that implicit
  // instantiations won't have a direct attribute).
  //
  // Furthermore, we want to ignore template parameters and arguments
  // for an explicit specialization when computing the visibility of a
  // member thereof with explicit visibility.
  //
  // This is a bit complex; let's unpack it.
  //
  // An explicit class specialization is an independent, top-level
  // declaration.  As such, if it or any of its members has an
  // explicit visibility attribute, that must directly express the
  // user's intent, and we should honor it.  The same logic applies to
  // an explicit instantiation of a member of such a thing.

  // Fast path: if this is not an explicit instantiation or
  // specialization, we always want to consider template-related
  // visibility restrictions.
  if (!spec->isExplicitInstantiationOrSpecialization())
    return true;

  // This is the 'member thereof' check.
  if (spec->isExplicitSpecialization() &&
      hasExplicitVisibilityAlready(computation))
    return false;

  return !hasDirectVisibilityAttribute(spec, computation);
}

/// Merge in template-related linkage and visibility for the given
/// class template specialization.
void LinkageComputer::mergeTemplateLV(
    LinkageInfo &LV, const ClassTemplateSpecializationDecl *spec,
    LVComputationKind computation) {
  bool considerVisibility = shouldConsiderTemplateVisibility(spec, computation);

  // Merge information from the template parameters, but ignore
  // visibility if we're only considering template arguments.

  ClassTemplateDecl *temp = spec->getSpecializedTemplate();
  LinkageInfo tempLV =
    getLVForTemplateParameterList(temp->getTemplateParameters(), computation);
  LV.mergeMaybeWithVisibility(tempLV,
           considerVisibility && !hasExplicitVisibilityAlready(computation));

  // Merge information from the template arguments.  We ignore
  // template-argument visibility if we've got an explicit
  // instantiation with a visibility attribute.
  const TemplateArgumentList &templateArgs = spec->getTemplateArgs();
  LinkageInfo argsLV = getLVForTemplateArgumentList(templateArgs, computation);
  if (considerVisibility)
    LV.mergeVisibility(argsLV);
  LV.mergeExternalVisibility(argsLV);
}

/// Should we consider visibility associated with the template
/// arguments and parameters of the given variable template
/// specialization? As usual, follow class template specialization
/// logic up to initialization.
static bool shouldConsiderTemplateVisibility(
                                 const VarTemplateSpecializationDecl *spec,
                                 LVComputationKind computation) {
  // Include visibility from the template parameters and arguments
  // only if this is not an explicit instantiation or specialization
  // with direct explicit visibility (and note that implicit
  // instantiations won't have a direct attribute).
  if (!spec->isExplicitInstantiationOrSpecialization())
    return true;

  // An explicit variable specialization is an independent, top-level
  // declaration.  As such, if it has an explicit visibility attribute,
  // that must directly express the user's intent, and we should honor
  // it.
  if (spec->isExplicitSpecialization() &&
      hasExplicitVisibilityAlready(computation))
    return false;

  return !hasDirectVisibilityAttribute(spec, computation);
}

/// Merge in template-related linkage and visibility for the given
/// variable template specialization. As usual, follow class template
/// specialization logic up to initialization.
void LinkageComputer::mergeTemplateLV(LinkageInfo &LV,
                                      const VarTemplateSpecializationDecl *spec,
                                      LVComputationKind computation) {
  bool considerVisibility = shouldConsiderTemplateVisibility(spec, computation);

  // Merge information from the template parameters, but ignore
  // visibility if we're only considering template arguments.

  VarTemplateDecl *temp = spec->getSpecializedTemplate();
  LinkageInfo tempLV =
    getLVForTemplateParameterList(temp->getTemplateParameters(), computation);
  LV.mergeMaybeWithVisibility(tempLV,
           considerVisibility && !hasExplicitVisibilityAlready(computation));

  // Merge information from the template arguments.  We ignore
  // template-argument visibility if we've got an explicit
  // instantiation with a visibility attribute.
  const TemplateArgumentList &templateArgs = spec->getTemplateArgs();
  LinkageInfo argsLV = getLVForTemplateArgumentList(templateArgs, computation);
  if (considerVisibility)
    LV.mergeVisibility(argsLV);
  LV.mergeExternalVisibility(argsLV);
}

static bool useInlineVisibilityHidden(const NamedDecl *D) {
  // FIXME: we should warn if -fvisibility-inlines-hidden is used with c.
  const LangOptions &Opts = D->getASTContext().getLangOpts();
  if (!Opts.CPlusPlus || !Opts.InlineVisibilityHidden)
    return false;

  const auto *FD = dyn_cast<FunctionDecl>(D);
  if (!FD)
    return false;

  TemplateSpecializationKind TSK = TSK_Undeclared;
  if (FunctionTemplateSpecializationInfo *spec
      = FD->getTemplateSpecializationInfo()) {
    TSK = spec->getTemplateSpecializationKind();
  } else if (MemberSpecializationInfo *MSI =
             FD->getMemberSpecializationInfo()) {
    TSK = MSI->getTemplateSpecializationKind();
  }

  const FunctionDecl *Def = nullptr;
  // InlineVisibilityHidden only applies to definitions, and
  // isInlined() only gives meaningful answers on definitions
  // anyway.
  return TSK != TSK_ExplicitInstantiationDeclaration &&
    TSK != TSK_ExplicitInstantiationDefinition &&
    FD->hasBody(Def) && Def->isInlined() && !Def->hasAttr<GNUInlineAttr>();
}

template <typename T> static bool isFirstInExternCContext(T *D) {
  const T *First = D->getFirstDecl();
  return First->isInExternCContext();
}

static bool isSingleLineLanguageLinkage(const Decl &D) {
  if (const auto *SD = dyn_cast<LinkageSpecDecl>(D.getDeclContext()))
    if (!SD->hasBraces())
      return true;
  return false;
}

static bool isExportedFromModuleIntefaceUnit(const NamedDecl *D) {
  // FIXME: Handle isModulePrivate.
  switch (D->getModuleOwnershipKind()) {
  case Decl::ModuleOwnershipKind::Unowned:
  case Decl::ModuleOwnershipKind::ModulePrivate:
    return false;
  case Decl::ModuleOwnershipKind::Visible:
  case Decl::ModuleOwnershipKind::VisibleWhenImported:
    if (auto *M = D->getOwningModule())
      return M->Kind == Module::ModuleInterfaceUnit;
  }
  llvm_unreachable("unexpected module ownership kind");
}

static LinkageInfo getInternalLinkageFor(const NamedDecl *D) {
  // Internal linkage declarations within a module interface unit are modeled
  // as "module-internal linkage", which means that they have internal linkage
  // formally but can be indirectly accessed from outside the module via inline
  // functions and templates defined within the module.
  if (auto *M = D->getOwningModule())
    if (M->Kind == Module::ModuleInterfaceUnit)
      return LinkageInfo(ModuleInternalLinkage, DefaultVisibility, false);

  return LinkageInfo::internal();
}

static LinkageInfo getExternalLinkageFor(const NamedDecl *D) {
  // C++ Modules TS [basic.link]/6.8:
  //   - A name declared at namespace scope that does not have internal linkage
  //     by the previous rules and that is introduced by a non-exported
  //     declaration has module linkage.
  if (auto *M = D->getOwningModule())
    if (M->Kind == Module::ModuleInterfaceUnit)
      if (!isExportedFromModuleIntefaceUnit(
              cast<NamedDecl>(D->getCanonicalDecl())))
        return LinkageInfo(ModuleLinkage, DefaultVisibility, false);

  return LinkageInfo::external();
}

LinkageInfo
LinkageComputer::getLVForNamespaceScopeDecl(const NamedDecl *D,
                                            LVComputationKind computation,
                                            bool IgnoreVarTypeLinkage) {
  assert(D->getDeclContext()->getRedeclContext()->isFileContext() &&
         "Not a name having namespace scope");
  ASTContext &Context = D->getASTContext();

  // C++ [basic.link]p3:
  //   A name having namespace scope (3.3.6) has internal linkage if it
  //   is the name of
  //     - an object, reference, function or function template that is
  //       explicitly declared static; or,
  // (This bullet corresponds to C99 6.2.2p3.)
  if (const auto *Var = dyn_cast<VarDecl>(D)) {
    // Explicitly declared static.
    if (Var->getStorageClass() == SC_Static)
      return getInternalLinkageFor(Var);

    // - a non-inline, non-volatile object or reference that is explicitly
    //   declared const or constexpr and neither explicitly declared extern
    //   nor previously declared to have external linkage; or (there is no
    //   equivalent in C99)
    // The C++ modules TS adds "non-exported" to this list.
    if (Context.getLangOpts().CPlusPlus &&
        Var->getType().isConstQualified() && 
        !Var->getType().isVolatileQualified() &&
        !Var->isInline() &&
        !isExportedFromModuleIntefaceUnit(Var)) {
      const VarDecl *PrevVar = Var->getPreviousDecl();
      if (PrevVar)
        return getLVForDecl(PrevVar, computation);

      if (Var->getStorageClass() != SC_Extern &&
          Var->getStorageClass() != SC_PrivateExtern &&
          !isSingleLineLanguageLinkage(*Var))
        return getInternalLinkageFor(Var);
    }

    for (const VarDecl *PrevVar = Var->getPreviousDecl(); PrevVar;
         PrevVar = PrevVar->getPreviousDecl()) {
      if (PrevVar->getStorageClass() == SC_PrivateExtern &&
          Var->getStorageClass() == SC_None)
        return getDeclLinkageAndVisibility(PrevVar);
      // Explicitly declared static.
      if (PrevVar->getStorageClass() == SC_Static)
        return getInternalLinkageFor(Var);
    }
  } else if (const FunctionDecl *Function = D->getAsFunction()) {
    // C++ [temp]p4:
    //   A non-member function template can have internal linkage; any
    //   other template name shall have external linkage.

    // Explicitly declared static.
    if (Function->getCanonicalDecl()->getStorageClass() == SC_Static)
      return getInternalLinkageFor(Function);
  } else if (const auto *IFD = dyn_cast<IndirectFieldDecl>(D)) {
    //   - a data member of an anonymous union.
    const VarDecl *VD = IFD->getVarDecl();
    assert(VD && "Expected a VarDecl in this IndirectFieldDecl!");
    return getLVForNamespaceScopeDecl(VD, computation, IgnoreVarTypeLinkage);
  }
  assert(!isa<FieldDecl>(D) && "Didn't expect a FieldDecl!");

  if (D->isInAnonymousNamespace()) {
    const auto *Var = dyn_cast<VarDecl>(D);
    const auto *Func = dyn_cast<FunctionDecl>(D);
    // FIXME: The check for extern "C" here is not justified by the standard
    // wording, but we retain it from the pre-DR1113 model to avoid breaking
    // code.
    //
    // C++11 [basic.link]p4:
    //   An unnamed namespace or a namespace declared directly or indirectly
    //   within an unnamed namespace has internal linkage.
    if ((!Var || !isFirstInExternCContext(Var)) &&
        (!Func || !isFirstInExternCContext(Func)))
      return getInternalLinkageFor(D);
  }

  // Set up the defaults.

  // C99 6.2.2p5:
  //   If the declaration of an identifier for an object has file
  //   scope and no storage-class specifier, its linkage is
  //   external.
  LinkageInfo LV = getExternalLinkageFor(D);

  if (!hasExplicitVisibilityAlready(computation)) {
    if (Optional<Visibility> Vis = getExplicitVisibility(D, computation)) {
      LV.mergeVisibility(*Vis, true);
    } else {
      // If we're declared in a namespace with a visibility attribute,
      // use that namespace's visibility, and it still counts as explicit.
      for (const DeclContext *DC = D->getDeclContext();
           !isa<TranslationUnitDecl>(DC);
           DC = DC->getParent()) {
        const auto *ND = dyn_cast<NamespaceDecl>(DC);
        if (!ND) continue;
        if (Optional<Visibility> Vis = getExplicitVisibility(ND, computation)) {
          LV.mergeVisibility(*Vis, true);
          break;
        }
      }
    }

    // Add in global settings if the above didn't give us direct visibility.
    if (!LV.isVisibilityExplicit()) {
      // Use global type/value visibility as appropriate.
      Visibility globalVisibility =
          computation.isValueVisibility()
              ? Context.getLangOpts().getValueVisibilityMode()
              : Context.getLangOpts().getTypeVisibilityMode();
      LV.mergeVisibility(globalVisibility, /*explicit*/ false);

      // If we're paying attention to global visibility, apply
      // -finline-visibility-hidden if this is an inline method.
      if (useInlineVisibilityHidden(D))
        LV.mergeVisibility(HiddenVisibility, true);
    }
  }

  // C++ [basic.link]p4:

  //   A name having namespace scope has external linkage if it is the
  //   name of
  //
  //     - an object or reference, unless it has internal linkage; or
  if (const auto *Var = dyn_cast<VarDecl>(D)) {
    // GCC applies the following optimization to variables and static
    // data members, but not to functions:
    //
    // Modify the variable's LV by the LV of its type unless this is
    // C or extern "C".  This follows from [basic.link]p9:
    //   A type without linkage shall not be used as the type of a
    //   variable or function with external linkage unless
    //    - the entity has C language linkage, or
    //    - the entity is declared within an unnamed namespace, or
    //    - the entity is not used or is defined in the same
    //      translation unit.
    // and [basic.link]p10:
    //   ...the types specified by all declarations referring to a
    //   given variable or function shall be identical...
    // C does not have an equivalent rule.
    //
    // Ignore this if we've got an explicit attribute;  the user
    // probably knows what they're doing.
    //
    // Note that we don't want to make the variable non-external
    // because of this, but unique-external linkage suits us.
    if (Context.getLangOpts().CPlusPlus && !isFirstInExternCContext(Var) &&
        !IgnoreVarTypeLinkage) {
      LinkageInfo TypeLV = getLVForType(*Var->getType(), computation);
      if (!isExternallyVisible(TypeLV.getLinkage()))
        return LinkageInfo::uniqueExternal();
      if (!LV.isVisibilityExplicit())
        LV.mergeVisibility(TypeLV);
    }

    if (Var->getStorageClass() == SC_PrivateExtern)
      LV.mergeVisibility(HiddenVisibility, true);

    // Note that Sema::MergeVarDecl already takes care of implementing
    // C99 6.2.2p4 and propagating the visibility attribute, so we don't have
    // to do it here.

    // As per function and class template specializations (below),
    // consider LV for the template and template arguments.  We're at file
    // scope, so we do not need to worry about nested specializations.
    if (const auto *spec = dyn_cast<VarTemplateSpecializationDecl>(Var)) {
      mergeTemplateLV(LV, spec, computation);
    }

  //     - a function, unless it has internal linkage; or
  } else if (const auto *Function = dyn_cast<FunctionDecl>(D)) {
    // In theory, we can modify the function's LV by the LV of its
    // type unless it has C linkage (see comment above about variables
    // for justification).  In practice, GCC doesn't do this, so it's
    // just too painful to make work.

    if (Function->getStorageClass() == SC_PrivateExtern)
      LV.mergeVisibility(HiddenVisibility, true);

    // Note that Sema::MergeCompatibleFunctionDecls already takes care of
    // merging storage classes and visibility attributes, so we don't have to
    // look at previous decls in here.

    // In C++, then if the type of the function uses a type with
    // unique-external linkage, it's not legally usable from outside
    // this translation unit.  However, we should use the C linkage
    // rules instead for extern "C" declarations.
    if (Context.getLangOpts().CPlusPlus && !isFirstInExternCContext(Function)) {
      // Only look at the type-as-written. Otherwise, deducing the return type
      // of a function could change its linkage.
      QualType TypeAsWritten = Function->getType();
      if (TypeSourceInfo *TSI = Function->getTypeSourceInfo())
        TypeAsWritten = TSI->getType();
      if (!isExternallyVisible(TypeAsWritten->getLinkage()))
        return LinkageInfo::uniqueExternal();
    }

    // Consider LV from the template and the template arguments.
    // We're at file scope, so we do not need to worry about nested
    // specializations.
    if (FunctionTemplateSpecializationInfo *specInfo
                               = Function->getTemplateSpecializationInfo()) {
      mergeTemplateLV(LV, Function, specInfo, computation);
    }

  //     - a named class (Clause 9), or an unnamed class defined in a
  //       typedef declaration in which the class has the typedef name
  //       for linkage purposes (7.1.3); or
  //     - a named enumeration (7.2), or an unnamed enumeration
  //       defined in a typedef declaration in which the enumeration
  //       has the typedef name for linkage purposes (7.1.3); or
  } else if (const auto *Tag = dyn_cast<TagDecl>(D)) {
    // Unnamed tags have no linkage.
    if (!Tag->hasNameForLinkage())
      return LinkageInfo::none();

    // If this is a class template specialization, consider the
    // linkage of the template and template arguments.  We're at file
    // scope, so we do not need to worry about nested specializations.
    if (const auto *spec = dyn_cast<ClassTemplateSpecializationDecl>(Tag)) {
      mergeTemplateLV(LV, spec, computation);
    }

  //     - an enumerator belonging to an enumeration with external linkage;
  } else if (isa<EnumConstantDecl>(D)) {
    LinkageInfo EnumLV = getLVForDecl(cast<NamedDecl>(D->getDeclContext()),
                                      computation);
    if (!isExternalFormalLinkage(EnumLV.getLinkage()))
      return LinkageInfo::none();
    LV.merge(EnumLV);

  //     - a template, unless it is a function template that has
  //       internal linkage (Clause 14);
  } else if (const auto *temp = dyn_cast<TemplateDecl>(D)) {
    bool considerVisibility = !hasExplicitVisibilityAlready(computation);
    LinkageInfo tempLV =
      getLVForTemplateParameterList(temp->getTemplateParameters(), computation);
    LV.mergeMaybeWithVisibility(tempLV, considerVisibility);

  //     - a namespace (7.3), unless it is declared within an unnamed
  //       namespace.
  //
  // We handled names in anonymous namespaces above.
  } else if (isa<NamespaceDecl>(D)) {
    return LV;

  // By extension, we assign external linkage to Objective-C
  // interfaces.
  } else if (isa<ObjCInterfaceDecl>(D)) {
    // fallout

  } else if (auto *TD = dyn_cast<TypedefNameDecl>(D)) {
    // A typedef declaration has linkage if it gives a type a name for
    // linkage purposes.
    if (!TD->getAnonDeclWithTypedefName(/*AnyRedecl*/true))
      return LinkageInfo::none();

  // Everything not covered here has no linkage.
  } else {
    return LinkageInfo::none();
  }

  // If we ended up with non-externally-visible linkage, visibility should
  // always be default.
  if (!isExternallyVisible(LV.getLinkage()))
    return LinkageInfo(LV.getLinkage(), DefaultVisibility, false);

  return LV;
}

LinkageInfo
LinkageComputer::getLVForClassMember(const NamedDecl *D,
                                     LVComputationKind computation,
                                     bool IgnoreVarTypeLinkage) {
  // Only certain class members have linkage.  Note that fields don't
  // really have linkage, but it's convenient to say they do for the
  // purposes of calculating linkage of pointer-to-data-member
  // template arguments.
  //
  // Templates also don't officially have linkage, but since we ignore
  // the C++ standard and look at template arguments when determining
  // linkage and visibility of a template specialization, we might hit
  // a template template argument that way. If we do, we need to
  // consider its linkage.
  if (!(isa<CXXMethodDecl>(D) ||
        isa<VarDecl>(D) ||
        isa<FieldDecl>(D) ||
        isa<IndirectFieldDecl>(D) ||
        isa<TagDecl>(D) ||
        isa<TemplateDecl>(D)))
    return LinkageInfo::none();

  LinkageInfo LV;

  // If we have an explicit visibility attribute, merge that in.
  if (!hasExplicitVisibilityAlready(computation)) {
    if (Optional<Visibility> Vis = getExplicitVisibility(D, computation))
      LV.mergeVisibility(*Vis, true);
    // If we're paying attention to global visibility, apply
    // -finline-visibility-hidden if this is an inline method.
    //
    // Note that we do this before merging information about
    // the class visibility.
    if (!LV.isVisibilityExplicit() && useInlineVisibilityHidden(D))
      LV.mergeVisibility(HiddenVisibility, true);
  }

  // If this class member has an explicit visibility attribute, the only
  // thing that can change its visibility is the template arguments, so
  // only look for them when processing the class.
  LVComputationKind classComputation = computation;
  if (LV.isVisibilityExplicit())
    classComputation = withExplicitVisibilityAlready(computation);

  LinkageInfo classLV =
    getLVForDecl(cast<RecordDecl>(D->getDeclContext()), classComputation);
  // The member has the same linkage as the class. If that's not externally
  // visible, we don't need to compute anything about the linkage.
  // FIXME: If we're only computing linkage, can we bail out here?
  if (!isExternallyVisible(classLV.getLinkage()))
    return classLV;


  // Otherwise, don't merge in classLV yet, because in certain cases
  // we need to completely ignore the visibility from it.

  // Specifically, if this decl exists and has an explicit attribute.
  const NamedDecl *explicitSpecSuppressor = nullptr;

  if (const auto *MD = dyn_cast<CXXMethodDecl>(D)) {
    // Only look at the type-as-written. Otherwise, deducing the return type
    // of a function could change its linkage.
    QualType TypeAsWritten = MD->getType();
    if (TypeSourceInfo *TSI = MD->getTypeSourceInfo())
      TypeAsWritten = TSI->getType();
    if (!isExternallyVisible(TypeAsWritten->getLinkage()))
      return LinkageInfo::uniqueExternal();

    // If this is a method template specialization, use the linkage for
    // the template parameters and arguments.
    if (FunctionTemplateSpecializationInfo *spec
           = MD->getTemplateSpecializationInfo()) {
      mergeTemplateLV(LV, MD, spec, computation);
      if (spec->isExplicitSpecialization()) {
        explicitSpecSuppressor = MD;
      } else if (isExplicitMemberSpecialization(spec->getTemplate())) {
        explicitSpecSuppressor = spec->getTemplate()->getTemplatedDecl();
      }
    } else if (isExplicitMemberSpecialization(MD)) {
      explicitSpecSuppressor = MD;
    }

  } else if (const auto *RD = dyn_cast<CXXRecordDecl>(D)) {
    if (const auto *spec = dyn_cast<ClassTemplateSpecializationDecl>(RD)) {
      mergeTemplateLV(LV, spec, computation);
      if (spec->isExplicitSpecialization()) {
        explicitSpecSuppressor = spec;
      } else {
        const ClassTemplateDecl *temp = spec->getSpecializedTemplate();
        if (isExplicitMemberSpecialization(temp)) {
          explicitSpecSuppressor = temp->getTemplatedDecl();
        }
      }
    } else if (isExplicitMemberSpecialization(RD)) {
      explicitSpecSuppressor = RD;
    }

  // Static data members.
  } else if (const auto *VD = dyn_cast<VarDecl>(D)) {
    if (const auto *spec = dyn_cast<VarTemplateSpecializationDecl>(VD))
      mergeTemplateLV(LV, spec, computation);

    // Modify the variable's linkage by its type, but ignore the
    // type's visibility unless it's a definition.
    if (!IgnoreVarTypeLinkage) {
      LinkageInfo typeLV = getLVForType(*VD->getType(), computation);
      // FIXME: If the type's linkage is not externally visible, we can
      // give this static data member UniqueExternalLinkage.
      if (!LV.isVisibilityExplicit() && !classLV.isVisibilityExplicit())
        LV.mergeVisibility(typeLV);
      LV.mergeExternalVisibility(typeLV);
    }

    if (isExplicitMemberSpecialization(VD)) {
      explicitSpecSuppressor = VD;
    }

  // Template members.
  } else if (const auto *temp = dyn_cast<TemplateDecl>(D)) {
    bool considerVisibility =
      (!LV.isVisibilityExplicit() &&
       !classLV.isVisibilityExplicit() &&
       !hasExplicitVisibilityAlready(computation));
    LinkageInfo tempLV =
      getLVForTemplateParameterList(temp->getTemplateParameters(), computation);
    LV.mergeMaybeWithVisibility(tempLV, considerVisibility);

    if (const auto *redeclTemp = dyn_cast<RedeclarableTemplateDecl>(temp)) {
      if (isExplicitMemberSpecialization(redeclTemp)) {
        explicitSpecSuppressor = temp->getTemplatedDecl();
      }
    }
  }

  // We should never be looking for an attribute directly on a template.
  assert(!explicitSpecSuppressor || !isa<TemplateDecl>(explicitSpecSuppressor));

  // If this member is an explicit member specialization, and it has
  // an explicit attribute, ignore visibility from the parent.
  bool considerClassVisibility = true;
  if (explicitSpecSuppressor &&
      // optimization: hasDVA() is true only with explicit visibility.
      LV.isVisibilityExplicit() &&
      classLV.getVisibility() != DefaultVisibility &&
      hasDirectVisibilityAttribute(explicitSpecSuppressor, computation)) {
    considerClassVisibility = false;
  }

  // Finally, merge in information from the class.
  LV.mergeMaybeWithVisibility(classLV, considerClassVisibility);
  return LV;
}

void NamedDecl::anchor() {}

bool NamedDecl::isLinkageValid() const {
  if (!hasCachedLinkage())
    return true;

  Linkage L = LinkageComputer{}
                  .computeLVForDecl(this, LVComputationKind::forLinkageOnly())
                  .getLinkage();
  return L == getCachedLinkage();
}

ObjCStringFormatFamily NamedDecl::getObjCFStringFormattingFamily() const {
  StringRef name = getName();
  if (name.empty()) return SFF_None;
  
  if (name.front() == 'C')
    if (name == "CFStringCreateWithFormat" ||
        name == "CFStringCreateWithFormatAndArguments" ||
        name == "CFStringAppendFormat" ||
        name == "CFStringAppendFormatAndArguments")
      return SFF_CFString;
  return SFF_None;
}

Linkage NamedDecl::getLinkageInternal() const {
  // We don't care about visibility here, so ask for the cheapest
  // possible visibility analysis.
  return LinkageComputer{}
      .getLVForDecl(this, LVComputationKind::forLinkageOnly())
      .getLinkage();
}

LinkageInfo NamedDecl::getLinkageAndVisibility() const {
  return LinkageComputer{}.getDeclLinkageAndVisibility(this);
}

static Optional<Visibility>
getExplicitVisibilityAux(const NamedDecl *ND,
                         NamedDecl::ExplicitVisibilityKind kind,
                         bool IsMostRecent) {
  assert(!IsMostRecent || ND == ND->getMostRecentDecl());

  // Check the declaration itself first.
  if (Optional<Visibility> V = getVisibilityOf(ND, kind))
    return V;

  // If this is a member class of a specialization of a class template
  // and the corresponding decl has explicit visibility, use that.
  if (const auto *RD = dyn_cast<CXXRecordDecl>(ND)) {
    CXXRecordDecl *InstantiatedFrom = RD->getInstantiatedFromMemberClass();
    if (InstantiatedFrom)
      return getVisibilityOf(InstantiatedFrom, kind);
  }

  // If there wasn't explicit visibility there, and this is a
  // specialization of a class template, check for visibility
  // on the pattern.
  if (const auto *spec = dyn_cast<ClassTemplateSpecializationDecl>(ND)) {
    // Walk all the template decl till this point to see if there are
    // explicit visibility attributes.
    const auto *TD = spec->getSpecializedTemplate()->getTemplatedDecl();
    while (TD != nullptr) {
      auto Vis = getVisibilityOf(TD, kind);
      if (Vis != None)
        return Vis;
      TD = TD->getPreviousDecl();
    }
    return None;
  }

  // Use the most recent declaration.
  if (!IsMostRecent && !isa<NamespaceDecl>(ND)) {
    const NamedDecl *MostRecent = ND->getMostRecentDecl();
    if (MostRecent != ND)
      return getExplicitVisibilityAux(MostRecent, kind, true);
  }

  if (const auto *Var = dyn_cast<VarDecl>(ND)) {
    if (Var->isStaticDataMember()) {
      VarDecl *InstantiatedFrom = Var->getInstantiatedFromStaticDataMember();
      if (InstantiatedFrom)
        return getVisibilityOf(InstantiatedFrom, kind);
    }

    if (const auto *VTSD = dyn_cast<VarTemplateSpecializationDecl>(Var))
      return getVisibilityOf(VTSD->getSpecializedTemplate()->getTemplatedDecl(),
                             kind);

    return None;
  }
  // Also handle function template specializations.
  if (const auto *fn = dyn_cast<FunctionDecl>(ND)) {
    // If the function is a specialization of a template with an
    // explicit visibility attribute, use that.
    if (FunctionTemplateSpecializationInfo *templateInfo
          = fn->getTemplateSpecializationInfo())
      return getVisibilityOf(templateInfo->getTemplate()->getTemplatedDecl(),
                             kind);

    // If the function is a member of a specialization of a class template
    // and the corresponding decl has explicit visibility, use that.
    FunctionDecl *InstantiatedFrom = fn->getInstantiatedFromMemberFunction();
    if (InstantiatedFrom)
      return getVisibilityOf(InstantiatedFrom, kind);

    return None;
  }

  // The visibility of a template is stored in the templated decl.
  if (const auto *TD = dyn_cast<TemplateDecl>(ND))
    return getVisibilityOf(TD->getTemplatedDecl(), kind);

  return None;
}

Optional<Visibility>
NamedDecl::getExplicitVisibility(ExplicitVisibilityKind kind) const {
  return getExplicitVisibilityAux(this, kind, false);
}

LinkageInfo LinkageComputer::getLVForClosure(const DeclContext *DC,
                                             Decl *ContextDecl,
                                             LVComputationKind computation) {
  // This lambda has its linkage/visibility determined by its owner.
  const NamedDecl *Owner;
  if (!ContextDecl)
    Owner = dyn_cast<NamedDecl>(DC);
  else if (isa<ParmVarDecl>(ContextDecl))
    Owner =
        dyn_cast<NamedDecl>(ContextDecl->getDeclContext()->getRedeclContext());
  else
    Owner = cast<NamedDecl>(ContextDecl);

  if (!Owner)
    return LinkageInfo::none();

  // If the owner has a deduced type, we need to skip querying the linkage and
  // visibility of that type, because it might involve this closure type.  The
  // only effect of this is that we might give a lambda VisibleNoLinkage rather
  // than NoLinkage when we don't strictly need to, which is benign.
  auto *VD = dyn_cast<VarDecl>(Owner);
  LinkageInfo OwnerLV =
      VD && VD->getType()->getContainedDeducedType()
          ? computeLVForDecl(Owner, computation, /*IgnoreVarTypeLinkage*/true)
          : getLVForDecl(Owner, computation);

  // A lambda never formally has linkage. But if the owner is externally
  // visible, then the lambda is too. We apply the same rules to blocks.
  if (!isExternallyVisible(OwnerLV.getLinkage()))
    return LinkageInfo::none();
  return LinkageInfo(VisibleNoLinkage, OwnerLV.getVisibility(),
                     OwnerLV.isVisibilityExplicit());
}

LinkageInfo LinkageComputer::getLVForLocalDecl(const NamedDecl *D,
                                               LVComputationKind computation) {
  if (const auto *Function = dyn_cast<FunctionDecl>(D)) {
    if (Function->isInAnonymousNamespace() &&
        !isFirstInExternCContext(Function))
      return getInternalLinkageFor(Function);

    // This is a "void f();" which got merged with a file static.
    if (Function->getCanonicalDecl()->getStorageClass() == SC_Static)
      return getInternalLinkageFor(Function);

    LinkageInfo LV;
    if (!hasExplicitVisibilityAlready(computation)) {
      if (Optional<Visibility> Vis =
              getExplicitVisibility(Function, computation))
        LV.mergeVisibility(*Vis, true);
    }

    // Note that Sema::MergeCompatibleFunctionDecls already takes care of
    // merging storage classes and visibility attributes, so we don't have to
    // look at previous decls in here.

    return LV;
  }

  if (const auto *Var = dyn_cast<VarDecl>(D)) {
    if (Var->hasExternalStorage()) {
      if (Var->isInAnonymousNamespace() && !isFirstInExternCContext(Var))
        return getInternalLinkageFor(Var);

      LinkageInfo LV;
      if (Var->getStorageClass() == SC_PrivateExtern)
        LV.mergeVisibility(HiddenVisibility, true);
      else if (!hasExplicitVisibilityAlready(computation)) {
        if (Optional<Visibility> Vis = getExplicitVisibility(Var, computation))
          LV.mergeVisibility(*Vis, true);
      }

      if (const VarDecl *Prev = Var->getPreviousDecl()) {
        LinkageInfo PrevLV = getLVForDecl(Prev, computation);
        if (PrevLV.getLinkage())
          LV.setLinkage(PrevLV.getLinkage());
        LV.mergeVisibility(PrevLV);
      }

      return LV;
    }

    if (!Var->isStaticLocal())
      return LinkageInfo::none();
  }

  ASTContext &Context = D->getASTContext();
  if (!Context.getLangOpts().CPlusPlus)
    return LinkageInfo::none();

  const Decl *OuterD = getOutermostFuncOrBlockContext(D);
  if (!OuterD || OuterD->isInvalidDecl())
    return LinkageInfo::none();

  LinkageInfo LV;
  if (const auto *BD = dyn_cast<BlockDecl>(OuterD)) {
    if (!BD->getBlockManglingNumber())
      return LinkageInfo::none();

    LV = getLVForClosure(BD->getDeclContext()->getRedeclContext(),
                         BD->getBlockManglingContextDecl(), computation);
  } else {
    const auto *FD = cast<FunctionDecl>(OuterD);
    if (!FD->isInlined() &&
        !isTemplateInstantiation(FD->getTemplateSpecializationKind()))
      return LinkageInfo::none();

    LV = getLVForDecl(FD, computation);
  }
  if (!isExternallyVisible(LV.getLinkage()))
    return LinkageInfo::none();
  return LinkageInfo(VisibleNoLinkage, LV.getVisibility(),
                     LV.isVisibilityExplicit());
}

static inline const CXXRecordDecl*
getOutermostEnclosingLambda(const CXXRecordDecl *Record) {
  const CXXRecordDecl *Ret = Record;
  while (Record && Record->isLambda()) {
    Ret = Record;
    if (!Record->getParent()) break;
    // Get the Containing Class of this Lambda Class
    Record = dyn_cast_or_null<CXXRecordDecl>(
      Record->getParent()->getParent());
  }
  return Ret;
}

LinkageInfo LinkageComputer::computeLVForDecl(const NamedDecl *D,
                                              LVComputationKind computation,
                                              bool IgnoreVarTypeLinkage) {
  // Internal_linkage attribute overrides other considerations.
  if (D->hasAttr<InternalLinkageAttr>())
    return getInternalLinkageFor(D);

  // Objective-C: treat all Objective-C declarations as having external
  // linkage.
  switch (D->getKind()) {
    default:
      break;

    // Per C++ [basic.link]p2, only the names of objects, references,
    // functions, types, templates, namespaces, and values ever have linkage.
    //
    // Note that the name of a typedef, namespace alias, using declaration,
    // and so on are not the name of the corresponding type, namespace, or
    // declaration, so they do *not* have linkage.
    case Decl::ImplicitParam:
    case Decl::Label:
    case Decl::NamespaceAlias:
    case Decl::ParmVar:
    case Decl::Using:
    case Decl::UsingShadow:
    case Decl::UsingDirective:
      return LinkageInfo::none();

    case Decl::EnumConstant:
      // C++ [basic.link]p4: an enumerator has the linkage of its enumeration.
      if (D->getASTContext().getLangOpts().CPlusPlus)
        return getLVForDecl(cast<EnumDecl>(D->getDeclContext()), computation);
      return LinkageInfo::visible_none();

    case Decl::Typedef:
    case Decl::TypeAlias:
      // A typedef declaration has linkage if it gives a type a name for
      // linkage purposes.
      if (!cast<TypedefNameDecl>(D)
               ->getAnonDeclWithTypedefName(/*AnyRedecl*/true))
        return LinkageInfo::none();
      break;

    case Decl::TemplateTemplateParm: // count these as external
    case Decl::NonTypeTemplateParm:
    case Decl::ObjCAtDefsField:
    case Decl::ObjCCategory:
    case Decl::ObjCCategoryImpl:
    case Decl::ObjCCompatibleAlias:
    case Decl::ObjCImplementation:
    case Decl::ObjCMethod:
    case Decl::ObjCProperty:
    case Decl::ObjCPropertyImpl:
    case Decl::ObjCProtocol:
      return getExternalLinkageFor(D);
      
    case Decl::CXXRecord: {
      const auto *Record = cast<CXXRecordDecl>(D);
      if (Record->isLambda()) {
        if (!Record->getLambdaManglingNumber()) {
          // This lambda has no mangling number, so it's internal.
          return getInternalLinkageFor(D);
        }

        // This lambda has its linkage/visibility determined:
        //  - either by the outermost lambda if that lambda has no mangling 
        //    number. 
        //  - or by the parent of the outer most lambda
        // This prevents infinite recursion in settings such as nested lambdas 
        // used in NSDMI's, for e.g. 
        //  struct L {
        //    int t{};
        //    int t2 = ([](int a) { return [](int b) { return b; };})(t)(t);    
        //  };
        const CXXRecordDecl *OuterMostLambda = 
            getOutermostEnclosingLambda(Record);
        if (!OuterMostLambda->getLambdaManglingNumber())
          return getInternalLinkageFor(D);
        
        return getLVForClosure(
                  OuterMostLambda->getDeclContext()->getRedeclContext(),
                  OuterMostLambda->getLambdaContextDecl(), computation);
      }
      
      break;
    }
  }

  // Handle linkage for namespace-scope names.
  if (D->getDeclContext()->getRedeclContext()->isFileContext())
    return getLVForNamespaceScopeDecl(D, computation, IgnoreVarTypeLinkage);
  
  // C++ [basic.link]p5:
  //   In addition, a member function, static data member, a named
  //   class or enumeration of class scope, or an unnamed class or
  //   enumeration defined in a class-scope typedef declaration such
  //   that the class or enumeration has the typedef name for linkage
  //   purposes (7.1.3), has external linkage if the name of the class
  //   has external linkage.
  if (D->getDeclContext()->isRecord())
    return getLVForClassMember(D, computation, IgnoreVarTypeLinkage);

  // C++ [basic.link]p6:
  //   The name of a function declared in block scope and the name of
  //   an object declared by a block scope extern declaration have
  //   linkage. If there is a visible declaration of an entity with
  //   linkage having the same name and type, ignoring entities
  //   declared outside the innermost enclosing namespace scope, the
  //   block scope declaration declares that same entity and receives
  //   the linkage of the previous declaration. If there is more than
  //   one such matching entity, the program is ill-formed. Otherwise,
  //   if no matching entity is found, the block scope entity receives
  //   external linkage.
  if (D->getDeclContext()->isFunctionOrMethod())
    return getLVForLocalDecl(D, computation);

  // C++ [basic.link]p6:
  //   Names not covered by these rules have no linkage.
  return LinkageInfo::none();
}

/// getLVForDecl - Get the linkage and visibility for the given declaration.
LinkageInfo LinkageComputer::getLVForDecl(const NamedDecl *D,
                                          LVComputationKind computation) {
  // Internal_linkage attribute overrides other considerations.
  if (D->hasAttr<InternalLinkageAttr>())
    return getInternalLinkageFor(D);

  if (computation.IgnoreAllVisibility && D->hasCachedLinkage())
    return LinkageInfo(D->getCachedLinkage(), DefaultVisibility, false);

  if (llvm::Optional<LinkageInfo> LI = lookup(D, computation))
    return *LI;

  LinkageInfo LV = computeLVForDecl(D, computation);
  if (D->hasCachedLinkage())
    assert(D->getCachedLinkage() == LV.getLinkage());

  D->setCachedLinkage(LV.getLinkage());
  cache(D, computation, LV);

#ifndef NDEBUG
  // In C (because of gnu inline) and in c++ with microsoft extensions an
  // static can follow an extern, so we can have two decls with different
  // linkages.
  const LangOptions &Opts = D->getASTContext().getLangOpts();
  if (!Opts.CPlusPlus || Opts.MicrosoftExt)
    return LV;

  // We have just computed the linkage for this decl. By induction we know
  // that all other computed linkages match, check that the one we just
  // computed also does.
  NamedDecl *Old = nullptr;
  for (auto I : D->redecls()) {
    auto *T = cast<NamedDecl>(I);
    if (T == D)
      continue;
    if (!T->isInvalidDecl() && T->hasCachedLinkage()) {
      Old = T;
      break;
    }
  }
  assert(!Old || Old->getCachedLinkage() == D->getCachedLinkage());
#endif

  return LV;
}

LinkageInfo LinkageComputer::getDeclLinkageAndVisibility(const NamedDecl *D) {
  return getLVForDecl(D,
                      LVComputationKind(usesTypeVisibility(D)
                                            ? NamedDecl::VisibilityForType
                                            : NamedDecl::VisibilityForValue));
}

Module *Decl::getOwningModuleForLinkage(bool IgnoreLinkage) const {
  Module *M = getOwningModule();
  if (!M)
    return nullptr;

  switch (M->Kind) {
  case Module::ModuleMapModule:
    // Module map modules have no special linkage semantics.
    return nullptr;

  case Module::ModuleInterfaceUnit:
    return M;

  case Module::GlobalModuleFragment: {
    // External linkage declarations in the global module have no owning module
    // for linkage purposes. But internal linkage declarations in the global
    // module fragment of a particular module are owned by that module for
    // linkage purposes.
    if (IgnoreLinkage)
      return nullptr;
    bool InternalLinkage;
    if (auto *ND = dyn_cast<NamedDecl>(this))
      InternalLinkage = !ND->hasExternalFormalLinkage();
    else {
      auto *NSD = dyn_cast<NamespaceDecl>(this);
      InternalLinkage = (NSD && NSD->isAnonymousNamespace()) ||
                        isInAnonymousNamespace();
    }
    return InternalLinkage ? M->Parent : nullptr;
  }
  }

  llvm_unreachable("unknown module kind");
}

void NamedDecl::printName(raw_ostream &os) const {
  os << Name;
}

std::string NamedDecl::getQualifiedNameAsString() const {
  std::string QualName;
  llvm::raw_string_ostream OS(QualName);
  printQualifiedName(OS, getASTContext().getPrintingPolicy());
  return OS.str();
}

void NamedDecl::printQualifiedName(raw_ostream &OS) const {
  printQualifiedName(OS, getASTContext().getPrintingPolicy());
}

void NamedDecl::printQualifiedName(raw_ostream &OS,
                                   const PrintingPolicy &P) const {
  const DeclContext *Ctx = getDeclContext();

  // For ObjC methods, look through categories and use the interface as context.
  if (auto *MD = dyn_cast<ObjCMethodDecl>(this))
    if (auto *ID = MD->getClassInterface())
      Ctx = ID;

  if (Ctx->isFunctionOrMethod()) {
    printName(OS);
    return;
  }

  using ContextsTy = SmallVector<const DeclContext *, 8>;
  ContextsTy Contexts;

  // Collect named contexts.
  while (Ctx) {
    if (isa<NamedDecl>(Ctx))
      Contexts.push_back(Ctx);
    Ctx = Ctx->getParent();
  }

  for (const DeclContext *DC : llvm::reverse(Contexts)) {
    if (const auto *Spec = dyn_cast<ClassTemplateSpecializationDecl>(DC)) {
      OS << Spec->getName();
      const TemplateArgumentList &TemplateArgs = Spec->getTemplateArgs();
      printTemplateArgumentList(OS, TemplateArgs.asArray(), P);
    } else if (const auto *ND = dyn_cast<NamespaceDecl>(DC)) {
      if (P.SuppressUnwrittenScope &&
          (ND->isAnonymousNamespace() || ND->isInline()))
        continue;
      if (ND->isAnonymousNamespace()) {
        OS << (P.MSVCFormatting ? "`anonymous namespace\'"
                                : "(anonymous namespace)");
      }
      else
        OS << *ND;
    } else if (const auto *RD = dyn_cast<RecordDecl>(DC)) {
      if (!RD->getIdentifier())
        OS << "(anonymous " << RD->getKindName() << ')';
      else
        OS << *RD;
    } else if (const auto *FD = dyn_cast<FunctionDecl>(DC)) {
      const FunctionProtoType *FT = nullptr;
      if (FD->hasWrittenPrototype())
        FT = dyn_cast<FunctionProtoType>(FD->getType()->castAs<FunctionType>());

      OS << *FD << '(';
      if (FT) {
        unsigned NumParams = FD->getNumParams();
        for (unsigned i = 0; i < NumParams; ++i) {
          if (i)
            OS << ", ";
          OS << FD->getParamDecl(i)->getType().stream(P);
        }

        if (FT->isVariadic()) {
          if (NumParams > 0)
            OS << ", ";
          OS << "...";
        }
      }
      OS << ')';
    } else if (const auto *ED = dyn_cast<EnumDecl>(DC)) {
      // C++ [dcl.enum]p10: Each enum-name and each unscoped
      // enumerator is declared in the scope that immediately contains
      // the enum-specifier. Each scoped enumerator is declared in the
      // scope of the enumeration.
      // For the case of unscoped enumerator, do not include in the qualified
      // name any information about its enum enclosing scope, as its visibility
      // is global.
      if (ED->isScoped())
        OS << *ED;
      else
        continue;
    } else {
      OS << *cast<NamedDecl>(DC);
    }
    OS << "::";
  }

  if (getDeclName() || isa<DecompositionDecl>(this))
    OS << *this;
  else
    OS << "(anonymous)";
}

void NamedDecl::getNameForDiagnostic(raw_ostream &OS,
                                     const PrintingPolicy &Policy,
                                     bool Qualified) const {
  if (Qualified)
    printQualifiedName(OS, Policy);
  else
    printName(OS);
}

template<typename T> static bool isRedeclarableImpl(Redeclarable<T> *) {
  return true;
}
static bool isRedeclarableImpl(...) { return false; }
static bool isRedeclarable(Decl::Kind K) {
  switch (K) {
#define DECL(Type, Base) \
  case Decl::Type: \
    return isRedeclarableImpl((Type##Decl *)nullptr);
#define ABSTRACT_DECL(DECL)
#include "clang/AST/DeclNodes.inc"
  }
  llvm_unreachable("unknown decl kind");
}

bool NamedDecl::declarationReplaces(NamedDecl *OldD, bool IsKnownNewer) const {
  assert(getDeclName() == OldD->getDeclName() && "Declaration name mismatch");

  // Never replace one imported declaration with another; we need both results
  // when re-exporting.
  if (OldD->isFromASTFile() && isFromASTFile())
    return false;

  // A kind mismatch implies that the declaration is not replaced.
  if (OldD->getKind() != getKind())
    return false;

  // For method declarations, we never replace. (Why?)
  if (isa<ObjCMethodDecl>(this))
    return false;

  // For parameters, pick the newer one. This is either an error or (in
  // Objective-C) permitted as an extension.
  if (isa<ParmVarDecl>(this))
    return true;

  // Inline namespaces can give us two declarations with the same
  // name and kind in the same scope but different contexts; we should
  // keep both declarations in this case.
  if (!this->getDeclContext()->getRedeclContext()->Equals(
          OldD->getDeclContext()->getRedeclContext()))
    return false;

  // Using declarations can be replaced if they import the same name from the
  // same context.
  if (auto *UD = dyn_cast<UsingDecl>(this)) {
    ASTContext &Context = getASTContext();
    return Context.getCanonicalNestedNameSpecifier(UD->getQualifier()) ==
           Context.getCanonicalNestedNameSpecifier(
               cast<UsingDecl>(OldD)->getQualifier());
  }
  if (auto *UUVD = dyn_cast<UnresolvedUsingValueDecl>(this)) {
    ASTContext &Context = getASTContext();
    return Context.getCanonicalNestedNameSpecifier(UUVD->getQualifier()) ==
           Context.getCanonicalNestedNameSpecifier(
                        cast<UnresolvedUsingValueDecl>(OldD)->getQualifier());
  }

  if (isRedeclarable(getKind())) {
    if (getCanonicalDecl() != OldD->getCanonicalDecl())
      return false;

    if (IsKnownNewer)
      return true;

    // Check whether this is actually newer than OldD. We want to keep the
    // newer declaration. This loop will usually only iterate once, because
    // OldD is usually the previous declaration.
    for (auto D : redecls()) {
      if (D == OldD)
        break;

      // If we reach the canonical declaration, then OldD is not actually older
      // than this one.
      //
      // FIXME: In this case, we should not add this decl to the lookup table.
      if (D->isCanonicalDecl())
        return false;
    }

    // It's a newer declaration of the same kind of declaration in the same
    // scope: we want this decl instead of the existing one.
    return true;
  }

  // In all other cases, we need to keep both declarations in case they have
  // different visibility. Any attempt to use the name will result in an
  // ambiguity if more than one is visible.
  return false;
}

bool NamedDecl::hasLinkage() const {
  return getFormalLinkage() != NoLinkage;
}

NamedDecl *NamedDecl::getUnderlyingDeclImpl() {
  NamedDecl *ND = this;
  while (auto *UD = dyn_cast<UsingShadowDecl>(ND))
    ND = UD->getTargetDecl();

  if (auto *AD = dyn_cast<ObjCCompatibleAliasDecl>(ND))
    return AD->getClassInterface();

  if (auto *AD = dyn_cast<NamespaceAliasDecl>(ND))
    return AD->getNamespace();

  return ND;
}

bool NamedDecl::isCXXInstanceMember() const {
  if (!isCXXClassMember())
    return false;
  
  const NamedDecl *D = this;
  if (isa<UsingShadowDecl>(D))
    D = cast<UsingShadowDecl>(D)->getTargetDecl();

  if (isa<FieldDecl>(D) || isa<IndirectFieldDecl>(D) || isa<MSPropertyDecl>(D))
    return true;
  if (const auto *MD = dyn_cast_or_null<CXXMethodDecl>(D->getAsFunction()))
    return MD->isInstance();
  return false;
}

//===----------------------------------------------------------------------===//
// DeclaratorDecl Implementation
//===----------------------------------------------------------------------===//

template <typename DeclT>
static SourceLocation getTemplateOrInnerLocStart(const DeclT *decl) {
  if (decl->getNumTemplateParameterLists() > 0)
    return decl->getTemplateParameterList(0)->getTemplateLoc();
  else
    return decl->getInnerLocStart();
}

SourceLocation DeclaratorDecl::getTypeSpecStartLoc() const {
  TypeSourceInfo *TSI = getTypeSourceInfo();
  if (TSI) return TSI->getTypeLoc().getBeginLoc();
  return SourceLocation();
}

void DeclaratorDecl::setQualifierInfo(NestedNameSpecifierLoc QualifierLoc) {
  if (QualifierLoc) {
    // Make sure the extended decl info is allocated.
    if (!hasExtInfo()) {
      // Save (non-extended) type source info pointer.
      auto *savedTInfo = DeclInfo.get<TypeSourceInfo*>();
      // Allocate external info struct.
      DeclInfo = new (getASTContext()) ExtInfo;
      // Restore savedTInfo into (extended) decl info.
      getExtInfo()->TInfo = savedTInfo;
    }
    // Set qualifier info.
    getExtInfo()->QualifierLoc = QualifierLoc;
  } else {
    // Here Qualifier == 0, i.e., we are removing the qualifier (if any).
    if (hasExtInfo()) {
      if (getExtInfo()->NumTemplParamLists == 0) {
        // Save type source info pointer.
        TypeSourceInfo *savedTInfo = getExtInfo()->TInfo;
        // Deallocate the extended decl info.
        getASTContext().Deallocate(getExtInfo());
        // Restore savedTInfo into (non-extended) decl info.
        DeclInfo = savedTInfo;
      }
      else
        getExtInfo()->QualifierLoc = QualifierLoc;
    }
  }
}

void DeclaratorDecl::setTemplateParameterListsInfo(
    ASTContext &Context, ArrayRef<TemplateParameterList *> TPLists) {
  assert(!TPLists.empty());
  // Make sure the extended decl info is allocated.
  if (!hasExtInfo()) {
    // Save (non-extended) type source info pointer.
    auto *savedTInfo = DeclInfo.get<TypeSourceInfo*>();
    // Allocate external info struct.
    DeclInfo = new (getASTContext()) ExtInfo;
    // Restore savedTInfo into (extended) decl info.
    getExtInfo()->TInfo = savedTInfo;
  }
  // Set the template parameter lists info.
  getExtInfo()->setTemplateParameterListsInfo(Context, TPLists);
}

SourceLocation DeclaratorDecl::getOuterLocStart() const {
  return getTemplateOrInnerLocStart(this);
}

// Helper function: returns true if QT is or contains a type
// having a postfix component.
static bool typeIsPostfix(QualType QT) {
  while (true) {
    const Type* T = QT.getTypePtr();
    switch (T->getTypeClass()) {
    default:
      return false;
    case Type::Pointer:
      QT = cast<PointerType>(T)->getPointeeType();
      break;
    case Type::BlockPointer:
      QT = cast<BlockPointerType>(T)->getPointeeType();
      break;
    case Type::MemberPointer:
      QT = cast<MemberPointerType>(T)->getPointeeType();
      break;
    case Type::LValueReference:
    case Type::RValueReference:
      QT = cast<ReferenceType>(T)->getPointeeType();
      break;
    case Type::PackExpansion:
      QT = cast<PackExpansionType>(T)->getPattern();
      break;
    case Type::Paren:
    case Type::ConstantArray:
    case Type::DependentSizedArray:
    case Type::IncompleteArray:
    case Type::VariableArray:
    case Type::FunctionProto:
    case Type::FunctionNoProto:
      return true;
    }
  }
}

SourceRange DeclaratorDecl::getSourceRange() const {
  SourceLocation RangeEnd = getLocation();
  if (TypeSourceInfo *TInfo = getTypeSourceInfo()) {
    // If the declaration has no name or the type extends past the name take the
    // end location of the type.
    if (!getDeclName() || typeIsPostfix(TInfo->getType()))
      RangeEnd = TInfo->getTypeLoc().getSourceRange().getEnd();
  }
  return SourceRange(getOuterLocStart(), RangeEnd);
}

void QualifierInfo::setTemplateParameterListsInfo(
    ASTContext &Context, ArrayRef<TemplateParameterList *> TPLists) {
  // Free previous template parameters (if any).
  if (NumTemplParamLists > 0) {
    Context.Deallocate(TemplParamLists);
    TemplParamLists = nullptr;
    NumTemplParamLists = 0;
  }
  // Set info on matched template parameter lists (if any).
  if (!TPLists.empty()) {
    TemplParamLists = new (Context) TemplateParameterList *[TPLists.size()];
    NumTemplParamLists = TPLists.size();
    std::copy(TPLists.begin(), TPLists.end(), TemplParamLists);
  }
}

//===----------------------------------------------------------------------===//
// VarDecl Implementation
//===----------------------------------------------------------------------===//

const char *VarDecl::getStorageClassSpecifierString(StorageClass SC) {
  switch (SC) {
  case SC_None:                 break;
  case SC_Auto:                 return "auto";
  case SC_Extern:               return "extern";
  case SC_PrivateExtern:        return "__private_extern__";
  case SC_Register:             return "register";
  case SC_Static:               return "static";
  }

  llvm_unreachable("Invalid storage class");
}

VarDecl::VarDecl(Kind DK, ASTContext &C, DeclContext *DC,
                 SourceLocation StartLoc, SourceLocation IdLoc,
                 IdentifierInfo *Id, QualType T, TypeSourceInfo *TInfo,
                 StorageClass SC)
    : DeclaratorDecl(DK, DC, IdLoc, Id, T, TInfo, StartLoc),
      redeclarable_base(C) {
  static_assert(sizeof(VarDeclBitfields) <= sizeof(unsigned),
                "VarDeclBitfields too large!");
  static_assert(sizeof(ParmVarDeclBitfields) <= sizeof(unsigned),
                "ParmVarDeclBitfields too large!");
  static_assert(sizeof(NonParmVarDeclBitfields) <= sizeof(unsigned),
                "NonParmVarDeclBitfields too large!");
  AllBits = 0;
  VarDeclBits.SClass = SC;
  // Everything else is implicitly initialized to false.
}

VarDecl *VarDecl::Create(ASTContext &C, DeclContext *DC,
                         SourceLocation StartL, SourceLocation IdL,
                         IdentifierInfo *Id, QualType T, TypeSourceInfo *TInfo,
                         StorageClass S) {
  return new (C, DC) VarDecl(Var, C, DC, StartL, IdL, Id, T, TInfo, S);
}

VarDecl *VarDecl::CreateDeserialized(ASTContext &C, unsigned ID) {
  return new (C, ID)
      VarDecl(Var, C, nullptr, SourceLocation(), SourceLocation(), nullptr,
              QualType(), nullptr, SC_None);
}

void VarDecl::setStorageClass(StorageClass SC) {
  assert(isLegalForVariable(SC));
  VarDeclBits.SClass = SC;
}

VarDecl::TLSKind VarDecl::getTLSKind() const {
  switch (VarDeclBits.TSCSpec) {
  case TSCS_unspecified:
    if (!hasAttr<ThreadAttr>() &&
        !(getASTContext().getLangOpts().OpenMPUseTLS &&
          getASTContext().getTargetInfo().isTLSSupported() &&
          hasAttr<OMPThreadPrivateDeclAttr>()))
      return TLS_None;
    return ((getASTContext().getLangOpts().isCompatibleWithMSVC(
                LangOptions::MSVC2015)) ||
            hasAttr<OMPThreadPrivateDeclAttr>())
               ? TLS_Dynamic
               : TLS_Static;
  case TSCS___thread: // Fall through.
  case TSCS__Thread_local:
    return TLS_Static;
  case TSCS_thread_local:
    return TLS_Dynamic;
  }
  llvm_unreachable("Unknown thread storage class specifier!");
}

SourceRange VarDecl::getSourceRange() const {
  if (const Expr *Init = getInit()) {
    SourceLocation InitEnd = Init->getLocEnd();
    // If Init is implicit, ignore its source range and fallback on 
    // DeclaratorDecl::getSourceRange() to handle postfix elements.
    if (InitEnd.isValid() && InitEnd != getLocation())
      return SourceRange(getOuterLocStart(), InitEnd);
  }
  return DeclaratorDecl::getSourceRange();
}

template<typename T>
static LanguageLinkage getDeclLanguageLinkage(const T &D) {
  // C++ [dcl.link]p1: All function types, function names with external linkage,
  // and variable names with external linkage have a language linkage.
  if (!D.hasExternalFormalLinkage())
    return NoLanguageLinkage;

  // Language linkage is a C++ concept, but saying that everything else in C has
  // C language linkage fits the implementation nicely.
  ASTContext &Context = D.getASTContext();
  if (!Context.getLangOpts().CPlusPlus)
    return CLanguageLinkage;

  // C++ [dcl.link]p4: A C language linkage is ignored in determining the
  // language linkage of the names of class members and the function type of
  // class member functions.
  const DeclContext *DC = D.getDeclContext();
  if (DC->isRecord())
    return CXXLanguageLinkage;

  // If the first decl is in an extern "C" context, any other redeclaration
  // will have C language linkage. If the first one is not in an extern "C"
  // context, we would have reported an error for any other decl being in one.
  if (isFirstInExternCContext(&D))
    return CLanguageLinkage;
  return CXXLanguageLinkage;
}

template<typename T>
static bool isDeclExternC(const T &D) {
  // Since the context is ignored for class members, they can only have C++
  // language linkage or no language linkage.
  const DeclContext *DC = D.getDeclContext();
  if (DC->isRecord()) {
    assert(D.getASTContext().getLangOpts().CPlusPlus);
    return false;
  }

  return D.getLanguageLinkage() == CLanguageLinkage;
}

LanguageLinkage VarDecl::getLanguageLinkage() const {
  return getDeclLanguageLinkage(*this);
}

bool VarDecl::isExternC() const {
  return isDeclExternC(*this);
}

bool VarDecl::isInExternCContext() const {
  return getLexicalDeclContext()->isExternCContext();
}

bool VarDecl::isInExternCXXContext() const {
  return getLexicalDeclContext()->isExternCXXContext();
}

VarDecl *VarDecl::getCanonicalDecl() { return getFirstDecl(); }

VarDecl::DefinitionKind
VarDecl::isThisDeclarationADefinition(ASTContext &C) const {
  if (isThisDeclarationADemotedDefinition())
    return DeclarationOnly;

  // C++ [basic.def]p2:
  //   A declaration is a definition unless [...] it contains the 'extern'
  //   specifier or a linkage-specification and neither an initializer [...],
  //   it declares a non-inline static data member in a class declaration [...],
  //   it declares a static data member outside a class definition and the variable
  //   was defined within the class with the constexpr specifier [...],
  // C++1y [temp.expl.spec]p15:
  //   An explicit specialization of a static data member or an explicit
  //   specialization of a static data member template is a definition if the
  //   declaration includes an initializer; otherwise, it is a declaration.
  //
  // FIXME: How do you declare (but not define) a partial specialization of
  // a static data member template outside the containing class?
  if (isStaticDataMember()) {
    if (isOutOfLine() &&
        !(getCanonicalDecl()->isInline() &&
          getCanonicalDecl()->isConstexpr()) &&
        (hasInit() ||
         // If the first declaration is out-of-line, this may be an
         // instantiation of an out-of-line partial specialization of a variable
         // template for which we have not yet instantiated the initializer.
         (getFirstDecl()->isOutOfLine()
              ? getTemplateSpecializationKind() == TSK_Undeclared
              : getTemplateSpecializationKind() !=
                    TSK_ExplicitSpecialization) ||
         isa<VarTemplatePartialSpecializationDecl>(this)))
      return Definition;
    else if (!isOutOfLine() && isInline())
      return Definition;
    else
      return DeclarationOnly;
  }
  // C99 6.7p5:
  //   A definition of an identifier is a declaration for that identifier that
  //   [...] causes storage to be reserved for that object.
  // Note: that applies for all non-file-scope objects.
  // C99 6.9.2p1:
  //   If the declaration of an identifier for an object has file scope and an
  //   initializer, the declaration is an external definition for the identifier
  if (hasInit())
    return Definition;

  if (hasDefiningAttr())
    return Definition;

  if (const auto *SAA = getAttr<SelectAnyAttr>())
    if (!SAA->isInherited())
      return Definition;

  // A variable template specialization (other than a static data member
  // template or an explicit specialization) is a declaration until we
  // instantiate its initializer.
  if (auto *VTSD = dyn_cast<VarTemplateSpecializationDecl>(this)) {
    if (VTSD->getTemplateSpecializationKind() != TSK_ExplicitSpecialization &&
        !isa<VarTemplatePartialSpecializationDecl>(VTSD) &&
        !VTSD->IsCompleteDefinition)
      return DeclarationOnly;
  }

  if (hasExternalStorage())
    return DeclarationOnly;

  // [dcl.link] p7:
  //   A declaration directly contained in a linkage-specification is treated
  //   as if it contains the extern specifier for the purpose of determining
  //   the linkage of the declared name and whether it is a definition.
  if (isSingleLineLanguageLinkage(*this))
    return DeclarationOnly;

  // C99 6.9.2p2:
  //   A declaration of an object that has file scope without an initializer,
  //   and without a storage class specifier or the scs 'static', constitutes
  //   a tentative definition.
  // No such thing in C++.
  if (!C.getLangOpts().CPlusPlus && isFileVarDecl())
    return TentativeDefinition;

  // What's left is (in C, block-scope) declarations without initializers or
  // external storage. These are definitions.
  return Definition;
}

VarDecl *VarDecl::getActingDefinition() {
  DefinitionKind Kind = isThisDeclarationADefinition();
  if (Kind != TentativeDefinition)
    return nullptr;

  VarDecl *LastTentative = nullptr;
  VarDecl *First = getFirstDecl();
  for (auto I : First->redecls()) {
    Kind = I->isThisDeclarationADefinition();
    if (Kind == Definition)
      return nullptr;
    else if (Kind == TentativeDefinition)
      LastTentative = I;
  }
  return LastTentative;
}

VarDecl *VarDecl::getDefinition(ASTContext &C) {
  VarDecl *First = getFirstDecl();
  for (auto I : First->redecls()) {
    if (I->isThisDeclarationADefinition(C) == Definition)
      return I;
  }
  return nullptr;
}

VarDecl::DefinitionKind VarDecl::hasDefinition(ASTContext &C) const {
  DefinitionKind Kind = DeclarationOnly;

  const VarDecl *First = getFirstDecl();
  for (auto I : First->redecls()) {
    Kind = std::max(Kind, I->isThisDeclarationADefinition(C));
    if (Kind == Definition)
      break;
  }

  return Kind;
}

const Expr *VarDecl::getAnyInitializer(const VarDecl *&D) const {
  for (auto I : redecls()) {
    if (auto Expr = I->getInit()) {
      D = I;
      return Expr;
    }
  }
  return nullptr;
}

bool VarDecl::hasInit() const {
  if (auto *P = dyn_cast<ParmVarDecl>(this))
    if (P->hasUnparsedDefaultArg() || P->hasUninstantiatedDefaultArg())
      return false;

  return !Init.isNull();
}

Expr *VarDecl::getInit() {
  if (!hasInit())
    return nullptr;

  if (auto *S = Init.dyn_cast<Stmt *>())
    return cast<Expr>(S);

  return cast_or_null<Expr>(Init.get<EvaluatedStmt *>()->Value);
}

Stmt **VarDecl::getInitAddress() {
  if (auto *ES = Init.dyn_cast<EvaluatedStmt *>())
    return &ES->Value;

  return Init.getAddrOfPtr1();
}

bool VarDecl::isOutOfLine() const {
  if (Decl::isOutOfLine())
    return true;

  if (!isStaticDataMember())
    return false;

  // If this static data member was instantiated from a static data member of
  // a class template, check whether that static data member was defined 
  // out-of-line.
  if (VarDecl *VD = getInstantiatedFromStaticDataMember())
    return VD->isOutOfLine();
  
  return false;
}

void VarDecl::setInit(Expr *I) {
  if (auto *Eval = Init.dyn_cast<EvaluatedStmt *>()) {
    Eval->~EvaluatedStmt();
    getASTContext().Deallocate(Eval);
  }

  Init = I;
}

bool VarDecl::isUsableInConstantExpressions(ASTContext &C) const {
  const LangOptions &Lang = C.getLangOpts();

  if (!Lang.CPlusPlus)
    return false;

  // In C++11, any variable of reference type can be used in a constant
  // expression if it is initialized by a constant expression.
  if (Lang.CPlusPlus11 && getType()->isReferenceType())
    return true;

  // Only const objects can be used in constant expressions in C++. C++98 does
  // not require the variable to be non-volatile, but we consider this to be a
  // defect.
  if (!getType().isConstQualified() || getType().isVolatileQualified())
    return false;

  // In C++, const, non-volatile variables of integral or enumeration types
  // can be used in constant expressions.
  if (getType()->isIntegralOrEnumerationType())
    return true;

  // Additionally, in C++11, non-volatile constexpr variables can be used in
  // constant expressions.
  return Lang.CPlusPlus11 && isConstexpr();
}

/// Convert the initializer for this declaration to the elaborated EvaluatedStmt
/// form, which contains extra information on the evaluated value of the
/// initializer.
EvaluatedStmt *VarDecl::ensureEvaluatedStmt() const {
  auto *Eval = Init.dyn_cast<EvaluatedStmt *>();
  if (!Eval) {
    // Note: EvaluatedStmt contains an APValue, which usually holds
    // resources not allocated from the ASTContext.  We need to do some
    // work to avoid leaking those, but we do so in VarDecl::evaluateValue
    // where we can detect whether there's anything to clean up or not.
    Eval = new (getASTContext()) EvaluatedStmt;
    Eval->Value = Init.get<Stmt *>();
    Init = Eval;
  }
  return Eval;
}

APValue *VarDecl::evaluateValue() const {
  SmallVector<PartialDiagnosticAt, 8> Notes;
  return evaluateValue(Notes);
}

APValue *VarDecl::evaluateValue(
    SmallVectorImpl<PartialDiagnosticAt> &Notes) const {
  EvaluatedStmt *Eval = ensureEvaluatedStmt();

  // We only produce notes indicating why an initializer is non-constant the
  // first time it is evaluated. FIXME: The notes won't always be emitted the
  // first time we try evaluation, so might not be produced at all.
  if (Eval->WasEvaluated)
    return Eval->Evaluated.isUninit() ? nullptr : &Eval->Evaluated;

  const auto *Init = cast<Expr>(Eval->Value);
  assert(!Init->isValueDependent());

  if (Eval->IsEvaluating) {
    // FIXME: Produce a diagnostic for self-initialization.
    Eval->CheckedICE = true;
    Eval->IsICE = false;
    return nullptr;
  }

  Eval->IsEvaluating = true;

  bool Result = Init->EvaluateAsInitializer(Eval->Evaluated, getASTContext(),
                                            this, Notes);

  // Ensure the computed APValue is cleaned up later if evaluation succeeded,
  // or that it's empty (so that there's nothing to clean up) if evaluation
  // failed.
  if (!Result)
    Eval->Evaluated = APValue();
  else if (Eval->Evaluated.needsCleanup())
    getASTContext().addDestruction(&Eval->Evaluated);

  Eval->IsEvaluating = false;
  Eval->WasEvaluated = true;

  // In C++11, we have determined whether the initializer was a constant
  // expression as a side-effect.
  if (getASTContext().getLangOpts().CPlusPlus11 && !Eval->CheckedICE) {
    Eval->CheckedICE = true;
    Eval->IsICE = Result && Notes.empty();
  }

  return Result ? &Eval->Evaluated : nullptr;
}

APValue *VarDecl::getEvaluatedValue() const {
  if (EvaluatedStmt *Eval = Init.dyn_cast<EvaluatedStmt *>())
    if (Eval->WasEvaluated)
      return &Eval->Evaluated;

  return nullptr;
}

bool VarDecl::isInitKnownICE() const {
  if (EvaluatedStmt *Eval = Init.dyn_cast<EvaluatedStmt *>())
    return Eval->CheckedICE;

  return false;
}

bool VarDecl::isInitICE() const {
  assert(isInitKnownICE() &&
         "Check whether we already know that the initializer is an ICE");
  return Init.get<EvaluatedStmt *>()->IsICE;
}

bool VarDecl::checkInitIsICE() const {
  // Initializers of weak variables are never ICEs.
  if (isWeak())
    return false;

  EvaluatedStmt *Eval = ensureEvaluatedStmt();
  if (Eval->CheckedICE)
    // We have already checked whether this subexpression is an
    // integral constant expression.
    return Eval->IsICE;

  const auto *Init = cast<Expr>(Eval->Value);
  assert(!Init->isValueDependent());

  // In C++11, evaluate the initializer to check whether it's a constant
  // expression.
  if (getASTContext().getLangOpts().CPlusPlus11) {
    SmallVector<PartialDiagnosticAt, 8> Notes;
    evaluateValue(Notes);
    return Eval->IsICE;
  }

  // It's an ICE whether or not the definition we found is
  // out-of-line.  See DR 721 and the discussion in Clang PR
  // 6206 for details.

  if (Eval->CheckingICE)
    return false;
  Eval->CheckingICE = true;

  Eval->IsICE = Init->isIntegerConstantExpr(getASTContext());
  Eval->CheckingICE = false;
  Eval->CheckedICE = true;
  return Eval->IsICE;
}

template<typename DeclT>
static DeclT *getDefinitionOrSelf(DeclT *D) {
  assert(D);
  if (auto *Def = D->getDefinition())
    return Def;
  return D;
}

VarDecl *VarDecl::getTemplateInstantiationPattern() const {
  // If it's a variable template specialization, find the template or partial
  // specialization from which it was instantiated.
  if (auto *VDTemplSpec = dyn_cast<VarTemplateSpecializationDecl>(this)) {
    auto From = VDTemplSpec->getInstantiatedFrom();
    if (auto *VTD = From.dyn_cast<VarTemplateDecl *>()) {
      while (auto *NewVTD = VTD->getInstantiatedFromMemberTemplate()) {
        if (NewVTD->isMemberSpecialization())
          break;
        VTD = NewVTD;
      }
      return getDefinitionOrSelf(VTD->getTemplatedDecl());
    }
    if (auto *VTPSD =
            From.dyn_cast<VarTemplatePartialSpecializationDecl *>()) {
      while (auto *NewVTPSD = VTPSD->getInstantiatedFromMember()) {
        if (NewVTPSD->isMemberSpecialization())
          break;
        VTPSD = NewVTPSD;
      }
      return getDefinitionOrSelf<VarDecl>(VTPSD);
    }
  }

  if (MemberSpecializationInfo *MSInfo = getMemberSpecializationInfo()) {
    if (isTemplateInstantiation(MSInfo->getTemplateSpecializationKind())) {
      VarDecl *VD = getInstantiatedFromStaticDataMember();
      while (auto *NewVD = VD->getInstantiatedFromStaticDataMember())
        VD = NewVD;
      return getDefinitionOrSelf(VD);
    }
  }

  if (VarTemplateDecl *VarTemplate = getDescribedVarTemplate()) {
    while (VarTemplate->getInstantiatedFromMemberTemplate()) {
      if (VarTemplate->isMemberSpecialization())
        break;
      VarTemplate = VarTemplate->getInstantiatedFromMemberTemplate();
    }

    return getDefinitionOrSelf(VarTemplate->getTemplatedDecl());
  }
  return nullptr;
}

VarDecl *VarDecl::getInstantiatedFromStaticDataMember() const {
  if (MemberSpecializationInfo *MSI = getMemberSpecializationInfo())
    return cast<VarDecl>(MSI->getInstantiatedFrom());

  return nullptr;
}

TemplateSpecializationKind VarDecl::getTemplateSpecializationKind() const {
  if (const auto *Spec = dyn_cast<VarTemplateSpecializationDecl>(this))
    return Spec->getSpecializationKind();

  if (MemberSpecializationInfo *MSI = getMemberSpecializationInfo())
    return MSI->getTemplateSpecializationKind();

  return TSK_Undeclared;
}

SourceLocation VarDecl::getPointOfInstantiation() const {
  if (const auto *Spec = dyn_cast<VarTemplateSpecializationDecl>(this))
    return Spec->getPointOfInstantiation();

  if (MemberSpecializationInfo *MSI = getMemberSpecializationInfo())
    return MSI->getPointOfInstantiation();

  return SourceLocation();
}

VarTemplateDecl *VarDecl::getDescribedVarTemplate() const {
  return getASTContext().getTemplateOrSpecializationInfo(this)
      .dyn_cast<VarTemplateDecl *>();
}

void VarDecl::setDescribedVarTemplate(VarTemplateDecl *Template) {
  getASTContext().setTemplateOrSpecializationInfo(this, Template);
}

bool VarDecl::isKnownToBeDefined() const {
  const auto &LangOpts = getASTContext().getLangOpts();
  // In CUDA mode without relocatable device code, variables of form 'extern
  // __shared__ Foo foo[]' are pointers to the base of the GPU core's shared
  // memory pool.  These are never undefined variables, even if they appear
  // inside of an anon namespace or static function.
  //
  // With CUDA relocatable device code enabled, these variables don't get
  // special handling; they're treated like regular extern variables.
  if (LangOpts.CUDA && !LangOpts.CUDARelocatableDeviceCode &&
      hasExternalStorage() && hasAttr<CUDASharedAttr>() &&
      isa<IncompleteArrayType>(getType()))
    return true;

  return hasDefinition();
}

MemberSpecializationInfo *VarDecl::getMemberSpecializationInfo() const {
  if (isStaticDataMember())
    // FIXME: Remove ?
    // return getASTContext().getInstantiatedFromStaticDataMember(this);
    return getASTContext().getTemplateOrSpecializationInfo(this)
        .dyn_cast<MemberSpecializationInfo *>();
  return nullptr;
}

void VarDecl::setTemplateSpecializationKind(TemplateSpecializationKind TSK,
                                         SourceLocation PointOfInstantiation) {
  assert((isa<VarTemplateSpecializationDecl>(this) ||
          getMemberSpecializationInfo()) &&
         "not a variable or static data member template specialization");

  if (VarTemplateSpecializationDecl *Spec =
          dyn_cast<VarTemplateSpecializationDecl>(this)) {
    Spec->setSpecializationKind(TSK);
    if (TSK != TSK_ExplicitSpecialization && PointOfInstantiation.isValid() &&
        Spec->getPointOfInstantiation().isInvalid()) {
      Spec->setPointOfInstantiation(PointOfInstantiation);
      if (ASTMutationListener *L = getASTContext().getASTMutationListener())
        L->InstantiationRequested(this);
    }
  }

  if (MemberSpecializationInfo *MSI = getMemberSpecializationInfo()) {
    MSI->setTemplateSpecializationKind(TSK);
    if (TSK != TSK_ExplicitSpecialization && PointOfInstantiation.isValid() &&
        MSI->getPointOfInstantiation().isInvalid()) {
      MSI->setPointOfInstantiation(PointOfInstantiation);
      if (ASTMutationListener *L = getASTContext().getASTMutationListener())
        L->InstantiationRequested(this);
    }
  }
}

void
VarDecl::setInstantiationOfStaticDataMember(VarDecl *VD,
                                            TemplateSpecializationKind TSK) {
  assert(getASTContext().getTemplateOrSpecializationInfo(this).isNull() &&
         "Previous template or instantiation?");
  getASTContext().setInstantiatedFromStaticDataMember(this, VD, TSK);
}

//===----------------------------------------------------------------------===//
// ParmVarDecl Implementation
//===----------------------------------------------------------------------===//

ParmVarDecl *ParmVarDecl::Create(ASTContext &C, DeclContext *DC,
                                 SourceLocation StartLoc,
                                 SourceLocation IdLoc, IdentifierInfo *Id,
                                 QualType T, TypeSourceInfo *TInfo,
                                 StorageClass S, Expr *DefArg) {
  return new (C, DC) ParmVarDecl(ParmVar, C, DC, StartLoc, IdLoc, Id, T, TInfo,
                                 S, DefArg);
}

QualType ParmVarDecl::getOriginalType() const {
  TypeSourceInfo *TSI = getTypeSourceInfo();
  QualType T = TSI ? TSI->getType() : getType();
  if (const auto *DT = dyn_cast<DecayedType>(T))
    return DT->getOriginalType();
  return T;
}

ParmVarDecl *ParmVarDecl::CreateDeserialized(ASTContext &C, unsigned ID) {
  return new (C, ID)
      ParmVarDecl(ParmVar, C, nullptr, SourceLocation(), SourceLocation(),
                  nullptr, QualType(), nullptr, SC_None, nullptr);
}

SourceRange ParmVarDecl::getSourceRange() const {
  if (!hasInheritedDefaultArg()) {
    SourceRange ArgRange = getDefaultArgRange();
    if (ArgRange.isValid())
      return SourceRange(getOuterLocStart(), ArgRange.getEnd());
  }

  // DeclaratorDecl considers the range of postfix types as overlapping with the
  // declaration name, but this is not the case with parameters in ObjC methods.
  if (isa<ObjCMethodDecl>(getDeclContext()))
    return SourceRange(DeclaratorDecl::getLocStart(), getLocation());

  return DeclaratorDecl::getSourceRange();
}

Expr *ParmVarDecl::getDefaultArg() {
  assert(!hasUnparsedDefaultArg() && "Default argument is not yet parsed!");
  assert(!hasUninstantiatedDefaultArg() &&
         "Default argument is not yet instantiated!");

  Expr *Arg = getInit();
  if (auto *E = dyn_cast_or_null<ExprWithCleanups>(Arg))
    return E->getSubExpr();

  return Arg;
}

void ParmVarDecl::setDefaultArg(Expr *defarg) {
  ParmVarDeclBits.DefaultArgKind = DAK_Normal;
  Init = defarg;
}

SourceRange ParmVarDecl::getDefaultArgRange() const {
  switch (ParmVarDeclBits.DefaultArgKind) {
  case DAK_None:
  case DAK_Unparsed:
    // Nothing we can do here.
    return SourceRange();

  case DAK_Uninstantiated:
    return getUninstantiatedDefaultArg()->getSourceRange();

  case DAK_Normal:
    if (const Expr *E = getInit())
      return E->getSourceRange();

    // Missing an actual expression, may be invalid.
    return SourceRange();
  }
  llvm_unreachable("Invalid default argument kind.");
}

void ParmVarDecl::setUninstantiatedDefaultArg(Expr *arg) {
  ParmVarDeclBits.DefaultArgKind = DAK_Uninstantiated;
  Init = arg;
}

Expr *ParmVarDecl::getUninstantiatedDefaultArg() {
  assert(hasUninstantiatedDefaultArg() &&
         "Wrong kind of initialization expression!");
  return cast_or_null<Expr>(Init.get<Stmt *>());
}

bool ParmVarDecl::hasDefaultArg() const {
  // FIXME: We should just return false for DAK_None here once callers are
  // prepared for the case that we encountered an invalid default argument and
  // were unable to even build an invalid expression.
  return hasUnparsedDefaultArg() || hasUninstantiatedDefaultArg() ||
         !Init.isNull();
}

bool ParmVarDecl::isParameterPack() const {
  return isa<PackExpansionType>(getType());
}

void ParmVarDecl::setParameterIndexLarge(unsigned parameterIndex) {
  getASTContext().setParameterIndex(this, parameterIndex);
  ParmVarDeclBits.ParameterIndex = ParameterIndexSentinel;
}

unsigned ParmVarDecl::getParameterIndexLarge() const {
  return getASTContext().getParameterIndex(this);
}

//===----------------------------------------------------------------------===//
// FunctionDecl Implementation
//===----------------------------------------------------------------------===//

void FunctionDecl::getNameForDiagnostic(
    raw_ostream &OS, const PrintingPolicy &Policy, bool Qualified) const {
  NamedDecl::getNameForDiagnostic(OS, Policy, Qualified);
  const TemplateArgumentList *TemplateArgs = getTemplateSpecializationArgs();
  if (TemplateArgs)
    printTemplateArgumentList(OS, TemplateArgs->asArray(), Policy);
}

bool FunctionDecl::isVariadic() const {
  if (const auto *FT = getType()->getAs<FunctionProtoType>())
    return FT->isVariadic();
  return false;
}

bool FunctionDecl::hasBody(const FunctionDecl *&Definition) const {
  for (auto I : redecls()) {
    if (I->doesThisDeclarationHaveABody()) {
      Definition = I;
      return true;
    }
  }

  return false;
}

bool FunctionDecl::hasTrivialBody() const
{
  Stmt *S = getBody();
  if (!S) {
    // Since we don't have a body for this function, we don't know if it's
    // trivial or not.
    return false;
  }

  if (isa<CompoundStmt>(S) && cast<CompoundStmt>(S)->body_empty())
    return true;
  return false;
}

bool FunctionDecl::isDefined(const FunctionDecl *&Definition) const {
  for (auto I : redecls()) {
    if (I->isThisDeclarationADefinition()) {
      Definition = I;
      return true;
    }
  }

  return false;
}

Stmt *FunctionDecl::getBody(const FunctionDecl *&Definition) const {
  if (!hasBody(Definition))
    return nullptr;

  if (Definition->Body)
    return Definition->Body.get(getASTContext().getExternalSource());

  return nullptr;
}

void FunctionDecl::setBody(Stmt *B) {
  Body = B;
  if (B)
    EndRangeLoc = B->getLocEnd();
}

void FunctionDecl::setPure(bool P) {
  IsPure = P;
  if (P)
    if (auto *Parent = dyn_cast<CXXRecordDecl>(getDeclContext()))
      Parent->markedVirtualFunctionPure();
}

template<std::size_t Len>
static bool isNamed(const NamedDecl *ND, const char (&Str)[Len]) {
  IdentifierInfo *II = ND->getIdentifier();
  return II && II->isStr(Str);
}

bool FunctionDecl::isMain() const {
  const TranslationUnitDecl *tunit =
    dyn_cast<TranslationUnitDecl>(getDeclContext()->getRedeclContext());
  return tunit &&
         !tunit->getASTContext().getLangOpts().Freestanding &&
         isNamed(this, "main");
}

bool FunctionDecl::isMSVCRTEntryPoint() const {
  const TranslationUnitDecl *TUnit =
      dyn_cast<TranslationUnitDecl>(getDeclContext()->getRedeclContext());
  if (!TUnit)
    return false;

  // Even though we aren't really targeting MSVCRT if we are freestanding,
  // semantic analysis for these functions remains the same.

  // MSVCRT entry points only exist on MSVCRT targets.
  if (!TUnit->getASTContext().getTargetInfo().getTriple().isOSMSVCRT())
    return false;

  // Nameless functions like constructors cannot be entry points.
  if (!getIdentifier())
    return false;

  return llvm::StringSwitch<bool>(getName())
      .Cases("main",     // an ANSI console app
             "wmain",    // a Unicode console App
             "WinMain",  // an ANSI GUI app
             "wWinMain", // a Unicode GUI app
             "DllMain",  // a DLL
             true)
      .Default(false);
}

bool FunctionDecl::isReservedGlobalPlacementOperator() const {
  assert(getDeclName().getNameKind() == DeclarationName::CXXOperatorName);
  assert(getDeclName().getCXXOverloadedOperator() == OO_New ||
         getDeclName().getCXXOverloadedOperator() == OO_Delete ||
         getDeclName().getCXXOverloadedOperator() == OO_Array_New ||
         getDeclName().getCXXOverloadedOperator() == OO_Array_Delete);

  if (!getDeclContext()->getRedeclContext()->isTranslationUnit())
    return false;

  const auto *proto = getType()->castAs<FunctionProtoType>();
  if (proto->getNumParams() != 2 || proto->isVariadic())
    return false;

  ASTContext &Context =
    cast<TranslationUnitDecl>(getDeclContext()->getRedeclContext())
      ->getASTContext();

  // The result type and first argument type are constant across all
  // these operators.  The second argument must be exactly void*.
  return (proto->getParamType(1).getCanonicalType() == Context.VoidPtrTy);
}

bool FunctionDecl::isReplaceableGlobalAllocationFunction(bool *IsAligned) const {
  if (getDeclName().getNameKind() != DeclarationName::CXXOperatorName)
    return false;
  if (getDeclName().getCXXOverloadedOperator() != OO_New &&
      getDeclName().getCXXOverloadedOperator() != OO_Delete &&
      getDeclName().getCXXOverloadedOperator() != OO_Array_New &&
      getDeclName().getCXXOverloadedOperator() != OO_Array_Delete)
    return false;

  if (isa<CXXRecordDecl>(getDeclContext()))
    return false;

  // This can only fail for an invalid 'operator new' declaration.
  if (!getDeclContext()->getRedeclContext()->isTranslationUnit())
    return false;

  const auto *FPT = getType()->castAs<FunctionProtoType>();
  if (FPT->getNumParams() == 0 || FPT->getNumParams() > 3 || FPT->isVariadic())
    return false;

  // If this is a single-parameter function, it must be a replaceable global
  // allocation or deallocation function.
  if (FPT->getNumParams() == 1)
    return true;

  unsigned Params = 1;
  QualType Ty = FPT->getParamType(Params);
  ASTContext &Ctx = getASTContext();

  auto Consume = [&] {
    ++Params;
    Ty = Params < FPT->getNumParams() ? FPT->getParamType(Params) : QualType();
  };

  // In C++14, the next parameter can be a 'std::size_t' for sized delete.
  bool IsSizedDelete = false;
  if (Ctx.getLangOpts().SizedDeallocation &&
      (getDeclName().getCXXOverloadedOperator() == OO_Delete ||
       getDeclName().getCXXOverloadedOperator() == OO_Array_Delete) &&
      Ctx.hasSameType(Ty, Ctx.getSizeType())) {
    IsSizedDelete = true;
    Consume();
  }

  // In C++17, the next parameter can be a 'std::align_val_t' for aligned
  // new/delete.
  if (Ctx.getLangOpts().AlignedAllocation && !Ty.isNull() && Ty->isAlignValT()) {
    if (IsAligned)
      *IsAligned = true;
    Consume();
  }

  // Finally, if this is not a sized delete, the final parameter can
  // be a 'const std::nothrow_t&'.
  if (!IsSizedDelete && !Ty.isNull() && Ty->isReferenceType()) {
    Ty = Ty->getPointeeType();
    if (Ty.getCVRQualifiers() != Qualifiers::Const)
      return false;
    const CXXRecordDecl *RD = Ty->getAsCXXRecordDecl();
    if (RD && isNamed(RD, "nothrow_t") && RD->isInStdNamespace())
      Consume();
  }

  return Params == FPT->getNumParams();
}

bool FunctionDecl::isDestroyingOperatorDelete() const {
  // C++ P0722:
  //   Within a class C, a single object deallocation function with signature
  //     (T, std::destroying_delete_t, <more params>)
  //   is a destroying operator delete.
  if (!isa<CXXMethodDecl>(this) || getOverloadedOperator() != OO_Delete ||
      getNumParams() < 2)
    return false;

  auto *RD = getParamDecl(1)->getType()->getAsCXXRecordDecl();
  return RD && RD->isInStdNamespace() && RD->getIdentifier() &&
         RD->getIdentifier()->isStr("destroying_delete_t");
}

LanguageLinkage FunctionDecl::getLanguageLinkage() const {
  return getDeclLanguageLinkage(*this);
}

bool FunctionDecl::isExternC() const {
  return isDeclExternC(*this);
}

bool FunctionDecl::isInExternCContext() const {
  return getLexicalDeclContext()->isExternCContext();
}

bool FunctionDecl::isInExternCXXContext() const {
  return getLexicalDeclContext()->isExternCXXContext();
}

bool FunctionDecl::isGlobal() const {
  if (const auto *Method = dyn_cast<CXXMethodDecl>(this))
    return Method->isStatic();

  if (getCanonicalDecl()->getStorageClass() == SC_Static)
    return false;

  for (const DeclContext *DC = getDeclContext();
       DC->isNamespace();
       DC = DC->getParent()) {
    if (const auto *Namespace = cast<NamespaceDecl>(DC)) {
      if (!Namespace->getDeclName())
        return false;
      break;
    }
  }

  return true;
}

bool FunctionDecl::isNoReturn() const {
  if (hasAttr<NoReturnAttr>() || hasAttr<CXX11NoReturnAttr>() ||
      hasAttr<C11NoReturnAttr>())
    return true;

  if (auto *FnTy = getType()->getAs<FunctionType>())
    return FnTy->getNoReturnAttr();

  return false;
}

void
FunctionDecl::setPreviousDeclaration(FunctionDecl *PrevDecl) {
  redeclarable_base::setPreviousDecl(PrevDecl);

  if (FunctionTemplateDecl *FunTmpl = getDescribedFunctionTemplate()) {
    FunctionTemplateDecl *PrevFunTmpl
      = PrevDecl? PrevDecl->getDescribedFunctionTemplate() : nullptr;
    assert((!PrevDecl || PrevFunTmpl) && "Function/function template mismatch");
    FunTmpl->setPreviousDecl(PrevFunTmpl);
  }
  
  if (PrevDecl && PrevDecl->IsInline)
    IsInline = true;
}

FunctionDecl *FunctionDecl::getCanonicalDecl() { return getFirstDecl(); }

/// Returns a value indicating whether this function
/// corresponds to a builtin function.
///
/// The function corresponds to a built-in function if it is
/// declared at translation scope or within an extern "C" block and
/// its name matches with the name of a builtin. The returned value
/// will be 0 for functions that do not correspond to a builtin, a
/// value of type \c Builtin::ID if in the target-independent range
/// \c [1,Builtin::First), or a target-specific builtin value.
unsigned FunctionDecl::getBuiltinID() const {
  if (!getIdentifier())
    return 0;

  unsigned BuiltinID = getIdentifier()->getBuiltinID();
  if (!BuiltinID)
    return 0;

  ASTContext &Context = getASTContext();
  if (Context.getLangOpts().CPlusPlus) {
    const auto *LinkageDecl =
        dyn_cast<LinkageSpecDecl>(getFirstDecl()->getDeclContext());
    // In C++, the first declaration of a builtin is always inside an implicit
    // extern "C".
    // FIXME: A recognised library function may not be directly in an extern "C"
    // declaration, for instance "extern "C" { namespace std { decl } }".
    if (!LinkageDecl) {
      if (BuiltinID == Builtin::BI__GetExceptionInfo &&
          Context.getTargetInfo().getCXXABI().isMicrosoft())
        return Builtin::BI__GetExceptionInfo;
      return 0;
    }
    if (LinkageDecl->getLanguage() != LinkageSpecDecl::lang_c)
      return 0;
  }

  // If the function is marked "overloadable", it has a different mangled name
  // and is not the C library function.
  if (hasAttr<OverloadableAttr>())
    return 0;

  if (!Context.BuiltinInfo.isPredefinedLibFunction(BuiltinID))
    return BuiltinID;

  // This function has the name of a known C library
  // function. Determine whether it actually refers to the C library
  // function or whether it just has the same name.

  // If this is a static function, it's not a builtin.
  if (getStorageClass() == SC_Static)
    return 0;

  // OpenCL v1.2 s6.9.f - The library functions defined in
  // the C99 standard headers are not available.
  if (Context.getLangOpts().OpenCL &&
      Context.BuiltinInfo.isPredefinedLibFunction(BuiltinID))
    return 0;

  // CUDA does not have device-side standard library. printf and malloc are the
  // only special cases that are supported by device-side runtime.
  if (Context.getLangOpts().CUDA && hasAttr<CUDADeviceAttr>() &&
      !hasAttr<CUDAHostAttr>() &&
      !(BuiltinID == Builtin::BIprintf || BuiltinID == Builtin::BImalloc))
    return 0;

  return BuiltinID;
}

/// getNumParams - Return the number of parameters this function must have
/// based on its FunctionType.  This is the length of the ParamInfo array
/// after it has been created.
unsigned FunctionDecl::getNumParams() const {
  const auto *FPT = getType()->getAs<FunctionProtoType>();
  return FPT ? FPT->getNumParams() : 0;
}

void FunctionDecl::setParams(ASTContext &C,
                             ArrayRef<ParmVarDecl *> NewParamInfo) {
  assert(!ParamInfo && "Already has param info!");
  assert(NewParamInfo.size() == getNumParams() && "Parameter count mismatch!");

  // Zero params -> null pointer.
  if (!NewParamInfo.empty()) {
    ParamInfo = new (C) ParmVarDecl*[NewParamInfo.size()];
    std::copy(NewParamInfo.begin(), NewParamInfo.end(), ParamInfo);
  }
}

/// getMinRequiredArguments - Returns the minimum number of arguments
/// needed to call this function. This may be fewer than the number of
/// function parameters, if some of the parameters have default
/// arguments (in C++) or are parameter packs (C++11).
unsigned FunctionDecl::getMinRequiredArguments() const {
  if (!getASTContext().getLangOpts().CPlusPlus)
    return getNumParams();

  unsigned NumRequiredArgs = 0;
  for (auto *Param : parameters())
    if (!Param->isParameterPack() && !Param->hasDefaultArg())
      ++NumRequiredArgs;
  return NumRequiredArgs;
}

/// The combination of the extern and inline keywords under MSVC forces
/// the function to be required.
///
/// Note: This function assumes that we will only get called when isInlined()
/// would return true for this FunctionDecl.
bool FunctionDecl::isMSExternInline() const {
  assert(isInlined() && "expected to get called on an inlined function!");

  const ASTContext &Context = getASTContext();
  if (!Context.getTargetInfo().getCXXABI().isMicrosoft() &&
      !hasAttr<DLLExportAttr>())
    return false;

  for (const FunctionDecl *FD = getMostRecentDecl(); FD;
       FD = FD->getPreviousDecl())
    if (!FD->isImplicit() && FD->getStorageClass() == SC_Extern)
      return true;

  return false;
}

static bool redeclForcesDefMSVC(const FunctionDecl *Redecl) {
  if (Redecl->getStorageClass() != SC_Extern)
    return false;

  for (const FunctionDecl *FD = Redecl->getPreviousDecl(); FD;
       FD = FD->getPreviousDecl())
    if (!FD->isImplicit() && FD->getStorageClass() == SC_Extern)
      return false;

  return true;
}

static bool RedeclForcesDefC99(const FunctionDecl *Redecl) {
  // Only consider file-scope declarations in this test.
  if (!Redecl->getLexicalDeclContext()->isTranslationUnit())
    return false;

  // Only consider explicit declarations; the presence of a builtin for a
  // libcall shouldn't affect whether a definition is externally visible.
  if (Redecl->isImplicit())
    return false;

  if (!Redecl->isInlineSpecified() || Redecl->getStorageClass() == SC_Extern) 
    return true; // Not an inline definition

  return false;
}

/// For a function declaration in C or C++, determine whether this
/// declaration causes the definition to be externally visible.
///
/// For instance, this determines if adding the current declaration to the set
/// of redeclarations of the given functions causes
/// isInlineDefinitionExternallyVisible to change from false to true.
bool FunctionDecl::doesDeclarationForceExternallyVisibleDefinition() const {
  assert(!doesThisDeclarationHaveABody() &&
         "Must have a declaration without a body.");

  ASTContext &Context = getASTContext();

  if (Context.getLangOpts().MSVCCompat) {
    const FunctionDecl *Definition;
    if (hasBody(Definition) && Definition->isInlined() &&
        redeclForcesDefMSVC(this))
      return true;
  }

  if (Context.getLangOpts().GNUInline || hasAttr<GNUInlineAttr>()) {
    // With GNU inlining, a declaration with 'inline' but not 'extern', forces
    // an externally visible definition.
    //
    // FIXME: What happens if gnu_inline gets added on after the first
    // declaration?
    if (!isInlineSpecified() || getStorageClass() == SC_Extern)
      return false;

    const FunctionDecl *Prev = this;
    bool FoundBody = false;
    while ((Prev = Prev->getPreviousDecl())) {
      FoundBody |= Prev->Body.isValid();

      if (Prev->Body) {
        // If it's not the case that both 'inline' and 'extern' are
        // specified on the definition, then it is always externally visible.
        if (!Prev->isInlineSpecified() ||
            Prev->getStorageClass() != SC_Extern)
          return false;
      } else if (Prev->isInlineSpecified() && 
                 Prev->getStorageClass() != SC_Extern) {
        return false;
      }
    }
    return FoundBody;
  }

  if (Context.getLangOpts().CPlusPlus)
    return false;

  // C99 6.7.4p6:
  //   [...] If all of the file scope declarations for a function in a 
  //   translation unit include the inline function specifier without extern, 
  //   then the definition in that translation unit is an inline definition.
  if (isInlineSpecified() && getStorageClass() != SC_Extern)
    return false;
  const FunctionDecl *Prev = this;
  bool FoundBody = false;
  while ((Prev = Prev->getPreviousDecl())) {
    FoundBody |= Prev->Body.isValid();
    if (RedeclForcesDefC99(Prev))
      return false;
  }
  return FoundBody;
}

SourceRange FunctionDecl::getReturnTypeSourceRange() const {
  const TypeSourceInfo *TSI = getTypeSourceInfo();
  if (!TSI)
    return SourceRange();
  FunctionTypeLoc FTL =
      TSI->getTypeLoc().IgnoreParens().getAs<FunctionTypeLoc>();
  if (!FTL)
    return SourceRange();

  // Skip self-referential return types.
  const SourceManager &SM = getASTContext().getSourceManager();
  SourceRange RTRange = FTL.getReturnLoc().getSourceRange();
  SourceLocation Boundary = getNameInfo().getLocStart();
  if (RTRange.isInvalid() || Boundary.isInvalid() ||
      !SM.isBeforeInTranslationUnit(RTRange.getEnd(), Boundary))
    return SourceRange();

  return RTRange;
}

SourceRange FunctionDecl::getExceptionSpecSourceRange() const {
  const TypeSourceInfo *TSI = getTypeSourceInfo();
  if (!TSI)
    return SourceRange();
  FunctionTypeLoc FTL =
    TSI->getTypeLoc().IgnoreParens().getAs<FunctionTypeLoc>();
  if (!FTL)
    return SourceRange();

  return FTL.getExceptionSpecRange();
}

const Attr *FunctionDecl::getUnusedResultAttr() const {
  QualType RetType = getReturnType();
  if (RetType->isRecordType()) {
    if (const auto *Ret =
            dyn_cast_or_null<RecordDecl>(RetType->getAsTagDecl())) {
      if (const auto *R = Ret->getAttr<WarnUnusedResultAttr>())
        return R;
    }
  } else if (const auto *ET = RetType->getAs<EnumType>()) {
    if (const EnumDecl *ED = ET->getDecl()) {
      if (const auto *R = ED->getAttr<WarnUnusedResultAttr>())
        return R;
    }
  }
  return getAttr<WarnUnusedResultAttr>();
}

/// For an inline function definition in C, or for a gnu_inline function
/// in C++, determine whether the definition will be externally visible.
///
/// Inline function definitions are always available for inlining optimizations.
/// However, depending on the language dialect, declaration specifiers, and
/// attributes, the definition of an inline function may or may not be
/// "externally" visible to other translation units in the program.
///
/// In C99, inline definitions are not externally visible by default. However,
/// if even one of the global-scope declarations is marked "extern inline", the
/// inline definition becomes externally visible (C99 6.7.4p6).
///
/// In GNU89 mode, or if the gnu_inline attribute is attached to the function
/// definition, we use the GNU semantics for inline, which are nearly the 
/// opposite of C99 semantics. In particular, "inline" by itself will create 
/// an externally visible symbol, but "extern inline" will not create an 
/// externally visible symbol.
bool FunctionDecl::isInlineDefinitionExternallyVisible() const {
  assert((doesThisDeclarationHaveABody() || willHaveBody()) &&
         "Must be a function definition");
  assert(isInlined() && "Function must be inline");
  ASTContext &Context = getASTContext();
  
  if (Context.getLangOpts().GNUInline || hasAttr<GNUInlineAttr>()) {
    // Note: If you change the logic here, please change
    // doesDeclarationForceExternallyVisibleDefinition as well.
    //
    // If it's not the case that both 'inline' and 'extern' are
    // specified on the definition, then this inline definition is
    // externally visible.
    if (!(isInlineSpecified() && getStorageClass() == SC_Extern))
      return true;
    
    // If any declaration is 'inline' but not 'extern', then this definition
    // is externally visible.
    for (auto Redecl : redecls()) {
      if (Redecl->isInlineSpecified() && 
          Redecl->getStorageClass() != SC_Extern)
        return true;
    }    
    
    return false;
  }

  // The rest of this function is C-only.
  assert(!Context.getLangOpts().CPlusPlus &&
         "should not use C inline rules in C++");

  // C99 6.7.4p6:
  //   [...] If all of the file scope declarations for a function in a 
  //   translation unit include the inline function specifier without extern, 
  //   then the definition in that translation unit is an inline definition.
  for (auto Redecl : redecls()) {
    if (RedeclForcesDefC99(Redecl))
      return true;
  }
  
  // C99 6.7.4p6:
  //   An inline definition does not provide an external definition for the 
  //   function, and does not forbid an external definition in another 
  //   translation unit.
  return false;
}

/// getOverloadedOperator - Which C++ overloaded operator this
/// function represents, if any.
OverloadedOperatorKind FunctionDecl::getOverloadedOperator() const {
  if (getDeclName().getNameKind() == DeclarationName::CXXOperatorName)
    return getDeclName().getCXXOverloadedOperator();
  else
    return OO_None;
}

/// getLiteralIdentifier - The literal suffix identifier this function
/// represents, if any.
const IdentifierInfo *FunctionDecl::getLiteralIdentifier() const {
  if (getDeclName().getNameKind() == DeclarationName::CXXLiteralOperatorName)
    return getDeclName().getCXXLiteralIdentifier();
  else
    return nullptr;
}

FunctionDecl::TemplatedKind FunctionDecl::getTemplatedKind() const {
  if (TemplateOrSpecialization.isNull())
    return TK_NonTemplate;
  if (TemplateOrSpecialization.is<FunctionTemplateDecl *>())
    return TK_FunctionTemplate;
  if (TemplateOrSpecialization.is<MemberSpecializationInfo *>())
    return TK_MemberSpecialization;
  if (TemplateOrSpecialization.is<FunctionTemplateSpecializationInfo *>())
    return TK_FunctionTemplateSpecialization;
  if (TemplateOrSpecialization.is
                               <DependentFunctionTemplateSpecializationInfo*>())
    return TK_DependentFunctionTemplateSpecialization;

  llvm_unreachable("Did we miss a TemplateOrSpecialization type?");
}

FunctionDecl *FunctionDecl::getInstantiatedFromMemberFunction() const {
  if (MemberSpecializationInfo *Info = getMemberSpecializationInfo())
    return cast<FunctionDecl>(Info->getInstantiatedFrom());

  return nullptr;
}

MemberSpecializationInfo *FunctionDecl::getMemberSpecializationInfo() const {
  return TemplateOrSpecialization.dyn_cast<MemberSpecializationInfo *>();
}

void 
FunctionDecl::setInstantiationOfMemberFunction(ASTContext &C,
                                               FunctionDecl *FD,
                                               TemplateSpecializationKind TSK) {
  assert(TemplateOrSpecialization.isNull() && 
         "Member function is already a specialization");
  MemberSpecializationInfo *Info 
    = new (C) MemberSpecializationInfo(FD, TSK);
  TemplateOrSpecialization = Info;
}

FunctionTemplateDecl *FunctionDecl::getDescribedFunctionTemplate() const {
  return TemplateOrSpecialization.dyn_cast<FunctionTemplateDecl *>();
}

void FunctionDecl::setDescribedFunctionTemplate(FunctionTemplateDecl *Template) {
  TemplateOrSpecialization = Template;
}

bool FunctionDecl::isImplicitlyInstantiable() const {
  // If the function is invalid, it can't be implicitly instantiated.
  if (isInvalidDecl())
    return false;
  
  switch (getTemplateSpecializationKind()) {
  case TSK_Undeclared:
  case TSK_ExplicitInstantiationDefinition:
    return false;
      
  case TSK_ImplicitInstantiation:
    return true;

  // It is possible to instantiate TSK_ExplicitSpecialization kind
  // if the FunctionDecl has a class scope specialization pattern.
  case TSK_ExplicitSpecialization:
    return getClassScopeSpecializationPattern() != nullptr;

  case TSK_ExplicitInstantiationDeclaration:
    // Handled below.
    break;
  }

  // Find the actual template from which we will instantiate.
  const FunctionDecl *PatternDecl = getTemplateInstantiationPattern();
  bool HasPattern = false;
  if (PatternDecl)
    HasPattern = PatternDecl->hasBody(PatternDecl);
  
  // C++0x [temp.explicit]p9:
  //   Except for inline functions, other explicit instantiation declarations
  //   have the effect of suppressing the implicit instantiation of the entity
  //   to which they refer. 
  if (!HasPattern || !PatternDecl) 
    return true;

  return PatternDecl->isInlined();
}

bool FunctionDecl::isTemplateInstantiation() const {
  switch (getTemplateSpecializationKind()) {
    case TSK_Undeclared:
    case TSK_ExplicitSpecialization:
      return false;      
    case TSK_ImplicitInstantiation:
    case TSK_ExplicitInstantiationDeclaration:
    case TSK_ExplicitInstantiationDefinition:
      return true;
  }
  llvm_unreachable("All TSK values handled.");
}
   
FunctionDecl *FunctionDecl::getTemplateInstantiationPattern() const {
  // Handle class scope explicit specialization special case.
  if (getTemplateSpecializationKind() == TSK_ExplicitSpecialization) {
    if (auto *Spec = getClassScopeSpecializationPattern())
      return getDefinitionOrSelf(Spec);
    return nullptr;
  }

  // If this is a generic lambda call operator specialization, its 
  // instantiation pattern is always its primary template's pattern
  // even if its primary template was instantiated from another 
  // member template (which happens with nested generic lambdas).
  // Since a lambda's call operator's body is transformed eagerly, 
  // we don't have to go hunting for a prototype definition template 
  // (i.e. instantiated-from-member-template) to use as an instantiation 
  // pattern.

  if (isGenericLambdaCallOperatorSpecialization(
          dyn_cast<CXXMethodDecl>(this))) {
    assert(getPrimaryTemplate() && "not a generic lambda call operator?");
    return getDefinitionOrSelf(getPrimaryTemplate()->getTemplatedDecl());
  }

  if (FunctionTemplateDecl *Primary = getPrimaryTemplate()) {
    while (Primary->getInstantiatedFromMemberTemplate()) {
      // If we have hit a point where the user provided a specialization of
      // this template, we're done looking.
      if (Primary->isMemberSpecialization())
        break;
      Primary = Primary->getInstantiatedFromMemberTemplate();
    }

    return getDefinitionOrSelf(Primary->getTemplatedDecl());
  } 

  if (auto *MFD = getInstantiatedFromMemberFunction())
    return getDefinitionOrSelf(MFD);

  return nullptr;
}

FunctionTemplateDecl *FunctionDecl::getPrimaryTemplate() const {
  if (FunctionTemplateSpecializationInfo *Info
        = TemplateOrSpecialization
            .dyn_cast<FunctionTemplateSpecializationInfo*>()) {
    return Info->Template.getPointer();
  }
  return nullptr;
}

FunctionDecl *FunctionDecl::getClassScopeSpecializationPattern() const {
    return getASTContext().getClassScopeSpecializationPattern(this);
}

FunctionTemplateSpecializationInfo *
FunctionDecl::getTemplateSpecializationInfo() const {
  return TemplateOrSpecialization
      .dyn_cast<FunctionTemplateSpecializationInfo *>();
}

const TemplateArgumentList *
FunctionDecl::getTemplateSpecializationArgs() const {
  if (FunctionTemplateSpecializationInfo *Info
        = TemplateOrSpecialization
            .dyn_cast<FunctionTemplateSpecializationInfo*>()) {
    return Info->TemplateArguments;
  }
  return nullptr;
}

const ASTTemplateArgumentListInfo *
FunctionDecl::getTemplateSpecializationArgsAsWritten() const {
  if (FunctionTemplateSpecializationInfo *Info
        = TemplateOrSpecialization
            .dyn_cast<FunctionTemplateSpecializationInfo*>()) {
    return Info->TemplateArgumentsAsWritten;
  }
  return nullptr;
}

void
FunctionDecl::setFunctionTemplateSpecialization(ASTContext &C,
                                                FunctionTemplateDecl *Template,
                                     const TemplateArgumentList *TemplateArgs,
                                                void *InsertPos,
                                                TemplateSpecializationKind TSK,
                        const TemplateArgumentListInfo *TemplateArgsAsWritten,
                                          SourceLocation PointOfInstantiation) {
  assert(TSK != TSK_Undeclared && 
         "Must specify the type of function template specialization");
  FunctionTemplateSpecializationInfo *Info
    = TemplateOrSpecialization.dyn_cast<FunctionTemplateSpecializationInfo*>();
  if (!Info)
    Info = FunctionTemplateSpecializationInfo::Create(C, this, Template, TSK,
                                                      TemplateArgs,
                                                      TemplateArgsAsWritten,
                                                      PointOfInstantiation);
  TemplateOrSpecialization = Info;
  Template->addSpecialization(Info, InsertPos);
}

void
FunctionDecl::setDependentTemplateSpecialization(ASTContext &Context,
                                    const UnresolvedSetImpl &Templates,
                             const TemplateArgumentListInfo &TemplateArgs) {
  assert(TemplateOrSpecialization.isNull());
  DependentFunctionTemplateSpecializationInfo *Info =
      DependentFunctionTemplateSpecializationInfo::Create(Context, Templates,
                                                          TemplateArgs);
  TemplateOrSpecialization = Info;
}

DependentFunctionTemplateSpecializationInfo *
FunctionDecl::getDependentSpecializationInfo() const {
  return TemplateOrSpecialization
      .dyn_cast<DependentFunctionTemplateSpecializationInfo *>();
}

DependentFunctionTemplateSpecializationInfo *
DependentFunctionTemplateSpecializationInfo::Create(
    ASTContext &Context, const UnresolvedSetImpl &Ts,
    const TemplateArgumentListInfo &TArgs) {
  void *Buffer = Context.Allocate(
      totalSizeToAlloc<TemplateArgumentLoc, FunctionTemplateDecl *>(
          TArgs.size(), Ts.size()));
  return new (Buffer) DependentFunctionTemplateSpecializationInfo(Ts, TArgs);
}

DependentFunctionTemplateSpecializationInfo::
DependentFunctionTemplateSpecializationInfo(const UnresolvedSetImpl &Ts,
                                      const TemplateArgumentListInfo &TArgs)
  : AngleLocs(TArgs.getLAngleLoc(), TArgs.getRAngleLoc()) {
  NumTemplates = Ts.size();
  NumArgs = TArgs.size();

  FunctionTemplateDecl **TsArray = getTrailingObjects<FunctionTemplateDecl *>();
  for (unsigned I = 0, E = Ts.size(); I != E; ++I)
    TsArray[I] = cast<FunctionTemplateDecl>(Ts[I]->getUnderlyingDecl());

  TemplateArgumentLoc *ArgsArray = getTrailingObjects<TemplateArgumentLoc>();
  for (unsigned I = 0, E = TArgs.size(); I != E; ++I)
    new (&ArgsArray[I]) TemplateArgumentLoc(TArgs[I]);
}

TemplateSpecializationKind FunctionDecl::getTemplateSpecializationKind() const {
  // For a function template specialization, query the specialization
  // information object.
  FunctionTemplateSpecializationInfo *FTSInfo
    = TemplateOrSpecialization.dyn_cast<FunctionTemplateSpecializationInfo*>();
  if (FTSInfo)
    return FTSInfo->getTemplateSpecializationKind();

  MemberSpecializationInfo *MSInfo
    = TemplateOrSpecialization.dyn_cast<MemberSpecializationInfo*>();
  if (MSInfo)
    return MSInfo->getTemplateSpecializationKind();
  
  return TSK_Undeclared;
}

void
FunctionDecl::setTemplateSpecializationKind(TemplateSpecializationKind TSK,
                                          SourceLocation PointOfInstantiation) {
  if (FunctionTemplateSpecializationInfo *FTSInfo
        = TemplateOrSpecialization.dyn_cast<
                                    FunctionTemplateSpecializationInfo*>()) {
    FTSInfo->setTemplateSpecializationKind(TSK);
    if (TSK != TSK_ExplicitSpecialization &&
        PointOfInstantiation.isValid() &&
        FTSInfo->getPointOfInstantiation().isInvalid()) {
      FTSInfo->setPointOfInstantiation(PointOfInstantiation);
      if (ASTMutationListener *L = getASTContext().getASTMutationListener())
        L->InstantiationRequested(this);
    }
  } else if (MemberSpecializationInfo *MSInfo
             = TemplateOrSpecialization.dyn_cast<MemberSpecializationInfo*>()) {
    MSInfo->setTemplateSpecializationKind(TSK);
    if (TSK != TSK_ExplicitSpecialization &&
        PointOfInstantiation.isValid() &&
        MSInfo->getPointOfInstantiation().isInvalid()) {
      MSInfo->setPointOfInstantiation(PointOfInstantiation);
      if (ASTMutationListener *L = getASTContext().getASTMutationListener())
        L->InstantiationRequested(this);
    }
  } else
    llvm_unreachable("Function cannot have a template specialization kind");
}

SourceLocation FunctionDecl::getPointOfInstantiation() const {
  if (FunctionTemplateSpecializationInfo *FTSInfo
        = TemplateOrSpecialization.dyn_cast<
                                        FunctionTemplateSpecializationInfo*>())
    return FTSInfo->getPointOfInstantiation();
  else if (MemberSpecializationInfo *MSInfo
             = TemplateOrSpecialization.dyn_cast<MemberSpecializationInfo*>())
    return MSInfo->getPointOfInstantiation();
  
  return SourceLocation();
}

bool FunctionDecl::isOutOfLine() const {
  if (Decl::isOutOfLine())
    return true;
  
  // If this function was instantiated from a member function of a 
  // class template, check whether that member function was defined out-of-line.
  if (FunctionDecl *FD = getInstantiatedFromMemberFunction()) {
    const FunctionDecl *Definition;
    if (FD->hasBody(Definition))
      return Definition->isOutOfLine();
  }
  
  // If this function was instantiated from a function template,
  // check whether that function template was defined out-of-line.
  if (FunctionTemplateDecl *FunTmpl = getPrimaryTemplate()) {
    const FunctionDecl *Definition;
    if (FunTmpl->getTemplatedDecl()->hasBody(Definition))
      return Definition->isOutOfLine();
  }
  
  return false;
}

SourceRange FunctionDecl::getSourceRange() const {
  return SourceRange(getOuterLocStart(), EndRangeLoc);
}

unsigned FunctionDecl::getMemoryFunctionKind() const {
  IdentifierInfo *FnInfo = getIdentifier();

  if (!FnInfo)
    return 0;
    
  // Builtin handling.
  switch (getBuiltinID()) {
  case Builtin::BI__builtin_memset:
  case Builtin::BI__builtin___memset_chk:
  case Builtin::BImemset:
    return Builtin::BImemset;

  case Builtin::BI__builtin_memcpy:
  case Builtin::BI__builtin___memcpy_chk:
  case Builtin::BImemcpy:
    return Builtin::BImemcpy;

  case Builtin::BI__builtin_memmove:
  case Builtin::BI__builtin___memmove_chk:
  case Builtin::BImemmove:
    return Builtin::BImemmove;

  case Builtin::BIstrlcpy:
  case Builtin::BI__builtin___strlcpy_chk:
    return Builtin::BIstrlcpy;

  case Builtin::BIstrlcat:
  case Builtin::BI__builtin___strlcat_chk:
    return Builtin::BIstrlcat;

  case Builtin::BI__builtin_memcmp:
  case Builtin::BImemcmp:
    return Builtin::BImemcmp;

  case Builtin::BI__builtin_strncpy:
  case Builtin::BI__builtin___strncpy_chk:
  case Builtin::BIstrncpy:
    return Builtin::BIstrncpy;

  case Builtin::BI__builtin_strncmp:
  case Builtin::BIstrncmp:
    return Builtin::BIstrncmp;

  case Builtin::BI__builtin_strncasecmp:
  case Builtin::BIstrncasecmp:
    return Builtin::BIstrncasecmp;

  case Builtin::BI__builtin_strncat:
  case Builtin::BI__builtin___strncat_chk:
  case Builtin::BIstrncat:
    return Builtin::BIstrncat;

  case Builtin::BI__builtin_strndup:
  case Builtin::BIstrndup:
    return Builtin::BIstrndup;

  case Builtin::BI__builtin_strlen:
  case Builtin::BIstrlen:
    return Builtin::BIstrlen;

  case Builtin::BI__builtin_bzero:
  case Builtin::BIbzero:
    return Builtin::BIbzero;

  default:
    if (isExternC()) {
      if (FnInfo->isStr("memset"))
        return Builtin::BImemset;
      else if (FnInfo->isStr("memcpy"))
        return Builtin::BImemcpy;
      else if (FnInfo->isStr("memmove"))
        return Builtin::BImemmove;
      else if (FnInfo->isStr("memcmp"))
        return Builtin::BImemcmp;
      else if (FnInfo->isStr("strncpy"))
        return Builtin::BIstrncpy;
      else if (FnInfo->isStr("strncmp"))
        return Builtin::BIstrncmp;
      else if (FnInfo->isStr("strncasecmp"))
        return Builtin::BIstrncasecmp;
      else if (FnInfo->isStr("strncat"))
        return Builtin::BIstrncat;
      else if (FnInfo->isStr("strndup"))
        return Builtin::BIstrndup;
      else if (FnInfo->isStr("strlen"))
        return Builtin::BIstrlen;
      else if (FnInfo->isStr("bzero"))
        return Builtin::BIbzero;
    }
    break;
  }
  return 0;
}

unsigned FunctionDecl::getODRHash() const {
  assert(HasODRHash);
  return ODRHash;
}

unsigned FunctionDecl::getODRHash() {
  if (HasODRHash)
    return ODRHash;

  if (auto *FT = getInstantiatedFromMemberFunction()) {
    HasODRHash = true;
    ODRHash = FT->getODRHash();
    return ODRHash;
  }

  class ODRHash Hash;
  Hash.AddFunctionDecl(this);
  HasODRHash = true;
  ODRHash = Hash.CalculateHash();
  return ODRHash;
}

//===----------------------------------------------------------------------===//
// FieldDecl Implementation
//===----------------------------------------------------------------------===//

FieldDecl *FieldDecl::Create(const ASTContext &C, DeclContext *DC,
                             SourceLocation StartLoc, SourceLocation IdLoc,
                             IdentifierInfo *Id, QualType T,
                             TypeSourceInfo *TInfo, Expr *BW, bool Mutable,
                             InClassInitStyle InitStyle) {
  return new (C, DC) FieldDecl(Decl::Field, DC, StartLoc, IdLoc, Id, T, TInfo,
                               BW, Mutable, InitStyle);
}

FieldDecl *FieldDecl::CreateDeserialized(ASTContext &C, unsigned ID) {
  return new (C, ID) FieldDecl(Field, nullptr, SourceLocation(),
                               SourceLocation(), nullptr, QualType(), nullptr,
                               nullptr, false, ICIS_NoInit);
}

bool FieldDecl::isAnonymousStructOrUnion() const {
  if (!isImplicit() || getDeclName())
    return false;

  if (const auto *Record = getType()->getAs<RecordType>())
    return Record->getDecl()->isAnonymousStructOrUnion();

  return false;
}

unsigned FieldDecl::getBitWidthValue(const ASTContext &Ctx) const {
  assert(isBitField() && "not a bitfield");
  return getBitWidth()->EvaluateKnownConstInt(Ctx).getZExtValue();
}

bool FieldDecl::isZeroLengthBitField(const ASTContext &Ctx) const {
  return isUnnamedBitfield() && !getBitWidth()->isValueDependent() &&
         getBitWidthValue(Ctx) == 0;
}

unsigned FieldDecl::getFieldIndex() const {
  const FieldDecl *Canonical = getCanonicalDecl();
  if (Canonical != this)
    return Canonical->getFieldIndex();

  if (CachedFieldIndex) return CachedFieldIndex - 1;

  unsigned Index = 0;
  const RecordDecl *RD = getParent()->getDefinition();
  assert(RD && "requested index for field of struct with no definition");

  for (auto *Field : RD->fields()) {
    Field->getCanonicalDecl()->CachedFieldIndex = Index + 1;
    ++Index;
  }

  assert(CachedFieldIndex && "failed to find field in parent");
  return CachedFieldIndex - 1;
}

SourceRange FieldDecl::getSourceRange() const {
  const Expr *FinalExpr = getInClassInitializer();
  if (!FinalExpr)
    FinalExpr = getBitWidth();
  if (FinalExpr)
    return SourceRange(getInnerLocStart(), FinalExpr->getLocEnd());
  return DeclaratorDecl::getSourceRange();
}

void FieldDecl::setCapturedVLAType(const VariableArrayType *VLAType) {
  assert((getParent()->isLambda() || getParent()->isCapturedRecord()) &&
         "capturing type in non-lambda or captured record.");
  assert(InitStorage.getInt() == ISK_NoInit &&
         InitStorage.getPointer() == nullptr &&
         "bit width, initializer or captured type already set");
  InitStorage.setPointerAndInt(const_cast<VariableArrayType *>(VLAType),
                               ISK_CapturedVLAType);
}

//===----------------------------------------------------------------------===//
// TagDecl Implementation
//===----------------------------------------------------------------------===//

SourceLocation TagDecl::getOuterLocStart() const {
  return getTemplateOrInnerLocStart(this);
}

SourceRange TagDecl::getSourceRange() const {
  SourceLocation RBraceLoc = BraceRange.getEnd();
  SourceLocation E = RBraceLoc.isValid() ? RBraceLoc : getLocation();
  return SourceRange(getOuterLocStart(), E);
}

TagDecl *TagDecl::getCanonicalDecl() { return getFirstDecl(); }

void TagDecl::setTypedefNameForAnonDecl(TypedefNameDecl *TDD) {
  TypedefNameDeclOrQualifier = TDD;
  if (const Type *T = getTypeForDecl()) {
    (void)T;
    assert(T->isLinkageValid());
  }
  assert(isLinkageValid());
}

void TagDecl::startDefinition() {
  IsBeingDefined = true;

  if (auto *D = dyn_cast<CXXRecordDecl>(this)) {
    struct CXXRecordDecl::DefinitionData *Data =
      new (getASTContext()) struct CXXRecordDecl::DefinitionData(D);
    for (auto I : redecls())
      cast<CXXRecordDecl>(I)->DefinitionData = Data;
  }
}

void TagDecl::completeDefinition() {
  assert((!isa<CXXRecordDecl>(this) ||
          cast<CXXRecordDecl>(this)->hasDefinition()) &&
         "definition completed but not started");

  IsCompleteDefinition = true;
  IsBeingDefined = false;

  if (ASTMutationListener *L = getASTMutationListener())
    L->CompletedTagDefinition(this);
}

TagDecl *TagDecl::getDefinition() const {
  if (isCompleteDefinition())
    return const_cast<TagDecl *>(this);

  // If it's possible for us to have an out-of-date definition, check now.
  if (MayHaveOutOfDateDef) {
    if (IdentifierInfo *II = getIdentifier()) {
      if (II->isOutOfDate()) {
        updateOutOfDate(*II);
      }
    }
  }

  if (const auto *CXXRD = dyn_cast<CXXRecordDecl>(this))
    return CXXRD->getDefinition();

  for (auto R : redecls())
    if (R->isCompleteDefinition())
      return R;

  return nullptr;
}

void TagDecl::setQualifierInfo(NestedNameSpecifierLoc QualifierLoc) {
  if (QualifierLoc) {
    // Make sure the extended qualifier info is allocated.
    if (!hasExtInfo())
      TypedefNameDeclOrQualifier = new (getASTContext()) ExtInfo;
    // Set qualifier info.
    getExtInfo()->QualifierLoc = QualifierLoc;
  } else {
    // Here Qualifier == 0, i.e., we are removing the qualifier (if any).
    if (hasExtInfo()) {
      if (getExtInfo()->NumTemplParamLists == 0) {
        getASTContext().Deallocate(getExtInfo());
        TypedefNameDeclOrQualifier = (TypedefNameDecl *)nullptr;
      }
      else
        getExtInfo()->QualifierLoc = QualifierLoc;
    }
  }
}

void TagDecl::setTemplateParameterListsInfo(
    ASTContext &Context, ArrayRef<TemplateParameterList *> TPLists) {
  assert(!TPLists.empty());
  // Make sure the extended decl info is allocated.
  if (!hasExtInfo())
    // Allocate external info struct.
    TypedefNameDeclOrQualifier = new (getASTContext()) ExtInfo;
  // Set the template parameter lists info.
  getExtInfo()->setTemplateParameterListsInfo(Context, TPLists);
}

//===----------------------------------------------------------------------===//
// EnumDecl Implementation
//===----------------------------------------------------------------------===//

void EnumDecl::anchor() {}

EnumDecl *EnumDecl::Create(ASTContext &C, DeclContext *DC,
                           SourceLocation StartLoc, SourceLocation IdLoc,
                           IdentifierInfo *Id,
                           EnumDecl *PrevDecl, bool IsScoped,
                           bool IsScopedUsingClassTag, bool IsFixed) {
  auto *Enum = new (C, DC) EnumDecl(C, DC, StartLoc, IdLoc, Id, PrevDecl,
                                    IsScoped, IsScopedUsingClassTag, IsFixed);
  Enum->MayHaveOutOfDateDef = C.getLangOpts().Modules;
  C.getTypeDeclType(Enum, PrevDecl);
  return Enum;
}

EnumDecl *EnumDecl::CreateDeserialized(ASTContext &C, unsigned ID) {
  EnumDecl *Enum =
      new (C, ID) EnumDecl(C, nullptr, SourceLocation(), SourceLocation(),
                           nullptr, nullptr, false, false, false);
  Enum->MayHaveOutOfDateDef = C.getLangOpts().Modules;
  return Enum;
}

SourceRange EnumDecl::getIntegerTypeRange() const {
  if (const TypeSourceInfo *TI = getIntegerTypeSourceInfo())
    return TI->getTypeLoc().getSourceRange();
  return SourceRange();
}

void EnumDecl::completeDefinition(QualType NewType,
                                  QualType NewPromotionType,
                                  unsigned NumPositiveBits,
                                  unsigned NumNegativeBits) {
  assert(!isCompleteDefinition() && "Cannot redefine enums!");
  if (!IntegerType)
    IntegerType = NewType.getTypePtr();
  PromotionType = NewPromotionType;
  setNumPositiveBits(NumPositiveBits);
  setNumNegativeBits(NumNegativeBits);
  TagDecl::completeDefinition();
}

bool EnumDecl::isClosed() const {
  if (const auto *A = getAttr<EnumExtensibilityAttr>())
    return A->getExtensibility() == EnumExtensibilityAttr::Closed;
  return true;
}

bool EnumDecl::isClosedFlag() const {
  return isClosed() && hasAttr<FlagEnumAttr>();
}

bool EnumDecl::isClosedNonFlag() const {
  return isClosed() && !hasAttr<FlagEnumAttr>();
}

TemplateSpecializationKind EnumDecl::getTemplateSpecializationKind() const {
  if (MemberSpecializationInfo *MSI = getMemberSpecializationInfo())
    return MSI->getTemplateSpecializationKind();

  return TSK_Undeclared;
}

void EnumDecl::setTemplateSpecializationKind(TemplateSpecializationKind TSK,
                                         SourceLocation PointOfInstantiation) {
  MemberSpecializationInfo *MSI = getMemberSpecializationInfo();
  assert(MSI && "Not an instantiated member enumeration?");
  MSI->setTemplateSpecializationKind(TSK);
  if (TSK != TSK_ExplicitSpecialization &&
      PointOfInstantiation.isValid() &&
      MSI->getPointOfInstantiation().isInvalid())
    MSI->setPointOfInstantiation(PointOfInstantiation);
}

EnumDecl *EnumDecl::getTemplateInstantiationPattern() const {
  if (MemberSpecializationInfo *MSInfo = getMemberSpecializationInfo()) {
    if (isTemplateInstantiation(MSInfo->getTemplateSpecializationKind())) {
      EnumDecl *ED = getInstantiatedFromMemberEnum();
      while (auto *NewED = ED->getInstantiatedFromMemberEnum())
        ED = NewED;
      return getDefinitionOrSelf(ED);
    }
  }

  assert(!isTemplateInstantiation(getTemplateSpecializationKind()) &&
         "couldn't find pattern for enum instantiation");
  return nullptr;
}

EnumDecl *EnumDecl::getInstantiatedFromMemberEnum() const {
  if (SpecializationInfo)
    return cast<EnumDecl>(SpecializationInfo->getInstantiatedFrom());

  return nullptr;
}

void EnumDecl::setInstantiationOfMemberEnum(ASTContext &C, EnumDecl *ED,
                                            TemplateSpecializationKind TSK) {
  assert(!SpecializationInfo && "Member enum is already a specialization");
  SpecializationInfo = new (C) MemberSpecializationInfo(ED, TSK);
}

//===----------------------------------------------------------------------===//
// RecordDecl Implementation
//===----------------------------------------------------------------------===//

RecordDecl::RecordDecl(Kind DK, TagKind TK, const ASTContext &C,
                       DeclContext *DC, SourceLocation StartLoc,
                       SourceLocation IdLoc, IdentifierInfo *Id,
                       RecordDecl *PrevDecl)
    : TagDecl(DK, TK, C, DC, IdLoc, Id, PrevDecl, StartLoc),
      HasFlexibleArrayMember(false), AnonymousStructOrUnion(false),
      HasObjectMember(false), HasVolatileMember(false),
      LoadedFieldsFromExternalStorage(false),
      NonTrivialToPrimitiveDefaultInitialize(false),
<<<<<<< HEAD
      NonTrivialToPrimitiveCopy(false), NonTrivialToPrimitiveDestroy(false),
      ParamDestroyedInCallee(false), ArgPassingRestrictions(APK_CanPassInRegs) {
=======
      NonTrivialToPrimitiveCopy(false), NonTrivialToPrimitiveDestroy(false) {
>>>>>>> 793912eb
  assert(classof(static_cast<Decl*>(this)) && "Invalid Kind!");
}

RecordDecl *RecordDecl::Create(const ASTContext &C, TagKind TK, DeclContext *DC,
                               SourceLocation StartLoc, SourceLocation IdLoc,
                               IdentifierInfo *Id, RecordDecl* PrevDecl) {
  RecordDecl *R = new (C, DC) RecordDecl(Record, TK, C, DC,
                                         StartLoc, IdLoc, Id, PrevDecl);
  R->MayHaveOutOfDateDef = C.getLangOpts().Modules;

  C.getTypeDeclType(R, PrevDecl);
  return R;
}

RecordDecl *RecordDecl::CreateDeserialized(const ASTContext &C, unsigned ID) {
  RecordDecl *R =
      new (C, ID) RecordDecl(Record, TTK_Struct, C, nullptr, SourceLocation(),
                             SourceLocation(), nullptr, nullptr);
  R->MayHaveOutOfDateDef = C.getLangOpts().Modules;
  return R;
}

bool RecordDecl::isInjectedClassName() const {
  return isImplicit() && getDeclName() && getDeclContext()->isRecord() &&
    cast<RecordDecl>(getDeclContext())->getDeclName() == getDeclName();
}

bool RecordDecl::isLambda() const {
  if (auto RD = dyn_cast<CXXRecordDecl>(this))
    return RD->isLambda();
  return false;
}

bool RecordDecl::isCapturedRecord() const {
  return hasAttr<CapturedRecordAttr>();
}

void RecordDecl::setCapturedRecord() {
  addAttr(CapturedRecordAttr::CreateImplicit(getASTContext()));
}

RecordDecl::field_iterator RecordDecl::field_begin() const {
  if (hasExternalLexicalStorage() && !LoadedFieldsFromExternalStorage)
    LoadFieldsFromExternalStorage();

  return field_iterator(decl_iterator(FirstDecl));
}

/// completeDefinition - Notes that the definition of this type is now
/// complete.
void RecordDecl::completeDefinition() {
  assert(!isCompleteDefinition() && "Cannot redefine record!");
  TagDecl::completeDefinition();
}

/// isMsStruct - Get whether or not this record uses ms_struct layout.
/// This which can be turned on with an attribute, pragma, or the
/// -mms-bitfields command-line option.
bool RecordDecl::isMsStruct(const ASTContext &C) const {
  return hasAttr<MSStructAttr>() || C.getLangOpts().MSBitfields == 1;
}

void RecordDecl::LoadFieldsFromExternalStorage() const {
  ExternalASTSource *Source = getASTContext().getExternalSource();
  assert(hasExternalLexicalStorage() && Source && "No external storage?");

  // Notify that we have a RecordDecl doing some initialization.
  ExternalASTSource::Deserializing TheFields(Source);

  SmallVector<Decl*, 64> Decls;
  LoadedFieldsFromExternalStorage = true;
  Source->FindExternalLexicalDecls(this, [](Decl::Kind K) {
    return FieldDecl::classofKind(K) || IndirectFieldDecl::classofKind(K);
  }, Decls);

#ifndef NDEBUG
  // Check that all decls we got were FieldDecls.
  for (unsigned i=0, e=Decls.size(); i != e; ++i)
    assert(isa<FieldDecl>(Decls[i]) || isa<IndirectFieldDecl>(Decls[i]));
#endif

  if (Decls.empty())
    return;

  std::tie(FirstDecl, LastDecl) = BuildDeclChain(Decls,
                                                 /*FieldsAlreadyLoaded=*/false);
}

bool RecordDecl::mayInsertExtraPadding(bool EmitRemark) const {
  ASTContext &Context = getASTContext();
  const SanitizerMask EnabledAsanMask = Context.getLangOpts().Sanitize.Mask &
      (SanitizerKind::Address | SanitizerKind::KernelAddress);
  if (!EnabledAsanMask || !Context.getLangOpts().SanitizeAddressFieldPadding)
    return false;
  const auto &Blacklist = Context.getSanitizerBlacklist();
  const auto *CXXRD = dyn_cast<CXXRecordDecl>(this);
  // We may be able to relax some of these requirements.
  int ReasonToReject = -1;
  if (!CXXRD || CXXRD->isExternCContext())
    ReasonToReject = 0;  // is not C++.
  else if (CXXRD->hasAttr<PackedAttr>())
    ReasonToReject = 1;  // is packed.
  else if (CXXRD->isUnion())
    ReasonToReject = 2;  // is a union.
  else if (CXXRD->isTriviallyCopyable())
    ReasonToReject = 3;  // is trivially copyable.
  else if (CXXRD->hasTrivialDestructor())
    ReasonToReject = 4;  // has trivial destructor.
  else if (CXXRD->isStandardLayout())
    ReasonToReject = 5;  // is standard layout.
  else if (Blacklist.isBlacklistedLocation(EnabledAsanMask, getLocation(),
                                           "field-padding"))
    ReasonToReject = 6;  // is in a blacklisted file.
  else if (Blacklist.isBlacklistedType(EnabledAsanMask,
                                       getQualifiedNameAsString(),
                                       "field-padding"))
    ReasonToReject = 7;  // is blacklisted.

  if (EmitRemark) {
    if (ReasonToReject >= 0)
      Context.getDiagnostics().Report(
          getLocation(),
          diag::remark_sanitize_address_insert_extra_padding_rejected)
          << getQualifiedNameAsString() << ReasonToReject;
    else
      Context.getDiagnostics().Report(
          getLocation(),
          diag::remark_sanitize_address_insert_extra_padding_accepted)
          << getQualifiedNameAsString();
  }
  return ReasonToReject < 0;
}

const FieldDecl *RecordDecl::findFirstNamedDataMember() const {
  for (const auto *I : fields()) {
    if (I->getIdentifier())
      return I;

    if (const auto *RT = I->getType()->getAs<RecordType>())
      if (const FieldDecl *NamedDataMember =
              RT->getDecl()->findFirstNamedDataMember())
        return NamedDataMember;
  }

  // We didn't find a named data member.
  return nullptr;
}

//===----------------------------------------------------------------------===//
// BlockDecl Implementation
//===----------------------------------------------------------------------===//

void BlockDecl::setParams(ArrayRef<ParmVarDecl *> NewParamInfo) {
  assert(!ParamInfo && "Already has param info!");

  // Zero params -> null pointer.
  if (!NewParamInfo.empty()) {
    NumParams = NewParamInfo.size();
    ParamInfo = new (getASTContext()) ParmVarDecl*[NewParamInfo.size()];
    std::copy(NewParamInfo.begin(), NewParamInfo.end(), ParamInfo);
  }
}

void BlockDecl::setCaptures(ASTContext &Context, ArrayRef<Capture> Captures,
                            bool CapturesCXXThis) {
  this->CapturesCXXThis = CapturesCXXThis;
  this->NumCaptures = Captures.size();

  if (Captures.empty()) {
    this->Captures = nullptr;
    return;
  }

  this->Captures = Captures.copy(Context).data();
}

bool BlockDecl::capturesVariable(const VarDecl *variable) const {
  for (const auto &I : captures())
    // Only auto vars can be captured, so no redeclaration worries.
    if (I.getVariable() == variable)
      return true;

  return false;
}

SourceRange BlockDecl::getSourceRange() const {
  return SourceRange(getLocation(), Body? Body->getLocEnd() : getLocation());
}

//===----------------------------------------------------------------------===//
// Other Decl Allocation/Deallocation Method Implementations
//===----------------------------------------------------------------------===//

void TranslationUnitDecl::anchor() {}

TranslationUnitDecl *TranslationUnitDecl::Create(ASTContext &C) {
  return new (C, (DeclContext *)nullptr) TranslationUnitDecl(C);
}

void PragmaCommentDecl::anchor() {}

PragmaCommentDecl *PragmaCommentDecl::Create(const ASTContext &C,
                                             TranslationUnitDecl *DC,
                                             SourceLocation CommentLoc,
                                             PragmaMSCommentKind CommentKind,
                                             StringRef Arg) {
  PragmaCommentDecl *PCD =
      new (C, DC, additionalSizeToAlloc<char>(Arg.size() + 1))
          PragmaCommentDecl(DC, CommentLoc, CommentKind);
  memcpy(PCD->getTrailingObjects<char>(), Arg.data(), Arg.size());
  PCD->getTrailingObjects<char>()[Arg.size()] = '\0';
  return PCD;
}

PragmaCommentDecl *PragmaCommentDecl::CreateDeserialized(ASTContext &C,
                                                         unsigned ID,
                                                         unsigned ArgSize) {
  return new (C, ID, additionalSizeToAlloc<char>(ArgSize + 1))
      PragmaCommentDecl(nullptr, SourceLocation(), PCK_Unknown);
}

void PragmaDetectMismatchDecl::anchor() {}

PragmaDetectMismatchDecl *
PragmaDetectMismatchDecl::Create(const ASTContext &C, TranslationUnitDecl *DC,
                                 SourceLocation Loc, StringRef Name,
                                 StringRef Value) {
  size_t ValueStart = Name.size() + 1;
  PragmaDetectMismatchDecl *PDMD =
      new (C, DC, additionalSizeToAlloc<char>(ValueStart + Value.size() + 1))
          PragmaDetectMismatchDecl(DC, Loc, ValueStart);
  memcpy(PDMD->getTrailingObjects<char>(), Name.data(), Name.size());
  PDMD->getTrailingObjects<char>()[Name.size()] = '\0';
  memcpy(PDMD->getTrailingObjects<char>() + ValueStart, Value.data(),
         Value.size());
  PDMD->getTrailingObjects<char>()[ValueStart + Value.size()] = '\0';
  return PDMD;
}

PragmaDetectMismatchDecl *
PragmaDetectMismatchDecl::CreateDeserialized(ASTContext &C, unsigned ID,
                                             unsigned NameValueSize) {
  return new (C, ID, additionalSizeToAlloc<char>(NameValueSize + 1))
      PragmaDetectMismatchDecl(nullptr, SourceLocation(), 0);
}

void ExternCContextDecl::anchor() {}

ExternCContextDecl *ExternCContextDecl::Create(const ASTContext &C,
                                               TranslationUnitDecl *DC) {
  return new (C, DC) ExternCContextDecl(DC);
}

void LabelDecl::anchor() {}

LabelDecl *LabelDecl::Create(ASTContext &C, DeclContext *DC,
                             SourceLocation IdentL, IdentifierInfo *II) {
  return new (C, DC) LabelDecl(DC, IdentL, II, nullptr, IdentL);
}

LabelDecl *LabelDecl::Create(ASTContext &C, DeclContext *DC,
                             SourceLocation IdentL, IdentifierInfo *II,
                             SourceLocation GnuLabelL) {
  assert(GnuLabelL != IdentL && "Use this only for GNU local labels");
  return new (C, DC) LabelDecl(DC, IdentL, II, nullptr, GnuLabelL);
}

LabelDecl *LabelDecl::CreateDeserialized(ASTContext &C, unsigned ID) {
  return new (C, ID) LabelDecl(nullptr, SourceLocation(), nullptr, nullptr,
                               SourceLocation());
}

void LabelDecl::setMSAsmLabel(StringRef Name) {
  char *Buffer = new (getASTContext(), 1) char[Name.size() + 1];
  memcpy(Buffer, Name.data(), Name.size());
  Buffer[Name.size()] = '\0';
  MSAsmName = Buffer;
}

void ValueDecl::anchor() {}

bool ValueDecl::isWeak() const {
  for (const auto *I : attrs())
    if (isa<WeakAttr>(I) || isa<WeakRefAttr>(I))
      return true;

  return isWeakImported();
}

void ImplicitParamDecl::anchor() {}

ImplicitParamDecl *ImplicitParamDecl::Create(ASTContext &C, DeclContext *DC,
                                             SourceLocation IdLoc,
                                             IdentifierInfo *Id, QualType Type,
                                             ImplicitParamKind ParamKind) {
  return new (C, DC) ImplicitParamDecl(C, DC, IdLoc, Id, Type, ParamKind);
}

ImplicitParamDecl *ImplicitParamDecl::Create(ASTContext &C, QualType Type,
                                             ImplicitParamKind ParamKind) {
  return new (C, nullptr) ImplicitParamDecl(C, Type, ParamKind);
}

ImplicitParamDecl *ImplicitParamDecl::CreateDeserialized(ASTContext &C,
                                                         unsigned ID) {
  return new (C, ID) ImplicitParamDecl(C, QualType(), ImplicitParamKind::Other);
}

FunctionDecl *FunctionDecl::Create(ASTContext &C, DeclContext *DC,
                                   SourceLocation StartLoc,
                                   const DeclarationNameInfo &NameInfo,
                                   QualType T, TypeSourceInfo *TInfo,
                                   StorageClass SC,
                                   bool isInlineSpecified,
                                   bool hasWrittenPrototype,
                                   bool isConstexprSpecified) {
  FunctionDecl *New =
      new (C, DC) FunctionDecl(Function, C, DC, StartLoc, NameInfo, T, TInfo,
                               SC, isInlineSpecified, isConstexprSpecified);
  New->HasWrittenPrototype = hasWrittenPrototype;
  return New;
}

FunctionDecl *FunctionDecl::CreateDeserialized(ASTContext &C, unsigned ID) {
  return new (C, ID) FunctionDecl(Function, C, nullptr, SourceLocation(),
                                  DeclarationNameInfo(), QualType(), nullptr,
                                  SC_None, false, false);
}

BlockDecl *BlockDecl::Create(ASTContext &C, DeclContext *DC, SourceLocation L) {
  return new (C, DC) BlockDecl(DC, L);
}

BlockDecl *BlockDecl::CreateDeserialized(ASTContext &C, unsigned ID) {
  return new (C, ID) BlockDecl(nullptr, SourceLocation());
}

CapturedDecl::CapturedDecl(DeclContext *DC, unsigned NumParams)
    : Decl(Captured, DC, SourceLocation()), DeclContext(Captured),
      NumParams(NumParams), ContextParam(0), BodyAndNothrow(nullptr, false) {}

CapturedDecl *CapturedDecl::Create(ASTContext &C, DeclContext *DC,
                                   unsigned NumParams) {
  return new (C, DC, additionalSizeToAlloc<ImplicitParamDecl *>(NumParams))
      CapturedDecl(DC, NumParams);
}

CapturedDecl *CapturedDecl::CreateDeserialized(ASTContext &C, unsigned ID,
                                               unsigned NumParams) {
  return new (C, ID, additionalSizeToAlloc<ImplicitParamDecl *>(NumParams))
      CapturedDecl(nullptr, NumParams);
}

Stmt *CapturedDecl::getBody() const { return BodyAndNothrow.getPointer(); }
void CapturedDecl::setBody(Stmt *B) { BodyAndNothrow.setPointer(B); }

bool CapturedDecl::isNothrow() const { return BodyAndNothrow.getInt(); }
void CapturedDecl::setNothrow(bool Nothrow) { BodyAndNothrow.setInt(Nothrow); }

EnumConstantDecl *EnumConstantDecl::Create(ASTContext &C, EnumDecl *CD,
                                           SourceLocation L,
                                           IdentifierInfo *Id, QualType T,
                                           Expr *E, const llvm::APSInt &V) {
  return new (C, CD) EnumConstantDecl(CD, L, Id, T, E, V);
}

EnumConstantDecl *
EnumConstantDecl::CreateDeserialized(ASTContext &C, unsigned ID) {
  return new (C, ID) EnumConstantDecl(nullptr, SourceLocation(), nullptr,
                                      QualType(), nullptr, llvm::APSInt());
}

void IndirectFieldDecl::anchor() {}

IndirectFieldDecl::IndirectFieldDecl(ASTContext &C, DeclContext *DC,
                                     SourceLocation L, DeclarationName N,
                                     QualType T,
                                     MutableArrayRef<NamedDecl *> CH)
    : ValueDecl(IndirectField, DC, L, N, T), Chaining(CH.data()),
      ChainingSize(CH.size()) {
  // In C++, indirect field declarations conflict with tag declarations in the
  // same scope, so add them to IDNS_Tag so that tag redeclaration finds them.
  if (C.getLangOpts().CPlusPlus)
    IdentifierNamespace |= IDNS_Tag;
}

IndirectFieldDecl *
IndirectFieldDecl::Create(ASTContext &C, DeclContext *DC, SourceLocation L,
                          IdentifierInfo *Id, QualType T,
                          llvm::MutableArrayRef<NamedDecl *> CH) {
  return new (C, DC) IndirectFieldDecl(C, DC, L, Id, T, CH);
}

IndirectFieldDecl *IndirectFieldDecl::CreateDeserialized(ASTContext &C,
                                                         unsigned ID) {
  return new (C, ID) IndirectFieldDecl(C, nullptr, SourceLocation(),
                                       DeclarationName(), QualType(), None);
}

SourceRange EnumConstantDecl::getSourceRange() const {
  SourceLocation End = getLocation();
  if (Init)
    End = Init->getLocEnd();
  return SourceRange(getLocation(), End);
}

void TypeDecl::anchor() {}

TypedefDecl *TypedefDecl::Create(ASTContext &C, DeclContext *DC,
                                 SourceLocation StartLoc, SourceLocation IdLoc,
                                 IdentifierInfo *Id, TypeSourceInfo *TInfo) {
  return new (C, DC) TypedefDecl(C, DC, StartLoc, IdLoc, Id, TInfo);
}

void TypedefNameDecl::anchor() {}

TagDecl *TypedefNameDecl::getAnonDeclWithTypedefName(bool AnyRedecl) const {
  if (auto *TT = getTypeSourceInfo()->getType()->getAs<TagType>()) {
    auto *OwningTypedef = TT->getDecl()->getTypedefNameForAnonDecl();
    auto *ThisTypedef = this;
    if (AnyRedecl && OwningTypedef) {
      OwningTypedef = OwningTypedef->getCanonicalDecl();
      ThisTypedef = ThisTypedef->getCanonicalDecl();
    }
    if (OwningTypedef == ThisTypedef)
      return TT->getDecl();
  }

  return nullptr;
}

bool TypedefNameDecl::isTransparentTagSlow() const {
  auto determineIsTransparent = [&]() {
    if (auto *TT = getUnderlyingType()->getAs<TagType>()) {
      if (auto *TD = TT->getDecl()) {
        if (TD->getName() != getName())
          return false;
        SourceLocation TTLoc = getLocation();
        SourceLocation TDLoc = TD->getLocation();
        if (!TTLoc.isMacroID() || !TDLoc.isMacroID())
          return false;
        SourceManager &SM = getASTContext().getSourceManager();
        return SM.getSpellingLoc(TTLoc) == SM.getSpellingLoc(TDLoc);
      }
    }
    return false;
  };

  bool isTransparent = determineIsTransparent();
  MaybeModedTInfo.setInt((isTransparent << 1) | 1);
  return isTransparent;
}

TypedefDecl *TypedefDecl::CreateDeserialized(ASTContext &C, unsigned ID) {
  return new (C, ID) TypedefDecl(C, nullptr, SourceLocation(), SourceLocation(),
                                 nullptr, nullptr);
}

TypeAliasDecl *TypeAliasDecl::Create(ASTContext &C, DeclContext *DC,
                                     SourceLocation StartLoc,
                                     SourceLocation IdLoc, IdentifierInfo *Id,
                                     TypeSourceInfo *TInfo) {
  return new (C, DC) TypeAliasDecl(C, DC, StartLoc, IdLoc, Id, TInfo);
}

TypeAliasDecl *TypeAliasDecl::CreateDeserialized(ASTContext &C, unsigned ID) {
  return new (C, ID) TypeAliasDecl(C, nullptr, SourceLocation(),
                                   SourceLocation(), nullptr, nullptr);
}

SourceRange TypedefDecl::getSourceRange() const {
  SourceLocation RangeEnd = getLocation();
  if (TypeSourceInfo *TInfo = getTypeSourceInfo()) {
    if (typeIsPostfix(TInfo->getType()))
      RangeEnd = TInfo->getTypeLoc().getSourceRange().getEnd();
  }
  return SourceRange(getLocStart(), RangeEnd);
}

SourceRange TypeAliasDecl::getSourceRange() const {
  SourceLocation RangeEnd = getLocStart();
  if (TypeSourceInfo *TInfo = getTypeSourceInfo())
    RangeEnd = TInfo->getTypeLoc().getSourceRange().getEnd();
  return SourceRange(getLocStart(), RangeEnd);
}

void FileScopeAsmDecl::anchor() {}

FileScopeAsmDecl *FileScopeAsmDecl::Create(ASTContext &C, DeclContext *DC,
                                           StringLiteral *Str,
                                           SourceLocation AsmLoc,
                                           SourceLocation RParenLoc) {
  return new (C, DC) FileScopeAsmDecl(DC, Str, AsmLoc, RParenLoc);
}

FileScopeAsmDecl *FileScopeAsmDecl::CreateDeserialized(ASTContext &C,
                                                       unsigned ID) {
  return new (C, ID) FileScopeAsmDecl(nullptr, nullptr, SourceLocation(),
                                      SourceLocation());
}

void EmptyDecl::anchor() {}

EmptyDecl *EmptyDecl::Create(ASTContext &C, DeclContext *DC, SourceLocation L) {
  return new (C, DC) EmptyDecl(DC, L);
}

EmptyDecl *EmptyDecl::CreateDeserialized(ASTContext &C, unsigned ID) {
  return new (C, ID) EmptyDecl(nullptr, SourceLocation());
}

//===----------------------------------------------------------------------===//
// ImportDecl Implementation
//===----------------------------------------------------------------------===//

/// Retrieve the number of module identifiers needed to name the given
/// module.
static unsigned getNumModuleIdentifiers(Module *Mod) {
  unsigned Result = 1;
  while (Mod->Parent) {
    Mod = Mod->Parent;
    ++Result;
  }
  return Result;
}

ImportDecl::ImportDecl(DeclContext *DC, SourceLocation StartLoc, 
                       Module *Imported,
                       ArrayRef<SourceLocation> IdentifierLocs)
  : Decl(Import, DC, StartLoc), ImportedAndComplete(Imported, true) {
  assert(getNumModuleIdentifiers(Imported) == IdentifierLocs.size());
  auto *StoredLocs = getTrailingObjects<SourceLocation>();
  std::uninitialized_copy(IdentifierLocs.begin(), IdentifierLocs.end(),
                          StoredLocs);
}

ImportDecl::ImportDecl(DeclContext *DC, SourceLocation StartLoc, 
                       Module *Imported, SourceLocation EndLoc)
  : Decl(Import, DC, StartLoc), ImportedAndComplete(Imported, false) {
  *getTrailingObjects<SourceLocation>() = EndLoc;
}

ImportDecl *ImportDecl::Create(ASTContext &C, DeclContext *DC,
                               SourceLocation StartLoc, Module *Imported,
                               ArrayRef<SourceLocation> IdentifierLocs) {
  return new (C, DC,
              additionalSizeToAlloc<SourceLocation>(IdentifierLocs.size()))
      ImportDecl(DC, StartLoc, Imported, IdentifierLocs);
}

ImportDecl *ImportDecl::CreateImplicit(ASTContext &C, DeclContext *DC,
                                       SourceLocation StartLoc,
                                       Module *Imported,
                                       SourceLocation EndLoc) {
  ImportDecl *Import = new (C, DC, additionalSizeToAlloc<SourceLocation>(1))
      ImportDecl(DC, StartLoc, Imported, EndLoc);
  Import->setImplicit();
  return Import;
}

ImportDecl *ImportDecl::CreateDeserialized(ASTContext &C, unsigned ID,
                                           unsigned NumLocations) {
  return new (C, ID, additionalSizeToAlloc<SourceLocation>(NumLocations))
      ImportDecl(EmptyShell());
}

ArrayRef<SourceLocation> ImportDecl::getIdentifierLocs() const {
  if (!ImportedAndComplete.getInt())
    return None;

  const auto *StoredLocs = getTrailingObjects<SourceLocation>();
  return llvm::makeArrayRef(StoredLocs,
                            getNumModuleIdentifiers(getImportedModule()));
}

SourceRange ImportDecl::getSourceRange() const {
  if (!ImportedAndComplete.getInt())
    return SourceRange(getLocation(), *getTrailingObjects<SourceLocation>());

  return SourceRange(getLocation(), getIdentifierLocs().back());
}

//===----------------------------------------------------------------------===//
// ExportDecl Implementation
//===----------------------------------------------------------------------===//

void ExportDecl::anchor() {}

ExportDecl *ExportDecl::Create(ASTContext &C, DeclContext *DC,
                               SourceLocation ExportLoc) {
  return new (C, DC) ExportDecl(DC, ExportLoc);
}

ExportDecl *ExportDecl::CreateDeserialized(ASTContext &C, unsigned ID) {
  return new (C, ID) ExportDecl(nullptr, SourceLocation());
}<|MERGE_RESOLUTION|>--- conflicted
+++ resolved
@@ -27,7 +27,6 @@
 #include "clang/AST/ExprCXX.h"
 #include "clang/AST/ExternalASTSource.h"
 #include "clang/AST/ODRHash.h"
-#include "clang/AST/PrettyDeclStackTrace.h"
 #include "clang/AST/PrettyPrinter.h"
 #include "clang/AST/Redeclarable.h"
 #include "clang/AST/Stmt.h"
@@ -75,24 +74,6 @@
 
 Decl *clang::getPrimaryMergedDecl(Decl *D) {
   return D->getASTContext().getPrimaryMergedDecl(D);
-}
-
-void PrettyDeclStackTraceEntry::print(raw_ostream &OS) const {
-  SourceLocation Loc = this->Loc;
-  if (!Loc.isValid() && TheDecl) Loc = TheDecl->getLocation();
-  if (Loc.isValid()) {
-    Loc.print(OS, Context.getSourceManager());
-    OS << ": ";
-  }
-  OS << Message;
-
-  if (auto *ND = dyn_cast_or_null<NamedDecl>(TheDecl)) {
-    OS << " '";
-    ND->getNameForDiagnostic(OS, Context.getPrintingPolicy(), true);
-    OS << "'";
-  }
-
-  OS << '\n';
 }
 
 // Defined here so that it can be inlined into its direct callers.
@@ -243,7 +224,7 @@
   return getTypeLinkageAndVisibility(&T);
 }
 
-/// Get the most restrictive linkage for the types in the given
+/// \brief Get the most restrictive linkage for the types in the given
 /// template parameter list.  For visibility purposes, template
 /// parameters are part of the signature of a template.
 LinkageInfo LinkageComputer::getLVForTemplateParameterList(
@@ -310,7 +291,7 @@
   return Ret;
 }
 
-/// Get the most restrictive linkage for the types and
+/// \brief Get the most restrictive linkage for the types and
 /// declarations in the given template argument list.
 ///
 /// Note that we don't take an LVComputationKind because we always
@@ -331,12 +312,12 @@
       LV.merge(getLVForType(*Arg.getAsType(), computation));
       continue;
 
-    case TemplateArgument::Declaration: {
-      const NamedDecl *ND = Arg.getAsDecl();
-      assert(!usesTypeVisibility(ND));
-      LV.merge(getLVForDecl(ND, computation));
+    case TemplateArgument::Declaration:
+      if (const auto *ND = dyn_cast<NamedDecl>(Arg.getAsDecl())) {
+        assert(!usesTypeVisibility(ND));
+        LV.merge(getLVForDecl(ND, computation));
+      }
       continue;
-    }
 
     case TemplateArgument::NullPtr:
       LV.merge(getTypeLinkageAndVisibility(Arg.getNullPtrType()));
@@ -1092,18 +1073,9 @@
   // If there wasn't explicit visibility there, and this is a
   // specialization of a class template, check for visibility
   // on the pattern.
-  if (const auto *spec = dyn_cast<ClassTemplateSpecializationDecl>(ND)) {
-    // Walk all the template decl till this point to see if there are
-    // explicit visibility attributes.
-    const auto *TD = spec->getSpecializedTemplate()->getTemplatedDecl();
-    while (TD != nullptr) {
-      auto Vis = getVisibilityOf(TD, kind);
-      if (Vis != None)
-        return Vis;
-      TD = TD->getPreviousDecl();
-    }
-    return None;
-  }
+  if (const auto *spec = dyn_cast<ClassTemplateSpecializationDecl>(ND))
+    return getVisibilityOf(spec->getSpecializedTemplate()->getTemplatedDecl(),
+                           kind);
 
   // Use the most recent declaration.
   if (!IsMostRecent && !isa<NamespaceDecl>(ND)) {
@@ -1525,10 +1497,9 @@
   using ContextsTy = SmallVector<const DeclContext *, 8>;
   ContextsTy Contexts;
 
-  // Collect named contexts.
-  while (Ctx) {
-    if (isa<NamedDecl>(Ctx))
-      Contexts.push_back(Ctx);
+  // Collect contexts.
+  while (Ctx && isa<NamedDecl>(Ctx)) {
+    Contexts.push_back(Ctx);
     Ctx = Ctx->getParent();
   }
 
@@ -2432,23 +2403,6 @@
   getASTContext().setTemplateOrSpecializationInfo(this, Template);
 }
 
-bool VarDecl::isKnownToBeDefined() const {
-  const auto &LangOpts = getASTContext().getLangOpts();
-  // In CUDA mode without relocatable device code, variables of form 'extern
-  // __shared__ Foo foo[]' are pointers to the base of the GPU core's shared
-  // memory pool.  These are never undefined variables, even if they appear
-  // inside of an anon namespace or static function.
-  //
-  // With CUDA relocatable device code enabled, these variables don't get
-  // special handling; they're treated like regular extern variables.
-  if (LangOpts.CUDA && !LangOpts.CUDARelocatableDeviceCode &&
-      hasExternalStorage() && hasAttr<CUDASharedAttr>() &&
-      isa<IncompleteArrayType>(getType()))
-    return true;
-
-  return hasDefinition();
-}
-
 MemberSpecializationInfo *VarDecl::getMemberSpecializationInfo() const {
   if (isStaticDataMember())
     // FIXME: Remove ?
@@ -2890,7 +2844,7 @@
 
 FunctionDecl *FunctionDecl::getCanonicalDecl() { return getFirstDecl(); }
 
-/// Returns a value indicating whether this function
+/// \brief Returns a value indicating whether this function
 /// corresponds to a builtin function.
 ///
 /// The function corresponds to a built-in function if it is
@@ -2947,13 +2901,6 @@
       Context.BuiltinInfo.isPredefinedLibFunction(BuiltinID))
     return 0;
 
-  // CUDA does not have device-side standard library. printf and malloc are the
-  // only special cases that are supported by device-side runtime.
-  if (Context.getLangOpts().CUDA && hasAttr<CUDADeviceAttr>() &&
-      !hasAttr<CUDAHostAttr>() &&
-      !(BuiltinID == Builtin::BIprintf || BuiltinID == Builtin::BImalloc))
-    return 0;
-
   return BuiltinID;
 }
 
@@ -2992,7 +2939,7 @@
   return NumRequiredArgs;
 }
 
-/// The combination of the extern and inline keywords under MSVC forces
+/// \brief The combination of the extern and inline keywords under MSVC forces
 /// the function to be required.
 ///
 /// Note: This function assumes that we will only get called when isInlined()
@@ -3041,7 +2988,7 @@
   return false;
 }
 
-/// For a function declaration in C or C++, determine whether this
+/// \brief For a function declaration in C or C++, determine whether this
 /// declaration causes the definition to be externally visible.
 ///
 /// For instance, this determines if adding the current declaration to the set
@@ -3156,7 +3103,7 @@
   return getAttr<WarnUnusedResultAttr>();
 }
 
-/// For an inline function definition in C, or for a gnu_inline function
+/// \brief For an inline function definition in C, or for a gnu_inline function
 /// in C++, determine whether the definition will be externally visible.
 ///
 /// Inline function definitions are always available for inlining optimizations.
@@ -3658,19 +3605,16 @@
   return 0;
 }
 
-unsigned FunctionDecl::getODRHash() const {
-  assert(HasODRHash);
-  return ODRHash;
-}
-
 unsigned FunctionDecl::getODRHash() {
   if (HasODRHash)
     return ODRHash;
 
-  if (auto *FT = getInstantiatedFromMemberFunction()) {
-    HasODRHash = true;
-    ODRHash = FT->getODRHash();
-    return ODRHash;
+  if (FunctionDecl *Definition = getDefinition()) {
+    if (Definition != this) {
+      HasODRHash = true;
+      ODRHash = Definition->getODRHash();
+      return ODRHash;
+    }
   }
 
   class ODRHash Hash;
@@ -3712,11 +3656,6 @@
 unsigned FieldDecl::getBitWidthValue(const ASTContext &Ctx) const {
   assert(isBitField() && "not a bitfield");
   return getBitWidth()->EvaluateKnownConstInt(Ctx).getZExtValue();
-}
-
-bool FieldDecl::isZeroLengthBitField(const ASTContext &Ctx) const {
-  return isUnnamedBitfield() && !getBitWidth()->isValueDependent() &&
-         getBitWidthValue(Ctx) == 0;
 }
 
 unsigned FieldDecl::getFieldIndex() const {
@@ -3978,12 +3917,7 @@
       HasObjectMember(false), HasVolatileMember(false),
       LoadedFieldsFromExternalStorage(false),
       NonTrivialToPrimitiveDefaultInitialize(false),
-<<<<<<< HEAD
-      NonTrivialToPrimitiveCopy(false), NonTrivialToPrimitiveDestroy(false),
-      ParamDestroyedInCallee(false), ArgPassingRestrictions(APK_CanPassInRegs) {
-=======
       NonTrivialToPrimitiveCopy(false), NonTrivialToPrimitiveDestroy(false) {
->>>>>>> 793912eb
   assert(classof(static_cast<Decl*>(this)) && "Invalid Kind!");
 }
 
@@ -4433,7 +4367,9 @@
   };
 
   bool isTransparent = determineIsTransparent();
-  MaybeModedTInfo.setInt((isTransparent << 1) | 1);
+  CacheIsTransparentTag = 1;
+  if (isTransparent)
+    CacheIsTransparentTag |= 0x2;
   return isTransparent;
 }
 
@@ -4499,7 +4435,7 @@
 // ImportDecl Implementation
 //===----------------------------------------------------------------------===//
 
-/// Retrieve the number of module identifiers needed to name the given
+/// \brief Retrieve the number of module identifiers needed to name the given
 /// module.
 static unsigned getNumModuleIdentifiers(Module *Mod) {
   unsigned Result = 1;
