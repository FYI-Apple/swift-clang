--- conflicted
+++ resolved
@@ -128,14 +128,6 @@
   Printer.Visit(const_cast<Decl*>(this));
 }
 
-<<<<<<< HEAD
-void TemplateParameterList::print(raw_ostream &Out,
-                                  const PrintingPolicy &Policy,
-                                  const ASTContext &Context,
-                                  unsigned Indentation) const {
-  DeclPrinter Printer(Out, Policy, Context, Indentation);
-  Printer.printTemplateParameters(this);
-=======
 void TemplateParameterList::print(raw_ostream &Out, const ASTContext &Context,
                                   bool OmitTemplateKW) const {
   print(Out, Context, Context.getPrintingPolicy(), OmitTemplateKW);
@@ -146,7 +138,6 @@
                                   bool OmitTemplateKW) const {
   DeclPrinter Printer(Out, Policy, Context);
   Printer.printTemplateParameters(this, OmitTemplateKW);
->>>>>>> 1c40858f
 }
 
 static QualType GetBaseType(QualType T) {
