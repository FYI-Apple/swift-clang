--- conflicted
+++ resolved
@@ -33,15 +33,6 @@
 }
 
 void ODRHash::AddDeclarationName(DeclarationName Name) {
-  // Index all DeclarationName and use index numbers to refer to them.
-  auto Result = DeclNameMap.insert(std::make_pair(Name, DeclNameMap.size()));
-  ID.AddInteger(Result.first->second);
-  if (!Result.second) {
-    // If found in map, the the DeclarationName has previously been processed.
-    return;
-  }
-
-  // First time processing each DeclarationName, also process its details.
   AddBoolean(Name.isEmpty());
   if (Name.isEmpty())
     return;
@@ -148,8 +139,6 @@
       AddQualType(TA.getAsType());
       break;
     case TemplateArgument::Declaration:
-      AddDecl(TA.getAsDecl());
-      break;
     case TemplateArgument::NullPtr:
     case TemplateArgument::Integral:
       break;
@@ -179,7 +168,8 @@
 }
 
 void ODRHash::clear() {
-  DeclNameMap.clear();
+  DeclMap.clear();
+  TypeMap.clear();
   Bools.clear();
   ID.clear();
 }
@@ -317,14 +307,26 @@
   }
 
   void VisitFunctionDecl(const FunctionDecl *D) {
-    // Handled by the ODRHash for FunctionDecl
-    ID.AddInteger(D->getODRHash());
+    ID.AddInteger(D->getStorageClass());
+    Hash.AddBoolean(D->isInlineSpecified());
+    Hash.AddBoolean(D->isVirtualAsWritten());
+    Hash.AddBoolean(D->isPure());
+    Hash.AddBoolean(D->isDeletedAsWritten());
+
+    ID.AddInteger(D->param_size());
+
+    for (auto *Param : D->parameters()) {
+      Hash.AddSubDecl(Param);
+    }
+
+    AddQualType(D->getReturnType());
 
     Inherited::VisitFunctionDecl(D);
   }
 
   void VisitCXXMethodDecl(const CXXMethodDecl *D) {
-    // Handled by the ODRHash for FunctionDecl
+    Hash.AddBoolean(D->isConst());
+    Hash.AddBoolean(D->isVolatile());
 
     Inherited::VisitCXXMethodDecl(D);
   }
@@ -361,7 +363,6 @@
     if (hasDefaultArgument) {
       AddTemplateArgument(D->getDefaultArgument());
     }
-    Hash.AddBoolean(D->isParameterPack());
 
     Inherited::VisitTemplateTypeParmDecl(D);
   }
@@ -374,7 +375,6 @@
     if (hasDefaultArgument) {
       AddStmt(D->getDefaultArgument());
     }
-    Hash.AddBoolean(D->isParameterPack());
 
     Inherited::VisitNonTypeTemplateParmDecl(D);
   }
@@ -387,25 +387,8 @@
     if (hasDefaultArgument) {
       AddTemplateArgument(D->getDefaultArgument().getArgument());
     }
-    Hash.AddBoolean(D->isParameterPack());
 
     Inherited::VisitTemplateTemplateParmDecl(D);
-  }
-
-  void VisitTemplateDecl(const TemplateDecl *D) {
-    Hash.AddTemplateParameterList(D->getTemplateParameters());
-
-    Inherited::VisitTemplateDecl(D);
-  }
-
-  void VisitRedeclarableTemplateDecl(const RedeclarableTemplateDecl *D) {
-    Hash.AddBoolean(D->isMemberSpecialization());
-    Inherited::VisitRedeclarableTemplateDecl(D);
-  }
-
-  void VisitFunctionTemplateDecl(const FunctionTemplateDecl *D) {
-    AddDecl(D->getTemplatedDecl());
-    Inherited::VisitFunctionTemplateDecl(D);
   }
 };
 } // namespace
@@ -425,7 +408,6 @@
     case Decl::CXXMethod:
     case Decl::Field:
     case Decl::Friend:
-    case Decl::FunctionTemplate:
     case Decl::StaticAssert:
     case Decl::TypeAlias:
     case Decl::Typedef:
@@ -436,6 +418,7 @@
 
 void ODRHash::AddSubDecl(const Decl *D) {
   assert(D && "Expecting non-null pointer.");
+  AddDecl(D);
 
   ODRDeclVisitor(ID, *this).Visit(D);
 }
@@ -457,13 +440,9 @@
   // Filter out sub-Decls which will not be processed in order to get an
   // accurate count of Decl's.
   llvm::SmallVector<const Decl *, 16> Decls;
-  for (Decl *SubDecl : Record->decls()) {
+  for (const Decl *SubDecl : Record->decls()) {
     if (isWhitelistedDecl(SubDecl, Record)) {
       Decls.push_back(SubDecl);
-      if (auto *Function = dyn_cast<FunctionDecl>(SubDecl)) {
-        // Compute/Preload ODRHash into FunctionDecl.
-        Function->getODRHash();
-      }
     }
   }
 
@@ -487,12 +466,9 @@
   }
 }
 
-void ODRHash::AddFunctionDecl(const FunctionDecl *Function,
-                              bool SkipBody) {
+void ODRHash::AddFunctionDecl(const FunctionDecl *Function) {
   assert(Function && "Expecting non-null pointer.");
 
-<<<<<<< HEAD
-=======
   // Skip hashing these kinds of function.
   if (Function->isImplicit()) return;
   if (Function->isDefaulted()) return;
@@ -505,44 +481,14 @@
   // And friend functions.
   if (Function->getFriendObjectKind()) return;
 
->>>>>>> 793912eb
   // Skip functions that are specializations or in specialization context.
   const DeclContext *DC = Function;
   while (DC) {
     if (isa<ClassTemplateSpecializationDecl>(DC)) return;
-    if (auto *F = dyn_cast<FunctionDecl>(DC)) {
-      if (F->isFunctionTemplateSpecialization()) {
-        if (!isa<CXXMethodDecl>(DC)) return;
-        if (DC->getLexicalParent()->isFileContext()) return;
-        // Inline method specializations are the only supported
-        // specialization for now.
-      }
-    }
+    if (auto *F = dyn_cast<FunctionDecl>(DC))
+      if (F->isFunctionTemplateSpecialization()) return;
     DC = DC->getParent();
   }
-
-  ID.AddInteger(Function->getDeclKind());
-
-  const auto *SpecializationArgs = Function->getTemplateSpecializationArgs();
-  AddBoolean(SpecializationArgs);
-  if (SpecializationArgs) {
-    ID.AddInteger(SpecializationArgs->size());
-    for (const TemplateArgument &TA : SpecializationArgs->asArray()) {
-      AddTemplateArgument(TA);
-    }
-  }
-
-  if (const auto *Method = dyn_cast<CXXMethodDecl>(Function)) {
-    AddBoolean(Method->isConst());
-    AddBoolean(Method->isVolatile());
-  }
-
-  ID.AddInteger(Function->getStorageClass());
-  AddBoolean(Function->isInlineSpecified());
-  AddBoolean(Function->isVirtualAsWritten());
-  AddBoolean(Function->isPure());
-  AddBoolean(Function->isDeletedAsWritten());
-  AddBoolean(Function->isExplicitlyDefaulted());
 
   AddDecl(Function);
 
@@ -552,34 +498,25 @@
   for (auto Param : Function->parameters())
     AddSubDecl(Param);
 
-  if (SkipBody) {
-    AddBoolean(false);
-    return;
-  }
-
-  const bool HasBody = Function->isThisDeclarationADefinition() &&
-                       !Function->isDefaulted() && !Function->isDeleted() &&
-                       !Function->isLateTemplateParsed();
-  AddBoolean(HasBody);
-  if (HasBody) {
-    auto *Body = Function->getBody();
-    AddBoolean(Body);
-    if (Body)
-      AddStmt(Body);
-  }
+  AddStmt(Function->getBody());
 }
 
 void ODRHash::AddDecl(const Decl *D) {
   assert(D && "Expecting non-null pointer.");
   D = D->getCanonicalDecl();
+  auto Result = DeclMap.insert(std::make_pair(D, DeclMap.size()));
+  ID.AddInteger(Result.first->second);
+  // On first encounter of a Decl pointer, process it.  Every time afterwards,
+  // only the index value is needed.
+  if (!Result.second) {
+    return;
+  }
+
+  ID.AddInteger(D->getKind());
 
   if (const NamedDecl *ND = dyn_cast<NamedDecl>(D)) {
     AddDeclarationName(ND->getDeclName());
-    return;
-  }
-
-  ID.AddInteger(D->getKind());
-  // TODO: Handle non-NamedDecl here.
+  }
 }
 
 namespace {
@@ -707,41 +644,13 @@
     VisitFunctionType(T);
   }
 
-  void VisitPointerType(const PointerType *T) {
-    AddQualType(T->getPointeeType());
-    VisitType(T);
-  }
-
-  void VisitReferenceType(const ReferenceType *T) {
-    AddQualType(T->getPointeeTypeAsWritten());
-    VisitType(T);
-  }
-
-  void VisitLValueReferenceType(const LValueReferenceType *T) {
-    VisitReferenceType(T);
-  }
-
-  void VisitRValueReferenceType(const RValueReferenceType *T) {
-    VisitReferenceType(T);
-  }
-
   void VisitTypedefType(const TypedefType *T) {
     AddDecl(T->getDecl());
     QualType UnderlyingType = T->getDecl()->getUnderlyingType();
     VisitQualifiers(UnderlyingType.getQualifiers());
-    while (true) {
-      if (const TypedefType *Underlying =
-              dyn_cast<TypedefType>(UnderlyingType.getTypePtr())) {
-        UnderlyingType = Underlying->getDecl()->getUnderlyingType();
-        continue;
-      }
-      if (const ElaboratedType *Underlying =
-              dyn_cast<ElaboratedType>(UnderlyingType.getTypePtr())) {
-        UnderlyingType = Underlying->getNamedType();
-        continue;
-      }
-
-      break;
+    while (const TypedefType *Underlying =
+               dyn_cast<TypedefType>(UnderlyingType.getTypePtr())) {
+      UnderlyingType = Underlying->getDecl()->getUnderlyingType();
     }
     AddType(UnderlyingType.getTypePtr());
     VisitType(T);
@@ -803,6 +712,14 @@
 
 void ODRHash::AddType(const Type *T) {
   assert(T && "Expecting non-null pointer.");
+  auto Result = TypeMap.insert(std::make_pair(T, TypeMap.size()));
+  ID.AddInteger(Result.first->second);
+  // On first encounter of a Type pointer, process it.  Every time afterwards,
+  // only the index value is needed.
+  if (!Result.second) {
+    return;
+  }
+
   ODRTypeVisitor(ID, *this).Visit(T);
 }
 
